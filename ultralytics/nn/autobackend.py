--- conflicted
+++ resolved
@@ -195,7 +195,6 @@
             cuda = False
 
         # Download if not local
-<<<<<<< HEAD
         w = attempt_download_asset(model) if pt else model  # weights path
 
         # PyTorch (in-memory or file)
@@ -214,32 +213,6 @@
                 model, _ = load_checkpoint(model, device=device, fuse=fuse)  # load model, ckpt
 
             # Common PyTorch model processing
-=======
-        if not (pt or triton or nn_module):
-            w = attempt_download_asset(w)
-
-        # In-memory PyTorch model
-        if nn_module:
-            model = weights.to(device)
-            if fuse:
-                model = model.fuse(verbose=verbose)
-            if hasattr(model, "kpt_shape"):
-                kpt_shape = model.kpt_shape  # pose-only
-            stride = max(int(model.stride.max()), 32)  # model stride
-            names = model.module.names if hasattr(model, "module") else model.names  # get class names
-            model.half() if fp16 else model.float()
-            self.model = model  # explicitly assign for to(), cpu(), cuda(), half()
-            pt = True
-            end2end = getattr(model, "end2end", False)
-
-        # PyTorch
-        elif pt:
-            from ultralytics.nn.tasks import attempt_load_weights
-
-            model = attempt_load_weights(
-                weights if isinstance(weights, list) else w, device=device, inplace=True, fuse=fuse
-            )
->>>>>>> 87724484
             if hasattr(model, "kpt_shape"):
                 kpt_shape = model.kpt_shape  # pose-only
             stride = max(int(model.stride.max()), 32)  # model stride
