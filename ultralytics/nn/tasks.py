# Ultralytics 🚀 AGPL-3.0 License - https://ultralytics.com/license

import contextlib
import pickle
import re
import types
from copy import deepcopy
from pathlib import Path

import torch
import torch.nn as nn

from ultralytics.nn.autobackend import check_class_names
from ultralytics.nn.modules import (
    AIFI,
    C1,
    C2,
    C2PSA,
    C3,
    C3TR,
    ELAN1,
    OBB,
    PSA,
    SPP,
    SPPELAN,
    SPPF,
    A2C2f,
    AConv,
    ADown,
    Bottleneck,
    BottleneckCSP,
    C2f,
    C2fAttn,
    C2fCIB,
    C2fPSA,
    C3Ghost,
    C3k2,
    C3x,
    CBFuse,
    CBLinear,
    Classify,
    Concat,
    Conv,
    Conv2,
    ConvTranspose,
    Detect,
    DWConv,
    DWConvTranspose2d,
    Focus,
    GhostBottleneck,
    GhostConv,
    HGBlock,
    HGStem,
    ImagePoolingAttn,
    Index,
    LRPCHead,
    Pose,
    RepC3,
    RepConv,
    RepNCSPELAN4,
    RepVGGDW,
    ResNetLayer,
    RTDETRDecoder,
    SCDown,
    Segment,
    TorchVision,
    WorldDetect,
    YOLOEDetect,
    YOLOESegment,
    v10Detect,
)
from ultralytics.utils import DEFAULT_CFG_DICT, LOGGER, YAML, colorstr, emojis
from ultralytics.utils.checks import check_requirements, check_suffix, check_yaml
from ultralytics.utils.loss import (
<<<<<<< HEAD
=======
    E2EDetectLoss,
>>>>>>> c51bfbc2
    E2ELoss,
    v8ClassificationLoss,
    v8DetectionLoss,
    v8OBBLoss,
    v8PoseLoss,
    v8SegmentationLoss,
)
from ultralytics.utils.ops import make_divisible
from ultralytics.utils.patches import torch_load
from ultralytics.utils.plotting import feature_visualization
from ultralytics.utils.torch_utils import (
    fuse_conv_and_bn,
    fuse_deconv_and_bn,
    initialize_weights,
    intersect_dicts,
    model_info,
    scale_img,
    smart_inference_mode,
    time_sync,
)


class BaseModel(torch.nn.Module):
    """
    Base class for all YOLO models in the Ultralytics family.

    This class provides common functionality for YOLO models including forward pass handling, model fusion,
    information display, and weight loading capabilities.

    Attributes:
        model (torch.nn.Module): The neural network model.
        save (list): List of layer indices to save outputs from.
        stride (torch.Tensor): Model stride values.

    Methods:
        forward: Perform forward pass for training or inference.
        predict: Perform inference on input tensor.
        fuse: Fuse Conv2d and BatchNorm2d layers for optimization.
        info: Print model information.
        load: Load weights into the model.
        loss: Compute loss for training.

    Examples:
        Create a BaseModel instance
        >>> model = BaseModel()
        >>> model.info()  # Display model information
    """

    def forward(self, x, *args, **kwargs):
        """
        Perform forward pass of the model for either training or inference.

        If x is a dict, calculates and returns the loss for training. Otherwise, returns predictions for inference.

        Args:
            x (torch.Tensor | dict): Input tensor for inference, or dict with image tensor and labels for training.
            *args (Any): Variable length argument list.
            **kwargs (Any): Arbitrary keyword arguments.

        Returns:
            (torch.Tensor): Loss if x is a dict (training), or network predictions (inference).
        """
        if isinstance(x, dict):  # for cases of training and validating while training.
            return self.loss(x, *args, **kwargs)
        return self.predict(x, *args, **kwargs)

    def predict(self, x, profile=False, visualize=False, augment=False, embed=None):
        """
        Perform a forward pass through the network.

        Args:
            x (torch.Tensor): The input tensor to the model.
            profile (bool): Print the computation time of each layer if True.
            visualize (bool): Save the feature maps of the model if True.
            augment (bool): Augment image during prediction.
            embed (list, optional): A list of feature vectors/embeddings to return.

        Returns:
            (torch.Tensor): The last output of the model.
        """
        if augment:
            return self._predict_augment(x)
        return self._predict_once(x, profile, visualize, embed)

    def _predict_once(self, x, profile=False, visualize=False, embed=None):
        """
        Perform a forward pass through the network.

        Args:
            x (torch.Tensor): The input tensor to the model.
            profile (bool): Print the computation time of each layer if True.
            visualize (bool): Save the feature maps of the model if True.
            embed (list, optional): A list of feature vectors/embeddings to return.

        Returns:
            (torch.Tensor): The last output of the model.
        """
        y, dt, embeddings = [], [], []  # outputs
        embed = frozenset(embed) if embed is not None else {-1}
        max_idx = max(embed)
        for m in self.model:
            if m.f != -1:  # if not from previous layer
                x = y[m.f] if isinstance(m.f, int) else [x if j == -1 else y[j] for j in m.f]  # from earlier layers
            if profile:
                self._profile_one_layer(m, x, dt)
            x = m(x)  # run
            y.append(x if m.i in self.save else None)  # save output
            if visualize:
                feature_visualization(x, m.type, m.i, save_dir=visualize)
            if m.i in embed:
                embeddings.append(torch.nn.functional.adaptive_avg_pool2d(x, (1, 1)).squeeze(-1).squeeze(-1))  # flatten
                if m.i == max_idx:
                    return torch.unbind(torch.cat(embeddings, 1), dim=0)
        return x

    def _predict_augment(self, x):
        """Perform augmentations on input image x and return augmented inference."""
        LOGGER.warning(
            f"{self.__class__.__name__} does not support 'augment=True' prediction. "
            f"Reverting to single-scale prediction."
        )
        return self._predict_once(x)

    def _profile_one_layer(self, m, x, dt):
        """
        Profile the computation time and FLOPs of a single layer of the model on a given input.

        Args:
            m (torch.nn.Module): The layer to be profiled.
            x (torch.Tensor): The input data to the layer.
            dt (list): A list to store the computation time of the layer.
        """
        try:
            import thop
        except ImportError:
            thop = None  # conda support without 'ultralytics-thop' installed

        c = m == self.model[-1] and isinstance(x, list)  # is final layer list, copy input as inplace fix
        flops = thop.profile(m, inputs=[x.copy() if c else x], verbose=False)[0] / 1e9 * 2 if thop else 0  # GFLOPs
        t = time_sync()
        for _ in range(10):
            m(x.copy() if c else x)
        dt.append((time_sync() - t) * 100)
        if m == self.model[0]:
            LOGGER.info(f"{'time (ms)':>10s} {'GFLOPs':>10s} {'params':>10s}  module")
        LOGGER.info(f"{dt[-1]:10.2f} {flops:10.2f} {m.np:10.0f}  {m.type}")
        if c:
            LOGGER.info(f"{sum(dt):10.2f} {'-':>10s} {'-':>10s}  Total")

    def fuse(self, verbose=True):
        """
        Fuse the `Conv2d()` and `BatchNorm2d()` layers of the model into a single layer for improved computation
        efficiency.

        Returns:
            (torch.nn.Module): The fused model is returned.
        """
        if not self.is_fused():
            for m in self.model.modules():
                if isinstance(m, (Conv, Conv2, DWConv)) and hasattr(m, "bn"):
                    if isinstance(m, Conv2):
                        m.fuse_convs()
                    m.conv = fuse_conv_and_bn(m.conv, m.bn)  # update conv
                    delattr(m, "bn")  # remove batchnorm
                    m.forward = m.forward_fuse  # update forward
                if isinstance(m, ConvTranspose) and hasattr(m, "bn"):
                    m.conv_transpose = fuse_deconv_and_bn(m.conv_transpose, m.bn)
                    delattr(m, "bn")  # remove batchnorm
                    m.forward = m.forward_fuse  # update forward
                if isinstance(m, RepConv):
                    m.fuse_convs()
                    m.forward = m.forward_fuse  # update forward
                if isinstance(m, RepVGGDW):
                    m.fuse()
                    m.forward = m.forward_fuse
                if isinstance(m, Detect) and getattr(m, "end2end", False):
                    m.fuse()  # remove one2many head
            self.info(verbose=verbose)

        return self

    def is_fused(self, thresh=10):
        """
        Check if the model has less than a certain threshold of BatchNorm layers.

        Args:
            thresh (int, optional): The threshold number of BatchNorm layers.

        Returns:
            (bool): True if the number of BatchNorm layers in the model is less than the threshold, False otherwise.
        """
        bn = tuple(v for k, v in torch.nn.__dict__.items() if "Norm" in k)  # normalization layers, i.e. BatchNorm2d()
        return sum(isinstance(v, bn) for v in self.modules()) < thresh  # True if < 'thresh' BatchNorm layers in model

    def info(self, detailed=False, verbose=True, imgsz=640):
        """
        Print model information.

        Args:
            detailed (bool): If True, prints out detailed information about the model.
            verbose (bool): If True, prints out the model information.
            imgsz (int): The size of the image that the model will be trained on.
        """
        return model_info(self, detailed=detailed, verbose=verbose, imgsz=imgsz)

    def _apply(self, fn):
        """
        Apply a function to all tensors in the model that are not parameters or registered buffers.

        Args:
            fn (function): The function to apply to the model.

        Returns:
            (BaseModel): An updated BaseModel object.
        """
        self = super()._apply(fn)
        m = self.model[-1]  # Detect()
        if isinstance(
            m, Detect
        ):  # includes all Detect subclasses like Segment, Pose, OBB, WorldDetect, YOLOEDetect, YOLOESegment
            m.stride = fn(m.stride)
            m.anchors = fn(m.anchors)
            m.strides = fn(m.strides)
        return self

    def load(self, weights, verbose=True):
        """
        Load weights into the model.

        Args:
            weights (dict | torch.nn.Module): The pre-trained weights to be loaded.
            verbose (bool, optional): Whether to log the transfer progress.
        """
        model = weights["model"] if isinstance(weights, dict) else weights  # torchvision models are not dicts
        csd = model.float().state_dict()  # checkpoint state_dict as FP32
        updated_csd = intersect_dicts(csd, self.state_dict())  # intersect
        self.load_state_dict(updated_csd, strict=False)  # load
        len_updated_csd = len(updated_csd)
        first_conv = "model.0.conv.weight"  # hard-coded to yolo models for now
        # mostly used to boost multi-channel training
        state_dict = self.state_dict()
        if first_conv not in updated_csd and first_conv in state_dict:
            c1, c2, h, w = state_dict[first_conv].shape
            cc1, cc2, ch, cw = csd[first_conv].shape
            if ch == h and cw == w:
                c1, c2 = min(c1, cc1), min(c2, cc2)
                state_dict[first_conv][:c1, :c2] = csd[first_conv][:c1, :c2]
                len_updated_csd += 1
        if verbose:
            LOGGER.info(f"Transferred {len_updated_csd}/{len(self.model.state_dict())} items from pretrained weights")

    def loss(self, batch, preds=None):
        """
        Compute loss.

        Args:
            batch (dict): Batch to compute loss on.
            preds (torch.Tensor | list[torch.Tensor], optional): Predictions.
        """
        if getattr(self, "criterion", None) is None:
            self.criterion = self.init_criterion()

        if preds is None:
            preds = self.forward(batch["img"])
        return self.criterion(preds, batch)

    def init_criterion(self):
        """Initialize the loss criterion for the BaseModel."""
        raise NotImplementedError("compute_loss() needs to be implemented by task heads")


class DetectionModel(BaseModel):
    """
    YOLO detection model.

    This class implements the YOLO detection architecture, handling model initialization, forward pass,
    augmented inference, and loss computation for object detection tasks.

    Attributes:
        yaml (dict): Model configuration dictionary.
        model (torch.nn.Sequential): The neural network model.
        save (list): List of layer indices to save outputs from.
        names (dict): Class names dictionary.
        inplace (bool): Whether to use inplace operations.
        end2end (bool): Whether the model uses end-to-end detection.
        stride (torch.Tensor): Model stride values.

    Methods:
        __init__: Initialize the YOLO detection model.
        _predict_augment: Perform augmented inference.
        _descale_pred: De-scale predictions following augmented inference.
        _clip_augmented: Clip YOLO augmented inference tails.
        init_criterion: Initialize the loss criterion.

    Examples:
        Initialize a detection model
        >>> model = DetectionModel("yolo11n.yaml", ch=3, nc=80)
        >>> results = model.predict(image_tensor)
    """

    def __init__(self, cfg="yolo11n.yaml", ch=3, nc=None, verbose=True):
        """
        Initialize the YOLO detection model with the given config and parameters.

        Args:
            cfg (str | dict): Model configuration file path or dictionary.
            ch (int): Number of input channels.
            nc (int, optional): Number of classes.
            verbose (bool): Whether to display model information.
        """
        super().__init__()
        self.yaml = cfg if isinstance(cfg, dict) else yaml_model_load(cfg)  # cfg dict
        if self.yaml["backbone"][0][2] == "Silence":
            LOGGER.warning(
                "YOLOv9 `Silence` module is deprecated in favor of torch.nn.Identity. "
                "Please delete local *.pt file and re-download the latest model checkpoint."
            )
            self.yaml["backbone"][0][2] = "nn.Identity"

        # Define model
        self.yaml["channels"] = ch  # save channels
        if nc and nc != self.yaml["nc"]:
            LOGGER.info(f"Overriding model.yaml nc={self.yaml['nc']} with nc={nc}")
            self.yaml["nc"] = nc  # override YAML value
        self.model, self.save = parse_model(deepcopy(self.yaml), ch=ch, verbose=verbose)  # model, savelist
        self.names = {i: f"{i}" for i in range(self.yaml["nc"])}  # default names dict
        self.inplace = self.yaml.get("inplace", True)
        self.end2end = getattr(self.model[-1], "end2end", False)

        # Build strides
        m = self.model[-1]  # Detect()
        if isinstance(m, Detect):  # includes all Detect subclasses like Segment, Pose, OBB, YOLOEDetect, YOLOESegment
            s = 256  # 2x min stride
            m.inplace = self.inplace

            def _forward(x):
                """Perform a forward pass through the model, handling different Detect subclass types accordingly."""
                output = self.forward(x)
                if self.end2end:
                    output = output["one2many"]
                return output["feats"]

            self.model.eval()  # Avoid changing batch statistics until training begins
            m.training = True  # Setting it to True to properly return strides
            m.stride = torch.tensor([s / x.shape[-2] for x in _forward(torch.zeros(1, ch, s, s))])  # forward
            self.stride = m.stride
            self.model.train()  # Set model back to training(default) mode
            m.bias_init()  # only run once
        else:
            self.stride = torch.Tensor([32])  # default stride for i.e. RTDETR

        # Init weights, biases
        initialize_weights(self)
        if verbose:
            self.info()
            LOGGER.info("")

    def _predict_augment(self, x):
        """
        Perform augmentations on input image x and return augmented inference and train outputs.

        Args:
            x (torch.Tensor): Input image tensor.

        Returns:
            (torch.Tensor): Augmented inference output.
        """
        if getattr(self, "end2end", False) or self.__class__.__name__ != "DetectionModel":
            LOGGER.warning("Model does not support 'augment=True', reverting to single-scale prediction.")
            return self._predict_once(x)
        img_size = x.shape[-2:]  # height, width
        s = [1, 0.83, 0.67]  # scales
        f = [None, 3, None]  # flips (2-ud, 3-lr)
        y = []  # outputs
        for si, fi in zip(s, f):
            xi = scale_img(x.flip(fi) if fi else x, si, gs=int(self.stride.max()))
            yi = super().predict(xi)[0]  # forward
            yi = self._descale_pred(yi, fi, si, img_size)
            y.append(yi)
        y = self._clip_augmented(y)  # clip augmented tails
        return torch.cat(y, -1), None  # augmented inference, train

    @staticmethod
    def _descale_pred(p, flips, scale, img_size, dim=1):
        """
        De-scale predictions following augmented inference (inverse operation).

        Args:
            p (torch.Tensor): Predictions tensor.
            flips (int): Flip type (0=none, 2=ud, 3=lr).
            scale (float): Scale factor.
            img_size (tuple): Original image size (height, width).
            dim (int): Dimension to split at.

        Returns:
            (torch.Tensor): De-scaled predictions.
        """
        p[:, :4] /= scale  # de-scale
        x, y, wh, cls = p.split((1, 1, 2, p.shape[dim] - 4), dim)
        if flips == 2:
            y = img_size[0] - y  # de-flip ud
        elif flips == 3:
            x = img_size[1] - x  # de-flip lr
        return torch.cat((x, y, wh, cls), dim)

    def _clip_augmented(self, y):
        """
        Clip YOLO augmented inference tails.

        Args:
            y (list[torch.Tensor]): List of detection tensors.

        Returns:
            (list[torch.Tensor]): Clipped detection tensors.
        """
        nl = self.model[-1].nl  # number of detection layers (P3-P5)
        g = sum(4**x for x in range(nl))  # grid points
        e = 1  # exclude layer count
        i = (y[0].shape[-1] // g) * sum(4**x for x in range(e))  # indices
        y[0] = y[0][..., :-i]  # large
        i = (y[-1].shape[-1] // g) * sum(4 ** (nl - 1 - x) for x in range(e))  # indices
        y[-1] = y[-1][..., i:]  # small
        return y

    def init_criterion(self):
        """Initialize the loss criterion for the DetectionModel."""
        return E2ELoss(self) if getattr(self, "end2end", False) else v8DetectionLoss(self)


class OBBModel(DetectionModel):
    """
    YOLO Oriented Bounding Box (OBB) model.

    This class extends DetectionModel to handle oriented bounding box detection tasks, providing specialized
    loss computation for rotated object detection.

    Methods:
        __init__: Initialize YOLO OBB model.
        init_criterion: Initialize the loss criterion for OBB detection.

    Examples:
        Initialize an OBB model
        >>> model = OBBModel("yolo11n-obb.yaml", ch=3, nc=80)
        >>> results = model.predict(image_tensor)
    """

    def __init__(self, cfg="yolo11n-obb.yaml", ch=3, nc=None, verbose=True):
        """
        Initialize YOLO OBB model with given config and parameters.

        Args:
            cfg (str | dict): Model configuration file path or dictionary.
            ch (int): Number of input channels.
            nc (int, optional): Number of classes.
            verbose (bool): Whether to display model information.
        """
        super().__init__(cfg=cfg, ch=ch, nc=nc, verbose=verbose)

    def init_criterion(self):
        """Initialize the loss criterion for the model."""
        return E2ELoss(self, v8OBBLoss) if getattr(self, "end2end", False) else v8OBBLoss(self)


class SegmentationModel(DetectionModel):
    """
    YOLO segmentation model.

    This class extends DetectionModel to handle instance segmentation tasks, providing specialized
    loss computation for pixel-level object detection and segmentation.

    Methods:
        __init__: Initialize YOLO segmentation model.
        init_criterion: Initialize the loss criterion for segmentation.

    Examples:
        Initialize a segmentation model
        >>> model = SegmentationModel("yolo11n-seg.yaml", ch=3, nc=80)
        >>> results = model.predict(image_tensor)
    """

    def __init__(self, cfg="yolo11n-seg.yaml", ch=3, nc=None, verbose=True):
        """
        Initialize Ultralytics YOLO segmentation model with given config and parameters.

        Args:
            cfg (str | dict): Model configuration file path or dictionary.
            ch (int): Number of input channels.
            nc (int, optional): Number of classes.
            verbose (bool): Whether to display model information.
        """
        super().__init__(cfg=cfg, ch=ch, nc=nc, verbose=verbose)

    def init_criterion(self):
        """Initialize the loss criterion for the SegmentationModel."""
        return E2ELoss(self, v8SegmentationLoss) if getattr(self, "end2end", False) else v8SegmentationLoss(self)


class PoseModel(DetectionModel):
    """
    YOLO pose model.

    This class extends DetectionModel to handle human pose estimation tasks, providing specialized
    loss computation for keypoint detection and pose estimation.

    Attributes:
        kpt_shape (tuple): Shape of keypoints data (num_keypoints, num_dimensions).

    Methods:
        __init__: Initialize YOLO pose model.
        init_criterion: Initialize the loss criterion for pose estimation.

    Examples:
        Initialize a pose model
        >>> model = PoseModel("yolo11n-pose.yaml", ch=3, nc=1, data_kpt_shape=(17, 3))
        >>> results = model.predict(image_tensor)
    """

    def __init__(self, cfg="yolo11n-pose.yaml", ch=3, nc=None, data_kpt_shape=(None, None), verbose=True):
        """
        Initialize Ultralytics YOLO Pose model.

        Args:
            cfg (str | dict): Model configuration file path or dictionary.
            ch (int): Number of input channels.
            nc (int, optional): Number of classes.
            data_kpt_shape (tuple): Shape of keypoints data.
            verbose (bool): Whether to display model information.
        """
        if not isinstance(cfg, dict):
            cfg = yaml_model_load(cfg)  # load model YAML
        if any(data_kpt_shape) and list(data_kpt_shape) != list(cfg["kpt_shape"]):
            LOGGER.info(f"Overriding model.yaml kpt_shape={cfg['kpt_shape']} with kpt_shape={data_kpt_shape}")
            cfg["kpt_shape"] = data_kpt_shape
        super().__init__(cfg=cfg, ch=ch, nc=nc, verbose=verbose)

    def init_criterion(self):
        """Initialize the loss criterion for the PoseModel."""
        return E2ELoss(self, v8PoseLoss) if getattr(self, "end2end", False) else v8PoseLoss(self)
<<<<<<< HEAD


class TennisBallPoseModel(PoseModel):
    """
    YOLO tennis ball pose model with 4-channel input support.

    This class extends PoseModel to handle tennis ball pose estimation with motion-aware input.
    It supports 4-channel input (RGB + motion mask) for enhanced tennis ball tracking.

    Attributes:
        kpt_shape (tuple): Shape of keypoints data (1, 3) for tennis ball center point.
        use_motion_masks (bool): Whether to use motion masks for enhanced detection.

    Methods:
        __init__: Initialize YOLO tennis ball pose model.
        init_criterion: Initialize the loss criterion for tennis ball pose estimation.

    Examples:
        Initialize a tennis ball pose model
        >>> model = TennisBallPoseModel("yolo11-tennis-pose.yaml", ch=4, nc=1, data_kpt_shape=(1, 3))
        >>> results = model.predict(image_tensor)
    """

    def __init__(self, cfg="yolo11-tennis-pose.yaml", ch=4, nc=1, data_kpt_shape=(1, 3), verbose=True):
        """
        Initialize Ultralytics YOLO Tennis Ball Pose model.

        Args:
            cfg (str | dict): Model configuration file path or dictionary.
            ch (int): Number of input channels (default: 4 for RGB + motion mask).
            nc (int): Number of classes (default: 1 for tennis ball).
            data_kpt_shape (tuple): Shape of keypoints data (default: (1, 3) for center point).
            verbose (bool): Whether to display model information.
        """
        # Set default tennis ball keypoint shape if not provided
        if data_kpt_shape == (None, None):
            data_kpt_shape = (1, 3)  # 1 keypoint (center), 3 dimensions (x, y, visibility)
        
        # Initialize parent PoseModel with 4-channel support
        super().__init__(cfg=cfg, ch=ch, nc=nc, data_kpt_shape=data_kpt_shape, verbose=verbose)
        
        # Store tennis ball specific attributes
        self.use_motion_masks = ch == 4
        self.tennis_ball_keypoints = ["center"]  # Single keypoint for tennis ball center
        
        if verbose:
            LOGGER.info(f"TennisBallPoseModel initialized with {ch} input channels")
            if self.use_motion_masks:
                LOGGER.info("Motion mask support enabled for enhanced tennis ball tracking")

    def load_pretrained_pose_weights(self, weights_path, adapt_first_layer=True):
        """
        Load pretrained pose weights and adapt for 4-channel input.
        
        Args:
            weights_path (str): Path to pretrained pose model weights (.pt file)
            adapt_first_layer (bool): Whether to adapt first layer for 4-channel input
            
        Returns:
            bool: True if weights loaded successfully, False otherwise
        """
        try:
            import torch
            
            # Load pretrained weights
            if weights_path.endswith('.pt'):
                ckpt = torch.load(weights_path, map_location='cpu')
                if isinstance(ckpt, dict) and 'model' in ckpt:
                    pretrained_state = ckpt['model'].state_dict()
                else:
                    pretrained_state = ckpt.state_dict() if hasattr(ckpt, 'state_dict') else ckpt
            else:
                LOGGER.warning(f"Unsupported weight file format: {weights_path}")
                return False
            
            # Get current model state
            current_state = self.state_dict()
            
            # Adapt first convolutional layer for 4-channel input if needed
            if adapt_first_layer and self.use_motion_masks:
                first_conv_key = None
                for key in pretrained_state.keys():
                    if 'model.0.conv.weight' in key or (key.startswith('model.0.') and 'weight' in key):
                        first_conv_key = key
                        break
                
                if first_conv_key and first_conv_key in pretrained_state:
                    pretrained_first_weight = pretrained_state[first_conv_key]
                    
                    # Check if pretrained model has 3 channels and we need 4
                    if pretrained_first_weight.shape[1] == 3 and self.use_motion_masks:
                        LOGGER.info(f"Adapting first layer from 3 to 4 channels")
                        
                        # Create new 4-channel weight by duplicating one of the RGB channels
                        # We'll duplicate the green channel as it's often most representative
                        new_first_weight = torch.zeros((
                            pretrained_first_weight.shape[0],  # out_channels
                            4,  # new in_channels (RGB + motion)
                            pretrained_first_weight.shape[2],  # height
                            pretrained_first_weight.shape[3]   # width
                        ))
                        
                        # Copy RGB channels
                        new_first_weight[:, :3, :, :] = pretrained_first_weight
                        # Initialize motion channel with average of RGB channels
                        new_first_weight[:, 3, :, :] = pretrained_first_weight.mean(dim=1)
                        
                        pretrained_state[first_conv_key] = new_first_weight
                        LOGGER.info(f"Adapted first layer weights from {pretrained_first_weight.shape} to {new_first_weight.shape}")
            
            # Load compatible weights
            loaded_keys = []
            incompatible_keys = []
            
            for key, param in current_state.items():
                if key in pretrained_state:
                    pretrained_param = pretrained_state[key]
                    if param.shape == pretrained_param.shape:
                        current_state[key] = pretrained_param
                        loaded_keys.append(key)
                    else:
                        incompatible_keys.append(f"{key}: {param.shape} vs {pretrained_param.shape}")
                        
            # Load the adapted state dict
            self.load_state_dict(current_state, strict=False)
            
            LOGGER.info(f"Loaded pretrained pose weights from {weights_path}")
            LOGGER.info(f"Loaded {len(loaded_keys)} compatible layers")
            if incompatible_keys:
                LOGGER.info(f"Skipped {len(incompatible_keys)} incompatible layers")
                # Show first 5 incompatible keys for debugging
                for key in incompatible_keys[:5]:
                    LOGGER.debug(f"  - {key}")
            
            return True
            
        except Exception as e:
            LOGGER.error(f"Failed to load pretrained weights from {weights_path}: {e}")
            return False

    def init_criterion(self):
        """Initialize the loss criterion for the TennisBallPoseModel."""
        return v8PoseLoss(self)
=======
>>>>>>> c51bfbc2


class ClassificationModel(BaseModel):
    """
    YOLO classification model.

    This class implements the YOLO classification architecture for image classification tasks,
    providing model initialization, configuration, and output reshaping capabilities.

    Attributes:
        yaml (dict): Model configuration dictionary.
        model (torch.nn.Sequential): The neural network model.
        stride (torch.Tensor): Model stride values.
        names (dict): Class names dictionary.

    Methods:
        __init__: Initialize ClassificationModel.
        _from_yaml: Set model configurations and define architecture.
        reshape_outputs: Update model to specified class count.
        init_criterion: Initialize the loss criterion.

    Examples:
        Initialize a classification model
        >>> model = ClassificationModel("yolo11n-cls.yaml", ch=3, nc=1000)
        >>> results = model.predict(image_tensor)
    """

    def __init__(self, cfg="yolo11n-cls.yaml", ch=3, nc=None, verbose=True):
        """
        Initialize ClassificationModel with YAML, channels, number of classes, verbose flag.

        Args:
            cfg (str | dict): Model configuration file path or dictionary.
            ch (int): Number of input channels.
            nc (int, optional): Number of classes.
            verbose (bool): Whether to display model information.
        """
        super().__init__()
        self._from_yaml(cfg, ch, nc, verbose)

    def _from_yaml(self, cfg, ch, nc, verbose):
        """
        Set Ultralytics YOLO model configurations and define the model architecture.

        Args:
            cfg (str | dict): Model configuration file path or dictionary.
            ch (int): Number of input channels.
            nc (int, optional): Number of classes.
            verbose (bool): Whether to display model information.
        """
        self.yaml = cfg if isinstance(cfg, dict) else yaml_model_load(cfg)  # cfg dict

        # Define model
        ch = self.yaml["channels"] = self.yaml.get("channels", ch)  # input channels
        if nc and nc != self.yaml["nc"]:
            LOGGER.info(f"Overriding model.yaml nc={self.yaml['nc']} with nc={nc}")
            self.yaml["nc"] = nc  # override YAML value
        elif not nc and not self.yaml.get("nc", None):
            raise ValueError("nc not specified. Must specify nc in model.yaml or function arguments.")
        self.model, self.save = parse_model(deepcopy(self.yaml), ch=ch, verbose=verbose)  # model, savelist
        self.stride = torch.Tensor([1])  # no stride constraints
        self.names = {i: f"{i}" for i in range(self.yaml["nc"])}  # default names dict
        self.info()

    @staticmethod
    def reshape_outputs(model, nc):
        """
        Update a TorchVision classification model to class count 'n' if required.

        Args:
            model (torch.nn.Module): Model to update.
            nc (int): New number of classes.
        """
        name, m = list((model.model if hasattr(model, "model") else model).named_children())[-1]  # last module
        if isinstance(m, Classify):  # YOLO Classify() head
            if m.linear.out_features != nc:
                m.linear = torch.nn.Linear(m.linear.in_features, nc)
        elif isinstance(m, torch.nn.Linear):  # ResNet, EfficientNet
            if m.out_features != nc:
                setattr(model, name, torch.nn.Linear(m.in_features, nc))
        elif isinstance(m, torch.nn.Sequential):
            types = [type(x) for x in m]
            if torch.nn.Linear in types:
                i = len(types) - 1 - types[::-1].index(torch.nn.Linear)  # last torch.nn.Linear index
                if m[i].out_features != nc:
                    m[i] = torch.nn.Linear(m[i].in_features, nc)
            elif torch.nn.Conv2d in types:
                i = len(types) - 1 - types[::-1].index(torch.nn.Conv2d)  # last torch.nn.Conv2d index
                if m[i].out_channels != nc:
                    m[i] = torch.nn.Conv2d(
                        m[i].in_channels, nc, m[i].kernel_size, m[i].stride, bias=m[i].bias is not None
                    )

    def init_criterion(self):
        """Initialize the loss criterion for the ClassificationModel."""
        return v8ClassificationLoss()


class RTDETRDetectionModel(DetectionModel):
    """
    RTDETR (Real-time DEtection and Tracking using Transformers) Detection Model class.

    This class is responsible for constructing the RTDETR architecture, defining loss functions, and facilitating both
    the training and inference processes. RTDETR is an object detection and tracking model that extends from the
    DetectionModel base class.

    Attributes:
        nc (int): Number of classes for detection.
        criterion (RTDETRDetectionLoss): Loss function for training.

    Methods:
        __init__: Initialize the RTDETRDetectionModel.
        init_criterion: Initialize the loss criterion.
        loss: Compute loss for training.
        predict: Perform forward pass through the model.

    Examples:
        Initialize an RTDETR model
        >>> model = RTDETRDetectionModel("rtdetr-l.yaml", ch=3, nc=80)
        >>> results = model.predict(image_tensor)
    """

    def __init__(self, cfg="rtdetr-l.yaml", ch=3, nc=None, verbose=True):
        """
        Initialize the RTDETRDetectionModel.

        Args:
            cfg (str | dict): Configuration file name or path.
            ch (int): Number of input channels.
            nc (int, optional): Number of classes.
            verbose (bool): Print additional information during initialization.
        """
        super().__init__(cfg=cfg, ch=ch, nc=nc, verbose=verbose)

    def _apply(self, fn):
        """
        Apply a function to all tensors in the model that are not parameters or registered buffers.

        Args:
            fn (function): The function to apply to the model.

        Returns:
            (RTDETRDetectionModel): An updated BaseModel object.
        """
        self = super()._apply(fn)
        m = self.model[-1]
        m.anchors = fn(m.anchors)
        m.valid_mask = fn(m.valid_mask)
        return self

    def init_criterion(self):
        """Initialize the loss criterion for the RTDETRDetectionModel."""
        from ultralytics.models.utils.loss import RTDETRDetectionLoss

        return RTDETRDetectionLoss(nc=self.nc, use_vfl=True)

    def loss(self, batch, preds=None):
        """
        Compute the loss for the given batch of data.

        Args:
            batch (dict): Dictionary containing image and label data.
            preds (torch.Tensor, optional): Precomputed model predictions.

        Returns:
            loss_sum (torch.Tensor): Total loss value.
            loss_items (torch.Tensor): Main three losses in a tensor.
        """
        if not hasattr(self, "criterion"):
            self.criterion = self.init_criterion()

        img = batch["img"]
        # NOTE: preprocess gt_bbox and gt_labels to list.
        bs = img.shape[0]
        batch_idx = batch["batch_idx"]
        gt_groups = [(batch_idx == i).sum().item() for i in range(bs)]
        targets = {
            # TODO (CP/IRIT): should "scores" be managed in the same way ?
            "cls": batch["cls"].to(img.device, dtype=torch.long).view(-1),
            "bboxes": batch["bboxes"].to(device=img.device),
            "batch_idx": batch_idx.to(img.device, dtype=torch.long).view(-1),
            "gt_groups": gt_groups,
        }

        if preds is None:
            preds = self.predict(img, batch=targets)
        dec_bboxes, dec_scores, enc_bboxes, enc_scores, dn_meta = preds if self.training else preds[1]
        if dn_meta is None:
            dn_bboxes, dn_scores = None, None
        else:
            dn_bboxes, dec_bboxes = torch.split(dec_bboxes, dn_meta["dn_num_split"], dim=2)
            dn_scores, dec_scores = torch.split(dec_scores, dn_meta["dn_num_split"], dim=2)

        dec_bboxes = torch.cat([enc_bboxes.unsqueeze(0), dec_bboxes])  # (7, bs, 300, 4)
        dec_scores = torch.cat([enc_scores.unsqueeze(0), dec_scores])

        loss = self.criterion(
            (dec_bboxes, dec_scores), targets, dn_bboxes=dn_bboxes, dn_scores=dn_scores, dn_meta=dn_meta
        )
        # NOTE: There are like 12 losses in RTDETR, backward with all losses but only show the main three losses.
        return sum(loss.values()), torch.as_tensor(
            [loss[k].detach() for k in ["loss_giou", "loss_class", "loss_bbox"]], device=img.device
        )

    def predict(self, x, profile=False, visualize=False, batch=None, augment=False, embed=None):
        """
        Perform a forward pass through the model.

        Args:
            x (torch.Tensor): The input tensor.
            profile (bool): If True, profile the computation time for each layer.
            visualize (bool): If True, save feature maps for visualization.
            batch (dict, optional): Ground truth data for evaluation.
            augment (bool): If True, perform data augmentation during inference.
            embed (list, optional): A list of feature vectors/embeddings to return.

        Returns:
            (torch.Tensor): Model's output tensor.
        """
        y, dt, embeddings = [], [], []  # outputs
        embed = frozenset(embed) if embed is not None else {-1}
        max_idx = max(embed)
        for m in self.model[:-1]:  # except the head part
            if m.f != -1:  # if not from previous layer
                x = y[m.f] if isinstance(m.f, int) else [x if j == -1 else y[j] for j in m.f]  # from earlier layers
            if profile:
                self._profile_one_layer(m, x, dt)
            x = m(x)  # run
            y.append(x if m.i in self.save else None)  # save output
            if visualize:
                feature_visualization(x, m.type, m.i, save_dir=visualize)
            if m.i in embed:
                embeddings.append(torch.nn.functional.adaptive_avg_pool2d(x, (1, 1)).squeeze(-1).squeeze(-1))  # flatten
                if m.i == max_idx:
                    return torch.unbind(torch.cat(embeddings, 1), dim=0)
        head = self.model[-1]
        x = head([y[j] for j in head.f], batch)  # head inference
        return x


class WorldModel(DetectionModel):
    """
    YOLOv8 World Model.

    This class implements the YOLOv8 World model for open-vocabulary object detection, supporting text-based
    class specification and CLIP model integration for zero-shot detection capabilities.

    Attributes:
        txt_feats (torch.Tensor): Text feature embeddings for classes.
        clip_model (torch.nn.Module): CLIP model for text encoding.

    Methods:
        __init__: Initialize YOLOv8 world model.
        set_classes: Set classes for offline inference.
        get_text_pe: Get text positional embeddings.
        predict: Perform forward pass with text features.
        loss: Compute loss with text features.

    Examples:
        Initialize a world model
        >>> model = WorldModel("yolov8s-world.yaml", ch=3, nc=80)
        >>> model.set_classes(["person", "car", "bicycle"])
        >>> results = model.predict(image_tensor)
    """

    def __init__(self, cfg="yolov8s-world.yaml", ch=3, nc=None, verbose=True):
        """
        Initialize YOLOv8 world model with given config and parameters.

        Args:
            cfg (str | dict): Model configuration file path or dictionary.
            ch (int): Number of input channels.
            nc (int, optional): Number of classes.
            verbose (bool): Whether to display model information.
        """
        self.txt_feats = torch.randn(1, nc or 80, 512)  # features placeholder
        self.clip_model = None  # CLIP model placeholder
        super().__init__(cfg=cfg, ch=ch, nc=nc, verbose=verbose)

    def set_classes(self, text, batch=80, cache_clip_model=True):
        """
        Set classes in advance so that model could do offline-inference without clip model.

        Args:
            text (list[str]): List of class names.
            batch (int): Batch size for processing text tokens.
            cache_clip_model (bool): Whether to cache the CLIP model.
        """
        self.txt_feats = self.get_text_pe(text, batch=batch, cache_clip_model=cache_clip_model)
        self.model[-1].nc = len(text)

    def get_text_pe(self, text, batch=80, cache_clip_model=True):
        """
        Set classes in advance so that model could do offline-inference without clip model.

        Args:
            text (list[str]): List of class names.
            batch (int): Batch size for processing text tokens.
            cache_clip_model (bool): Whether to cache the CLIP model.

        Returns:
            (torch.Tensor): Text positional embeddings.
        """
        from ultralytics.nn.text_model import build_text_model

        device = next(self.model.parameters()).device
        if not getattr(self, "clip_model", None) and cache_clip_model:
            # For backwards compatibility of models lacking clip_model attribute
            self.clip_model = build_text_model("clip:ViT-B/32", device=device)
        model = self.clip_model if cache_clip_model else build_text_model("clip:ViT-B/32", device=device)
        text_token = model.tokenize(text)
        txt_feats = [model.encode_text(token).detach() for token in text_token.split(batch)]
        txt_feats = txt_feats[0] if len(txt_feats) == 1 else torch.cat(txt_feats, dim=0)
        return txt_feats.reshape(-1, len(text), txt_feats.shape[-1])

    def predict(self, x, profile=False, visualize=False, txt_feats=None, augment=False, embed=None):
        """
        Perform a forward pass through the model.

        Args:
            x (torch.Tensor): The input tensor.
            profile (bool): If True, profile the computation time for each layer.
            visualize (bool): If True, save feature maps for visualization.
            txt_feats (torch.Tensor, optional): The text features, use it if it's given.
            augment (bool): If True, perform data augmentation during inference.
            embed (list, optional): A list of feature vectors/embeddings to return.

        Returns:
            (torch.Tensor): Model's output tensor.
        """
        txt_feats = (self.txt_feats if txt_feats is None else txt_feats).to(device=x.device, dtype=x.dtype)
        if txt_feats.shape[0] != x.shape[0] or self.model[-1].export:
            txt_feats = txt_feats.expand(x.shape[0], -1, -1)
        ori_txt_feats = txt_feats.clone()
        y, dt, embeddings = [], [], []  # outputs
        embed = frozenset(embed) if embed is not None else {-1}
        max_idx = max(embed)
        for m in self.model:  # except the head part
            if m.f != -1:  # if not from previous layer
                x = y[m.f] if isinstance(m.f, int) else [x if j == -1 else y[j] for j in m.f]  # from earlier layers
            if profile:
                self._profile_one_layer(m, x, dt)
            if isinstance(m, C2fAttn):
                x = m(x, txt_feats)
            elif isinstance(m, WorldDetect):
                x = m(x, ori_txt_feats)
            elif isinstance(m, ImagePoolingAttn):
                txt_feats = m(x, txt_feats)
            else:
                x = m(x)  # run

            y.append(x if m.i in self.save else None)  # save output
            if visualize:
                feature_visualization(x, m.type, m.i, save_dir=visualize)
            if m.i in embed:
                embeddings.append(torch.nn.functional.adaptive_avg_pool2d(x, (1, 1)).squeeze(-1).squeeze(-1))  # flatten
                if m.i == max_idx:
                    return torch.unbind(torch.cat(embeddings, 1), dim=0)
        return x

    def loss(self, batch, preds=None):
        """
        Compute loss.

        Args:
            batch (dict): Batch to compute loss on.
            preds (torch.Tensor | list[torch.Tensor], optional): Predictions.
        """
        if not hasattr(self, "criterion"):
            self.criterion = self.init_criterion()

        if preds is None:
            preds = self.forward(batch["img"], txt_feats=batch["txt_feats"])
        return self.criterion(preds, batch)


class YOLOEModel(DetectionModel):
    """
    YOLOE detection model.

    This class implements the YOLOE architecture for efficient object detection with text and visual prompts,
    supporting both prompt-based and prompt-free inference modes.

    Attributes:
        pe (torch.Tensor): Prompt embeddings for classes.
        clip_model (torch.nn.Module): CLIP model for text encoding.

    Methods:
        __init__: Initialize YOLOE model.
        get_text_pe: Get text positional embeddings.
        get_visual_pe: Get visual embeddings.
        set_vocab: Set vocabulary for prompt-free model.
        get_vocab: Get fused vocabulary layer.
        set_classes: Set classes for offline inference.
        get_cls_pe: Get class positional embeddings.
        predict: Perform forward pass with prompts.
        loss: Compute loss with prompts.

    Examples:
        Initialize a YOLOE model
        >>> model = YOLOEModel("yoloe-v8s.yaml", ch=3, nc=80)
        >>> results = model.predict(image_tensor, tpe=text_embeddings)
    """

    def __init__(self, cfg="yoloe-v8s.yaml", ch=3, nc=None, verbose=True):
        """
        Initialize YOLOE model with given config and parameters.

        Args:
            cfg (str | dict): Model configuration file path or dictionary.
            ch (int): Number of input channels.
            nc (int, optional): Number of classes.
            verbose (bool): Whether to display model information.
        """
        super().__init__(cfg=cfg, ch=ch, nc=nc, verbose=verbose)

    @smart_inference_mode()
    def get_text_pe(self, text, batch=80, cache_clip_model=False, without_reprta=False):
        """
        Set classes in advance so that model could do offline-inference without clip model.

        Args:
            text (list[str]): List of class names.
            batch (int): Batch size for processing text tokens.
            cache_clip_model (bool): Whether to cache the CLIP model.
            without_reprta (bool): Whether to return text embeddings cooperated with reprta module.

        Returns:
            (torch.Tensor): Text positional embeddings.
        """
        from ultralytics.nn.text_model import build_text_model

        device = next(self.model.parameters()).device
        if not getattr(self, "clip_model", None) and cache_clip_model:
            # For backwards compatibility of models lacking clip_model attribute
            self.clip_model = build_text_model("mobileclip:blt", device=device)

        model = self.clip_model if cache_clip_model else build_text_model("mobileclip:blt", device=device)
        text_token = model.tokenize(text)
        txt_feats = [model.encode_text(token).detach() for token in text_token.split(batch)]
        txt_feats = txt_feats[0] if len(txt_feats) == 1 else torch.cat(txt_feats, dim=0)
        txt_feats = txt_feats.reshape(-1, len(text), txt_feats.shape[-1])
        if without_reprta:
            return txt_feats

        head = self.model[-1]
        assert isinstance(head, YOLOEDetect)
        return head.get_tpe(txt_feats)  # run auxiliary text head

    @smart_inference_mode()
    def get_visual_pe(self, img, visual):
        """
        Get visual embeddings.

        Args:
            img (torch.Tensor): Input image tensor.
            visual (torch.Tensor): Visual features.

        Returns:
            (torch.Tensor): Visual positional embeddings.
        """
        return self(img, vpe=visual, return_vpe=True)

    def set_vocab(self, vocab, names):
        """
        Set vocabulary for the prompt-free model.

        Args:
            vocab (nn.ModuleList): List of vocabulary items.
            names (list[str]): List of class names.
        """
        assert not self.training
        head = self.model[-1]
        assert isinstance(head, YOLOEDetect)

        # Cache anchors for head
        device = next(self.parameters()).device
        self(torch.empty(1, 3, self.args["imgsz"], self.args["imgsz"]).to(device))  # warmup

        # re-parameterization for prompt-free model
        self.model[-1].lrpc = nn.ModuleList(
            LRPCHead(cls, pf[-1], loc[-1], enabled=i != 2)
            for i, (cls, pf, loc) in enumerate(zip(vocab, head.cv3, head.cv2))
        )
        for loc_head, cls_head in zip(head.cv2, head.cv3):
            assert isinstance(loc_head, nn.Sequential)
            assert isinstance(cls_head, nn.Sequential)
            del loc_head[-1]
            del cls_head[-1]
        self.model[-1].nc = len(names)
        self.names = check_class_names(names)

    def get_vocab(self, names):
        """
        Get fused vocabulary layer from the model.

        Args:
            names (list): List of class names.

        Returns:
            (nn.ModuleList): List of vocabulary modules.
        """
        assert not self.training
        head = self.model[-1]
        assert isinstance(head, YOLOEDetect)
        assert not head.is_fused

        tpe = self.get_text_pe(names)
        self.set_classes(names, tpe)
        device = next(self.model.parameters()).device
        head.fuse(self.pe.to(device))  # fuse prompt embeddings to classify head

        vocab = nn.ModuleList()
        for cls_head in head.cv3:
            assert isinstance(cls_head, nn.Sequential)
            vocab.append(cls_head[-1])
        return vocab

    def set_classes(self, names, embeddings):
        """
        Set classes in advance so that model could do offline-inference without clip model.

        Args:
            names (list[str]): List of class names.
            embeddings (torch.Tensor): Embeddings tensor.
        """
        assert not hasattr(self.model[-1], "lrpc"), (
            "Prompt-free model does not support setting classes. Please try with Text/Visual prompt models."
        )
        assert embeddings.ndim == 3
        self.pe = embeddings
        self.model[-1].nc = len(names)
        self.names = check_class_names(names)

    def get_cls_pe(self, tpe, vpe):
        """
        Get class positional embeddings.

        Args:
            tpe (torch.Tensor, optional): Text positional embeddings.
            vpe (torch.Tensor, optional): Visual positional embeddings.

        Returns:
            (torch.Tensor): Class positional embeddings.
        """
        all_pe = []
        if tpe is not None:
            assert tpe.ndim == 3
            all_pe.append(tpe)
        if vpe is not None:
            assert vpe.ndim == 3
            all_pe.append(vpe)
        if not all_pe:
            all_pe.append(getattr(self, "pe", torch.zeros(1, 80, 512)))
        return torch.cat(all_pe, dim=1)

    def predict(
        self, x, profile=False, visualize=False, tpe=None, augment=False, embed=None, vpe=None, return_vpe=False
    ):
        """
        Perform a forward pass through the model.

        Args:
            x (torch.Tensor): The input tensor.
            profile (bool): If True, profile the computation time for each layer.
            visualize (bool): If True, save feature maps for visualization.
            tpe (torch.Tensor, optional): Text positional embeddings.
            augment (bool): If True, perform data augmentation during inference.
            embed (list, optional): A list of feature vectors/embeddings to return.
            vpe (torch.Tensor, optional): Visual positional embeddings.
            return_vpe (bool): If True, return visual positional embeddings.

        Returns:
            (torch.Tensor): Model's output tensor.
        """
        y, dt, embeddings = [], [], []  # outputs
        b = x.shape[0]
        embed = frozenset(embed) if embed is not None else {-1}
        max_idx = max(embed)
        for m in self.model:  # except the head part
            if m.f != -1:  # if not from previous layer
                x = y[m.f] if isinstance(m.f, int) else [x if j == -1 else y[j] for j in m.f]  # from earlier layers
            if profile:
                self._profile_one_layer(m, x, dt)
            if isinstance(m, YOLOEDetect):
                vpe = m.get_vpe(x, vpe) if vpe is not None else None
                if return_vpe:
                    assert vpe is not None
                    assert not self.training
                    return vpe
                cls_pe = self.get_cls_pe(m.get_tpe(tpe), vpe).to(device=x[0].device, dtype=x[0].dtype)
                if cls_pe.shape[0] != b or m.export:
                    cls_pe = cls_pe.expand(b, -1, -1)
                x.append(cls_pe)  # adding cls embedding
            x = m(x)  # run

            y.append(x if m.i in self.save else None)  # save output
            if visualize:
                feature_visualization(x, m.type, m.i, save_dir=visualize)
            if m.i in embed:
                embeddings.append(torch.nn.functional.adaptive_avg_pool2d(x, (1, 1)).squeeze(-1).squeeze(-1))  # flatten
                if m.i == max_idx:
                    return torch.unbind(torch.cat(embeddings, 1), dim=0)
        return x

    def loss(self, batch, preds=None):
        """
        Compute loss.

        Args:
            batch (dict): Batch to compute loss on.
            preds (torch.Tensor | list[torch.Tensor], optional): Predictions.
        """
        if not hasattr(self, "criterion"):
            from ultralytics.utils.loss import TVPDetectLoss

            visual_prompt = batch.get("visuals", None) is not None  # TODO
            self.criterion = (
                (E2ELoss(self, TVPDetectLoss) if getattr(self, "end2end", False) else TVPDetectLoss(self))
                if visual_prompt
                else self.init_criterion()
            )

        if preds is None:
            preds = self.forward(batch["img"], tpe=batch.get("txt_feats", None), vpe=batch.get("visuals", None))
        return self.criterion(preds, batch)


class YOLOESegModel(YOLOEModel, SegmentationModel):
    """
    YOLOE segmentation model.

    This class extends YOLOEModel to handle instance segmentation tasks with text and visual prompts,
    providing specialized loss computation for pixel-level object detection and segmentation.

    Methods:
        __init__: Initialize YOLOE segmentation model.
        loss: Compute loss with prompts for segmentation.

    Examples:
        Initialize a YOLOE segmentation model
        >>> model = YOLOESegModel("yoloe-v8s-seg.yaml", ch=3, nc=80)
        >>> results = model.predict(image_tensor, tpe=text_embeddings)
    """

    def __init__(self, cfg="yoloe-v8s-seg.yaml", ch=3, nc=None, verbose=True):
        """
        Initialize YOLOE segmentation model with given config and parameters.

        Args:
            cfg (str | dict): Model configuration file path or dictionary.
            ch (int): Number of input channels.
            nc (int, optional): Number of classes.
            verbose (bool): Whether to display model information.
        """
        super().__init__(cfg=cfg, ch=ch, nc=nc, verbose=verbose)

    def loss(self, batch, preds=None):
        """
        Compute loss.

        Args:
            batch (dict): Batch to compute loss on.
            preds (torch.Tensor | list[torch.Tensor], optional): Predictions.
        """
        if not hasattr(self, "criterion"):
            from ultralytics.utils.loss import TVPSegmentLoss

            visual_prompt = batch.get("visuals", None) is not None  # TODO
            self.criterion = (
                (E2ELoss(self, TVPSegmentLoss) if getattr(self, "end2end", False) else TVPSegmentLoss(self))
                if visual_prompt
                else self.init_criterion()
            )

        if preds is None:
            preds = self.forward(batch["img"], tpe=batch.get("txt_feats", None), vpe=batch.get("visuals", None))
        return self.criterion(preds, batch)


class Ensemble(torch.nn.ModuleList):
    """
    Ensemble of models.

    This class allows combining multiple YOLO models into an ensemble for improved performance through
    model averaging or other ensemble techniques.

    Methods:
        __init__: Initialize an ensemble of models.
        forward: Generate predictions from all models in the ensemble.

    Examples:
        Create an ensemble of models
        >>> ensemble = Ensemble()
        >>> ensemble.append(model1)
        >>> ensemble.append(model2)
        >>> results = ensemble(image_tensor)
    """

    def __init__(self):
        """Initialize an ensemble of models."""
        super().__init__()

    def forward(self, x, augment=False, profile=False, visualize=False):
        """
        Generate the YOLO network's final layer.

        Args:
            x (torch.Tensor): Input tensor.
            augment (bool): Whether to augment the input.
            profile (bool): Whether to profile the model.
            visualize (bool): Whether to visualize the features.

        Returns:
            y (torch.Tensor): Concatenated predictions from all models.
            train_out (None): Always None for ensemble inference.
        """
        y = [module(x, augment, profile, visualize)[0] for module in self]
        # y = torch.stack(y).max(0)[0]  # max ensemble
        # y = torch.stack(y).mean(0)  # mean ensemble
        y = torch.cat(y, 2)  # nms ensemble, y shape(B, HW, C)
        return y, None  # inference, train output


# Functions ------------------------------------------------------------------------------------------------------------


@contextlib.contextmanager
def temporary_modules(modules=None, attributes=None):
    """
    Context manager for temporarily adding or modifying modules in Python's module cache (`sys.modules`).

    This function can be used to change the module paths during runtime. It's useful when refactoring code,
    where you've moved a module from one location to another, but you still want to support the old import
    paths for backwards compatibility.

    Args:
        modules (dict, optional): A dictionary mapping old module paths to new module paths.
        attributes (dict, optional): A dictionary mapping old module attributes to new module attributes.

    Examples:
        >>> with temporary_modules({"old.module": "new.module"}, {"old.module.attribute": "new.module.attribute"}):
        >>> import old.module  # this will now import new.module
        >>> from old.module import attribute  # this will now import new.module.attribute

    Note:
        The changes are only in effect inside the context manager and are undone once the context manager exits.
        Be aware that directly manipulating `sys.modules` can lead to unpredictable results, especially in larger
        applications or libraries. Use this function with caution.
    """
    if modules is None:
        modules = {}
    if attributes is None:
        attributes = {}
    import sys
    from importlib import import_module

    try:
        # Set attributes in sys.modules under their old name
        for old, new in attributes.items():
            old_module, old_attr = old.rsplit(".", 1)
            new_module, new_attr = new.rsplit(".", 1)
            setattr(import_module(old_module), old_attr, getattr(import_module(new_module), new_attr))

        # Set modules in sys.modules under their old name
        for old, new in modules.items():
            sys.modules[old] = import_module(new)

        yield
    finally:
        # Remove the temporary module paths
        for old in modules:
            if old in sys.modules:
                del sys.modules[old]


class SafeClass:
    """A placeholder class to replace unknown classes during unpickling."""

    def __init__(self, *args, **kwargs):
        """Initialize SafeClass instance, ignoring all arguments."""
        pass

    def __call__(self, *args, **kwargs):
        """Run SafeClass instance, ignoring all arguments."""
        pass


class SafeUnpickler(pickle.Unpickler):
    """Custom Unpickler that replaces unknown classes with SafeClass."""

    def find_class(self, module, name):
        """
        Attempt to find a class, returning SafeClass if not among safe modules.

        Args:
            module (str): Module name.
            name (str): Class name.

        Returns:
            (type): Found class or SafeClass.
        """
        safe_modules = (
            "torch",
            "collections",
            "collections.abc",
            "builtins",
            "math",
            "numpy",
            # Add other modules considered safe
        )
        if module in safe_modules:
            return super().find_class(module, name)
        else:
            return SafeClass


def torch_safe_load(weight, safe_only=False):
    """
    Attempt to load a PyTorch model with the torch.load() function. If a ModuleNotFoundError is raised, it catches the
    error, logs a warning message, and attempts to install the missing module via the check_requirements() function.
    After installation, the function again attempts to load the model using torch.load().

    Args:
        weight (str): The file path of the PyTorch model.
        safe_only (bool): If True, replace unknown classes with SafeClass during loading.

    Returns:
        ckpt (dict): The loaded model checkpoint.
        file (str): The loaded filename.

    Examples:
        >>> from ultralytics.nn.tasks import torch_safe_load
        >>> ckpt, file = torch_safe_load("path/to/best.pt", safe_only=True)
    """
    from ultralytics.utils.downloads import attempt_download_asset

    check_suffix(file=weight, suffix=".pt")
    file = attempt_download_asset(weight)  # search online if missing locally
    try:
        with temporary_modules(
            modules={
                "ultralytics.yolo.utils": "ultralytics.utils",
                "ultralytics.yolo.v8": "ultralytics.models.yolo",
                "ultralytics.yolo.data": "ultralytics.data",
            },
            attributes={
                "ultralytics.nn.modules.block.Silence": "torch.nn.Identity",  # YOLOv9e
                "ultralytics.nn.tasks.YOLOv10DetectionModel": "ultralytics.nn.tasks.DetectionModel",  # YOLOv10
                "ultralytics.utils.loss.v10DetectLoss": "ultralytics.utils.loss.E2EDetectLoss",  # YOLOv10
            },
        ):
            if safe_only:
                # Load via custom pickle module
                safe_pickle = types.ModuleType("safe_pickle")
                safe_pickle.Unpickler = SafeUnpickler
                safe_pickle.load = lambda file_obj: SafeUnpickler(file_obj).load()
                with open(file, "rb") as f:
                    ckpt = torch_load(f, pickle_module=safe_pickle)
            else:
                ckpt = torch_load(file, map_location="cpu")

    except ModuleNotFoundError as e:  # e.name is missing module name
        if e.name == "models":
            raise TypeError(
                emojis(
                    f"ERROR ❌️ {weight} appears to be an Ultralytics YOLOv5 model originally trained "
                    f"with https://github.com/ultralytics/yolov5.\nThis model is NOT forwards compatible with "
                    f"YOLOv8 at https://github.com/ultralytics/ultralytics."
                    f"\nRecommend fixes are to train a new model using the latest 'ultralytics' package or to "
                    f"run a command with an official Ultralytics model, i.e. 'yolo predict model=yolo11n.pt'"
                )
            ) from e
        elif e.name == "numpy._core":
            raise ModuleNotFoundError(
                emojis(
                    f"ERROR ❌️ {weight} requires numpy>=1.26.1, however numpy=={__import__('numpy').__version__} is installed."
                )
            ) from e
        LOGGER.warning(
            f"{weight} appears to require '{e.name}', which is not in Ultralytics requirements."
            f"\nAutoInstall will run now for '{e.name}' but this feature will be removed in the future."
            f"\nRecommend fixes are to train a new model using the latest 'ultralytics' package or to "
            f"run a command with an official Ultralytics model, i.e. 'yolo predict model=yolo11n.pt'"
        )
        check_requirements(e.name)  # install missing module
        ckpt = torch_load(file, map_location="cpu")

    if not isinstance(ckpt, dict):
        # File is likely a YOLO instance saved with i.e. torch.save(model, "saved_model.pt")
        LOGGER.warning(
            f"The file '{weight}' appears to be improperly saved or formatted. "
            f"For optimal results, use model.save('filename.pt') to correctly save YOLO models."
        )
        ckpt = {"model": ckpt.model}

    return ckpt, file


def load_checkpoint(weight, device=None, inplace=True, fuse=False):
    """
    Load a single model weights.

    Args:
        weight (str | Path): Model weight path.
        device (torch.device, optional): Device to load model to.
        inplace (bool): Whether to do inplace operations.
        fuse (bool): Whether to fuse model.

    Returns:
        model (torch.nn.Module): Loaded model.
        ckpt (dict): Model checkpoint dictionary.
    """
    ckpt, weight = torch_safe_load(weight)  # load ckpt
    args = {**DEFAULT_CFG_DICT, **(ckpt.get("train_args", {}))}  # combine model and default args, preferring model args
    model = (ckpt.get("ema") or ckpt["model"]).float()  # FP32 model

    # Model compatibility updates
    model.args = args  # attach args to model
    model.pt_path = weight  # attach *.pt file path to model
    model.task = getattr(model, "task", guess_model_task(model))
    if not hasattr(model, "stride"):
        model.stride = torch.tensor([32.0])

    model = (model.fuse() if fuse and hasattr(model, "fuse") else model).eval().to(device)  # model in eval mode

    # Module updates
    for m in model.modules():
        if hasattr(m, "inplace"):
            m.inplace = inplace
        elif isinstance(m, torch.nn.Upsample) and not hasattr(m, "recompute_scale_factor"):
            m.recompute_scale_factor = None  # torch 1.11.0 compatibility

    # Return model and ckpt
    return model, ckpt


def parse_model(d, ch, verbose=True):
    """
    Parse a YOLO model.yaml dictionary into a PyTorch model.

    Args:
        d (dict): Model dictionary.
        ch (int): Input channels.
        verbose (bool): Whether to print model details.

    Returns:
        model (torch.nn.Sequential): PyTorch model.
        save (list): Sorted list of output layers.
    """
    import ast

    # Args
    legacy = True  # backward compatibility for v3/v5/v8/v9 models
    max_channels = float("inf")
    nc, act, scales, end2end = (d.get(x) for x in ("nc", "activation", "scales", "end2end"))
    reg_max = d.get("reg_max", 16)
    depth, width, kpt_shape = (d.get(x, 1.0) for x in ("depth_multiple", "width_multiple", "kpt_shape"))
    scale = d.get("scale")
    if scales:
        if not scale:
            scale = next(iter(scales.keys()))
            LOGGER.warning(f"no model scale passed. Assuming scale='{scale}'.")
        depth, width, max_channels = scales[scale]

    if act:
        Conv.default_act = eval(act)  # redefine default activation, i.e. Conv.default_act = torch.nn.SiLU()

        if verbose:
            LOGGER.info(f"{colorstr('activation:')} {act}")  # print

    if verbose:
        LOGGER.info(f"\n{'':>3}{'from':>20}{'n':>3}{'params':>10}  {'module':<45}{'arguments':<30}")
    ch = [ch]
    layers, save, c2 = [], [], ch[-1]  # layers, savelist, ch out
    base_modules = frozenset(
        {
            Classify,
            Conv,
            ConvTranspose,
            GhostConv,
            Bottleneck,
            GhostBottleneck,
            SPP,
            SPPF,
            C2fPSA,
            C2PSA,
            DWConv,
            Focus,
            BottleneckCSP,
            C1,
            C2,
            C2f,
            C3k2,
            RepNCSPELAN4,
            ELAN1,
            ADown,
            AConv,
            SPPELAN,
            C2fAttn,
            C3,
            C3TR,
            C3Ghost,
            torch.nn.ConvTranspose2d,
            DWConvTranspose2d,
            C3x,
            RepC3,
            PSA,
            SCDown,
            C2fCIB,
            A2C2f,
        }
    )
    repeat_modules = frozenset(  # modules with 'repeat' arguments
        {
            BottleneckCSP,
            C1,
            C2,
            C2f,
            C3k2,
            C2fAttn,
            C3,
            C3TR,
            C3Ghost,
            C3x,
            RepC3,
            C2fPSA,
            C2fCIB,
            C2PSA,
            A2C2f,
        }
    )
    for i, (f, n, m, args) in enumerate(d["backbone"] + d["head"]):  # from, number, module, args
        m = (
            getattr(torch.nn, m[3:])
            if "nn." in m
            else getattr(__import__("torchvision").ops, m[16:])
            if "torchvision.ops." in m
            else globals()[m]
        )  # get module
        for j, a in enumerate(args):
            if isinstance(a, str):
                with contextlib.suppress(ValueError):
                    args[j] = locals()[a] if a in locals() else ast.literal_eval(a)
        n = n_ = max(round(n * depth), 1) if n > 1 else n  # depth gain
        if m in base_modules:
            c1, c2 = ch[f], args[0]
            if c2 != nc:  # if c2 not equal to number of classes (i.e. for Classify() output)
                c2 = make_divisible(min(c2, max_channels) * width, 8)
            if m is C2fAttn:  # set 1) embed channels and 2) num heads
                args[1] = make_divisible(min(args[1], max_channels // 2) * width, 8)
                args[2] = int(max(round(min(args[2], max_channels // 2 // 32)) * width, 1) if args[2] > 1 else args[2])

            args = [c1, c2, *args[1:]]
            if m in repeat_modules:
                args.insert(2, n)  # number of repeats
                n = 1
            if m is C3k2:  # for M/L/X sizes
                legacy = False
                if scale in "mlx":
                    args[3] = True
            if m is A2C2f:
                legacy = False
                if scale in "lx":  # for L/X sizes
                    args.extend((True, 1.2))
            if m is C2fCIB:
                legacy = False
        elif m is AIFI:
            args = [ch[f], *args]
        elif m in frozenset({HGStem, HGBlock}):
            c1, cm, c2 = ch[f], args[0], args[1]
            args = [c1, cm, c2, *args[2:]]
            if m is HGBlock:
                args.insert(4, n)  # number of repeats
                n = 1
        elif m is ResNetLayer:
            c2 = args[1] if args[3] else args[1] * 4
        elif m is torch.nn.BatchNorm2d:
            args = [ch[f]]
        elif m is Concat:
            c2 = sum(ch[x] for x in f)
        elif m in frozenset(
            {Detect, WorldDetect, YOLOEDetect, Segment, YOLOESegment, Pose, OBB, ImagePoolingAttn, v10Detect}
        ):
            args.extend([reg_max, end2end, [ch[x] for x in f]])
            if m is Segment or m is YOLOESegment:
                args[2] = make_divisible(min(args[2], max_channels) * width, 8)
            if m in {Detect, YOLOEDetect, Segment, YOLOESegment, Pose, OBB}:
                m.legacy = legacy
        elif m is RTDETRDecoder:  # special case, channels arg must be passed in index 1
            args.insert(1, [ch[x] for x in f])
        elif m is CBLinear:
            c2 = args[0]
            c1 = ch[f]
            args = [c1, c2, *args[1:]]
        elif m is CBFuse:
            c2 = ch[f[-1]]
        elif m in frozenset({TorchVision, Index}):
            c2 = args[0]
            c1 = ch[f]
            args = [*args[1:]]
        else:
            c2 = ch[f]

        m_ = torch.nn.Sequential(*(m(*args) for _ in range(n))) if n > 1 else m(*args)  # module
        t = str(m)[8:-2].replace("__main__.", "")  # module type
        m_.np = sum(x.numel() for x in m_.parameters())  # number params
        m_.i, m_.f, m_.type = i, f, t  # attach index, 'from' index, type
        if verbose:
            LOGGER.info(f"{i:>3}{f!s:>20}{n_:>3}{m_.np:10.0f}  {t:<45}{args!s:<30}")  # print
        save.extend(x % i for x in ([f] if isinstance(f, int) else f) if x != -1)  # append to savelist
        layers.append(m_)
        if i == 0:
            ch = []
        ch.append(c2)
    return torch.nn.Sequential(*layers), sorted(save)


def yaml_model_load(path):
    """
    Load a YOLOv8 model from a YAML file.

    Args:
        path (str | Path): Path to the YAML file.

    Returns:
        (dict): Model dictionary.
    """
    path = Path(path)
    if path.stem in (f"yolov{d}{x}6" for x in "nsmlx" for d in (5, 8)):
        new_stem = re.sub(r"(\d+)([nslmx])6(.+)?$", r"\1\2-p6\3", path.stem)
        LOGGER.warning(f"Ultralytics YOLO P6 models now use -p6 suffix. Renaming {path.stem} to {new_stem}.")
        path = path.with_name(new_stem + path.suffix)

    unified_path = re.sub(r"(\d+)([nslmx])(.+)?$", r"\1\3", str(path))  # i.e. yolov8x.yaml -> yolov8.yaml
    yaml_file = check_yaml(unified_path, hard=False) or check_yaml(path)
    d = YAML.load(yaml_file)  # model dict
    d["scale"] = guess_model_scale(path)
    d["yaml_file"] = str(path)
    return d


def guess_model_scale(model_path):
    """
    Extract the size character n, s, m, l, or x of the model's scale from the model path.

    Args:
        model_path (str | Path): The path to the YOLO model's YAML file.

    Returns:
        (str): The size character of the model's scale (n, s, m, l, or x).
    """
    try:
        return re.search(r"yolo(e-)?[v]?\d+([nslmx])", Path(model_path).stem).group(2)
    except AttributeError:
        return ""


def guess_model_task(model):
    """
    Guess the task of a PyTorch model from its architecture or configuration.

    Args:
        model (torch.nn.Module | dict): PyTorch model or model configuration in YAML format.

    Returns:
        (str): Task of the model ('detect', 'segment', 'classify', 'pose', 'obb').
    """

    def cfg2task(cfg):
        """Guess from YAML dictionary."""
        m = cfg["head"][-1][-2].lower()  # output module name
        if m in {"classify", "classifier", "cls", "fc"}:
            return "classify"
        if "detect" in m:
            return "detect"
        if "segment" in m:
            return "segment"
        if m == "pose":
            return "pose"
        if m == "obb":
            return "obb"

    # Guess from model cfg
    if isinstance(model, dict):
        with contextlib.suppress(Exception):
            return cfg2task(model)
    # Guess from PyTorch model
    if isinstance(model, torch.nn.Module):  # PyTorch model
        for x in "model.args", "model.model.args", "model.model.model.args":
            with contextlib.suppress(Exception):
                return eval(x)["task"]
        for x in "model.yaml", "model.model.yaml", "model.model.model.yaml":
            with contextlib.suppress(Exception):
                return cfg2task(eval(x))
        for m in model.modules():
            if isinstance(m, (Segment, YOLOESegment)):
                return "segment"
            elif isinstance(m, Classify):
                return "classify"
            elif isinstance(m, Pose):
                return "pose"
            elif isinstance(m, OBB):
                return "obb"
            elif isinstance(m, (Detect, WorldDetect, YOLOEDetect, v10Detect)):
                return "detect"

    # Guess from model filename
    if isinstance(model, (str, Path)):
        model = Path(model)
        if "-seg" in model.stem or "segment" in model.parts:
            return "segment"
        elif "-cls" in model.stem or "classify" in model.parts:
            return "classify"
        elif "-pose" in model.stem or "pose" in model.parts:
            return "pose"
        elif "-obb" in model.stem or "obb" in model.parts:
            return "obb"
        elif "detect" in model.parts:
            return "detect"

    # Unable to determine task from model
    LOGGER.warning(
        "Unable to automatically guess model task, assuming 'task=detect'. "
        "Explicitly define task for your model, i.e. 'task=detect', 'segment', 'classify','pose' or 'obb'."
    )
    return "detect"  # assume detect<|MERGE_RESOLUTION|>--- conflicted
+++ resolved
@@ -72,10 +72,6 @@
 from ultralytics.utils import DEFAULT_CFG_DICT, LOGGER, YAML, colorstr, emojis
 from ultralytics.utils.checks import check_requirements, check_suffix, check_yaml
 from ultralytics.utils.loss import (
-<<<<<<< HEAD
-=======
-    E2EDetectLoss,
->>>>>>> c51bfbc2
     E2ELoss,
     v8ClassificationLoss,
     v8DetectionLoss,
@@ -614,7 +610,6 @@
     def init_criterion(self):
         """Initialize the loss criterion for the PoseModel."""
         return E2ELoss(self, v8PoseLoss) if getattr(self, "end2end", False) else v8PoseLoss(self)
-<<<<<<< HEAD
 
 
 class TennisBallPoseModel(PoseModel):
@@ -758,8 +753,6 @@
     def init_criterion(self):
         """Initialize the loss criterion for the TennisBallPoseModel."""
         return v8PoseLoss(self)
-=======
->>>>>>> c51bfbc2
 
 
 class ClassificationModel(BaseModel):
