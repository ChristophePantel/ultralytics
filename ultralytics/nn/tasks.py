--- conflicted
+++ resolved
@@ -1630,13 +1630,8 @@
         elif m in frozenset(
             {Detect, WorldDetect, YOLOEDetect, Segment, Segmentv8_add, YOLOESegment, Pose, OBB, ImagePoolingAttn, v10Detect}
         ):
-<<<<<<< HEAD
-            args.append([ch[x] for x in f])
-            if m is Segment or m is YOLOESegment:
-=======
             args.extend([reg_max, end2end, [ch[x] for x in f]])
             if m is Segment or m is Segmentv8_add or m is YOLOESegment:
->>>>>>> d6305154
                 args[2] = make_divisible(min(args[2], max_channels) * width, 8)
             if m in {Detect, YOLOEDetect, Segment, Segmentv8_add, YOLOESegment, Pose, OBB}:
                 m.legacy = legacy
