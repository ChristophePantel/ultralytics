# Ultralytics 🚀 AGPL-3.0 License - https://ultralytics.com/license

import contextlib
import pickle
import re
import types
from copy import deepcopy
from pathlib import Path

import torch
import torch.nn as nn

from ultralytics.nn.autobackend import check_class_names
from ultralytics.nn.modules import (
    AIFI,
    C1,
    C2,
    C2PSA,
    C3,
    C3TR,
    ELAN1,
    OBB,
    PSA,
    SPP,
    SPPELAN,
    SPPF,
    A2C2f,
    AConv,
    ADown,
    Bottleneck,
    BottleneckCSP,
    C2f,
    C2fAttn,
    C2fCIB,
    C2fPSA,
    C3Ghost,
    C3k2,
    C3x,
    CBFuse,
    CBLinear,
    Classify,
    Concat,
    Conv,
    Conv2,
    ConvTranspose,
    Detect,
    DWConv,
    DWConvTranspose2d,
    Focus,
    GhostBottleneck,
    GhostConv,
    HGBlock,
    HGStem,
    ImagePoolingAttn,
    Index,
    LRPCHead,
    Pose,
    RepC3,
    RepConv,
    RepNCSPELAN4,
    RepVGGDW,
    ResNetLayer,
    RTDETRDecoder,
    SCDown,
    Segment,
    Segmentv2,
    Segmentv3,
    Segmentv4,
    Segmentv4_add,
    Segmentv5,
    Segmentv6,
    Segmentv7,
    Segmentv8,
    Segmentv8_add,
    TorchVision,
    WorldDetect,
    YOLOEDetect,
    YOLOESegment,
    v10Detect,
)
from ultralytics.utils import DEFAULT_CFG_DICT, LOGGER, YAML, colorstr, emojis
from ultralytics.utils.checks import check_requirements, check_suffix, check_yaml
from ultralytics.utils.loss import (
    E2ELoss,
    v8ClassificationLoss,
    v8DetectionLoss,
    v8OBBLoss,
    v8PoseLoss,
    v8SegmentationLoss,
)
from ultralytics.utils.ops import make_divisible
from ultralytics.utils.patches import torch_load
from ultralytics.utils.plotting import feature_visualization
from ultralytics.utils.torch_utils import (
    fuse_conv_and_bn,
    fuse_deconv_and_bn,
    initialize_weights,
    intersect_dicts,
    model_info,
    scale_img,
    smart_inference_mode,
    time_sync,
)


class BaseModel(torch.nn.Module):
    """
    Base class for all YOLO models in the Ultralytics family.

    This class provides common functionality for YOLO models including forward pass handling, model fusion,
    information display, and weight loading capabilities.

    Attributes:
        model (torch.nn.Module): The neural network model.
        save (list): List of layer indices to save outputs from.
        stride (torch.Tensor): Model stride values.

    Methods:
        forward: Perform forward pass for training or inference.
        predict: Perform inference on input tensor.
        fuse: Fuse Conv2d and BatchNorm2d layers for optimization.
        info: Print model information.
        load: Load weights into the model.
        loss: Compute loss for training.

    Examples:
        Create a BaseModel instance
        >>> model = BaseModel()
        >>> model.info()  # Display model information
    """

    def forward(self, x, *args, **kwargs):
        """
        Perform forward pass of the model for either training or inference.

        If x is a dict, calculates and returns the loss for training. Otherwise, returns predictions for inference.

        Args:
            x (torch.Tensor | dict): Input tensor for inference, or dict with image tensor and labels for training.
            *args (Any): Variable length argument list.
            **kwargs (Any): Arbitrary keyword arguments.

        Returns:
            (torch.Tensor): Loss if x is a dict (training), or network predictions (inference).
        """
        if isinstance(x, dict):  # for cases of training and validating while training.
            return self.loss(x, *args, **kwargs)
        return self.predict(x, *args, **kwargs)

    def predict(self, x, profile=False, visualize=False, augment=False, embed=None):
        """
        Perform a forward pass through the network.

        Args:
            x (torch.Tensor): The input tensor to the model.
            profile (bool): Print the computation time of each layer if True.
            visualize (bool): Save the feature maps of the model if True.
            augment (bool): Augment image during prediction.
            embed (list, optional): A list of feature vectors/embeddings to return.

        Returns:
            (torch.Tensor): The last output of the model.
        """
        if augment:
            return self._predict_augment(x)
        return self._predict_once(x, profile, visualize, embed)

    def _predict_once(self, x, profile=False, visualize=False, embed=None):
        """
        Perform a forward pass through the network.

        Args:
            x (torch.Tensor): The input tensor to the model.
            profile (bool): Print the computation time of each layer if True.
            visualize (bool): Save the feature maps of the model if True.
            embed (list, optional): A list of feature vectors/embeddings to return.

        Returns:
            (torch.Tensor): The last output of the model.
        """
        y, dt, embeddings = [], [], []  # outputs
        embed = frozenset(embed) if embed is not None else {-1}
        max_idx = max(embed)
        for m in self.model:
            if m.f != -1:  # if not from previous layer
                x = y[m.f] if isinstance(m.f, int) else [x if j == -1 else y[j] for j in m.f]  # from earlier layers
            if profile:
                self._profile_one_layer(m, x, dt)
            x = m(x)  # run
            y.append(x if m.i in self.save else None)  # save output
            if visualize:
                feature_visualization(x, m.type, m.i, save_dir=visualize)
            if m.i in embed:
                embeddings.append(torch.nn.functional.adaptive_avg_pool2d(x, (1, 1)).squeeze(-1).squeeze(-1))  # flatten
                if m.i == max_idx:
                    return torch.unbind(torch.cat(embeddings, 1), dim=0)
        return x

    def _predict_augment(self, x):
        """Perform augmentations on input image x and return augmented inference."""
        LOGGER.warning(
            f"{self.__class__.__name__} does not support 'augment=True' prediction. "
            f"Reverting to single-scale prediction."
        )
        return self._predict_once(x)

    def _profile_one_layer(self, m, x, dt):
        """
        Profile the computation time and FLOPs of a single layer of the model on a given input.

        Args:
            m (torch.nn.Module): The layer to be profiled.
            x (torch.Tensor): The input data to the layer.
            dt (list): A list to store the computation time of the layer.
        """
        try:
            import thop
        except ImportError:
            thop = None  # conda support without 'ultralytics-thop' installed

        c = m == self.model[-1] and isinstance(x, list)  # is final layer list, copy input as inplace fix
        flops = thop.profile(m, inputs=[x.copy() if c else x], verbose=False)[0] / 1e9 * 2 if thop else 0  # GFLOPs
        t = time_sync()
        for _ in range(10):
            m(x.copy() if c else x)
        dt.append((time_sync() - t) * 100)
        if m == self.model[0]:
            LOGGER.info(f"{'time (ms)':>10s} {'GFLOPs':>10s} {'params':>10s}  module")
        LOGGER.info(f"{dt[-1]:10.2f} {flops:10.2f} {m.np:10.0f}  {m.type}")
        if c:
            LOGGER.info(f"{sum(dt):10.2f} {'-':>10s} {'-':>10s}  Total")

    def fuse(self, verbose=True):
        """
        Fuse the `Conv2d()` and `BatchNorm2d()` layers of the model into a single layer for improved computation
        efficiency.

        Returns:
            (torch.nn.Module): The fused model is returned.
        """
        if not self.is_fused():
            for m in self.model.modules():
                if isinstance(m, (Conv, Conv2, DWConv)) and hasattr(m, "bn"):
                    if isinstance(m, Conv2):
                        m.fuse_convs()
                    m.conv = fuse_conv_and_bn(m.conv, m.bn)  # update conv
                    delattr(m, "bn")  # remove batchnorm
                    m.forward = m.forward_fuse  # update forward
                if isinstance(m, ConvTranspose) and hasattr(m, "bn"):
                    m.conv_transpose = fuse_deconv_and_bn(m.conv_transpose, m.bn)
                    delattr(m, "bn")  # remove batchnorm
                    m.forward = m.forward_fuse  # update forward
                if isinstance(m, RepConv):
                    m.fuse_convs()
                    m.forward = m.forward_fuse  # update forward
                if isinstance(m, RepVGGDW):
                    m.fuse()
                    m.forward = m.forward_fuse
                if isinstance(m, Detect) and getattr(m, "end2end", False):
                    m.fuse()  # remove one2many head
            self.info(verbose=verbose)

        return self

    def is_fused(self, thresh=10):
        """
        Check if the model has less than a certain threshold of BatchNorm layers.

        Args:
            thresh (int, optional): The threshold number of BatchNorm layers.

        Returns:
            (bool): True if the number of BatchNorm layers in the model is less than the threshold, False otherwise.
        """
        bn = tuple(v for k, v in torch.nn.__dict__.items() if "Norm" in k)  # normalization layers, i.e. BatchNorm2d()
        return sum(isinstance(v, bn) for v in self.modules()) < thresh  # True if < 'thresh' BatchNorm layers in model

    def info(self, detailed=False, verbose=True, imgsz=640):
        """
        Print model information.

        Args:
            detailed (bool): If True, prints out detailed information about the model.
            verbose (bool): If True, prints out the model information.
            imgsz (int): The size of the image that the model will be trained on.
        """
        return model_info(self, detailed=detailed, verbose=verbose, imgsz=imgsz)

    def _apply(self, fn):
        """
        Apply a function to all tensors in the model that are not parameters or registered buffers.

        Args:
            fn (function): The function to apply to the model.

        Returns:
            (BaseModel): An updated BaseModel object.
        """
        self = super()._apply(fn)
        m = self.model[-1]  # Detect()
        if isinstance(
            m, Detect
        ):  # includes all Detect subclasses like Segment, Pose, OBB, WorldDetect, YOLOEDetect, YOLOESegment
            m.stride = fn(m.stride)
            m.anchors = fn(m.anchors)
            m.strides = fn(m.strides)
        return self

    def load(self, weights, verbose=True):
        """
        Load weights into the model.

        Args:
            weights (dict | torch.nn.Module): The pre-trained weights to be loaded.
            verbose (bool, optional): Whether to log the transfer progress.
        """
        model = weights["model"] if isinstance(weights, dict) else weights  # torchvision models are not dicts
        csd = model.float().state_dict()  # checkpoint state_dict as FP32
        updated_csd = intersect_dicts(csd, self.state_dict())  # intersect
        self.load_state_dict(updated_csd, strict=False)  # load
        len_updated_csd = len(updated_csd)
        first_conv = "model.0.conv.weight"  # hard-coded to yolo models for now
        # mostly used to boost multi-channel training
        state_dict = self.state_dict()
        if first_conv not in updated_csd and first_conv in state_dict:
            c1, c2, h, w = state_dict[first_conv].shape
            cc1, cc2, ch, cw = csd[first_conv].shape
            if ch == h and cw == w:
                c1, c2 = min(c1, cc1), min(c2, cc2)
                state_dict[first_conv][:c1, :c2] = csd[first_conv][:c1, :c2]
                len_updated_csd += 1
        if verbose:
            LOGGER.info(f"Transferred {len_updated_csd}/{len(self.model.state_dict())} items from pretrained weights")

    def loss(self, batch, preds=None):
        """
        Compute loss.

        Args:
            batch (dict): Batch to compute loss on.
            preds (torch.Tensor | list[torch.Tensor], optional): Predictions.
        """
        if getattr(self, "criterion", None) is None:
            self.criterion = self.init_criterion()

        if preds is None:
            preds = self.forward(batch["img"])
        return self.criterion(preds, batch)

    def init_criterion(self):
        """Initialize the loss criterion for the BaseModel."""
        raise NotImplementedError("compute_loss() needs to be implemented by task heads")


class DetectionModel(BaseModel):
    """
    YOLO detection model.

    This class implements the YOLO detection architecture, handling model initialization, forward pass,
    augmented inference, and loss computation for object detection tasks.

    Attributes:
        yaml (dict): Model configuration dictionary.
        model (torch.nn.Sequential): The neural network model.
        save (list): List of layer indices to save outputs from.
        names (dict): Class names dictionary.
        inplace (bool): Whether to use inplace operations.
        end2end (bool): Whether the model uses end-to-end detection.
        stride (torch.Tensor): Model stride values.

    Methods:
        __init__: Initialize the YOLO detection model.
        _predict_augment: Perform augmented inference.
        _descale_pred: De-scale predictions following augmented inference.
        _clip_augmented: Clip YOLO augmented inference tails.
        init_criterion: Initialize the loss criterion.

    Examples:
        Initialize a detection model
        >>> model = DetectionModel("yolo11n.yaml", ch=3, nc=80)
        >>> results = model.predict(image_tensor)
    """

    def __init__(self, cfg="yolo11n.yaml", ch=3, nc=None, verbose=True):
        """
        Initialize the YOLO detection model with the given config and parameters.

        Args:
            cfg (str | dict): Model configuration file path or dictionary.
            ch (int): Number of input channels.
            nc (int, optional): Number of classes.
            verbose (bool): Whether to display model information.
        """
        super().__init__()
        self.yaml = cfg if isinstance(cfg, dict) else yaml_model_load(cfg)  # cfg dict
        if self.yaml["backbone"][0][2] == "Silence":
            LOGGER.warning(
                "YOLOv9 `Silence` module is deprecated in favor of torch.nn.Identity. "
                "Please delete local *.pt file and re-download the latest model checkpoint."
            )
            self.yaml["backbone"][0][2] = "nn.Identity"

        # Define model
        self.yaml["channels"] = ch  # save channels
        if nc and nc != self.yaml["nc"]:
            LOGGER.info(f"Overriding model.yaml nc={self.yaml['nc']} with nc={nc}")
            self.yaml["nc"] = nc  # override YAML value
        self.model, self.save = parse_model(deepcopy(self.yaml), ch=ch, verbose=verbose)  # model, savelist
        self.names = {i: f"{i}" for i in range(self.yaml["nc"])}  # default names dict
        self.inplace = self.yaml.get("inplace", True)

        # Build strides
        m = self.model[-1]  # Detect()
        if isinstance(m, Detect):  # includes all Detect subclasses like Segment, Pose, OBB, YOLOEDetect, YOLOESegment
            s = 256  # 2x min stride
            m.inplace = self.inplace

            def _forward(x):
                """Perform a forward pass through the model, handling different Detect subclass types accordingly."""
                output = self.forward(x)
                if self.end2end:
<<<<<<< HEAD
                    output = output["one2many"]
                return output["feats"]
=======
                    return self.forward(x)["one2many"]
                return self.forward(x)[0] if isinstance(m, (Segment, Segmentv2, Segmentv3, Segmentv4, Segmentv4_add, Segmentv5, Segmentv6, Segmentv7, Segmentv8, Segmentv8_add, YOLOESegment, Pose, OBB)) else self.forward(x)
>>>>>>> c155c3b1

            self.model.eval()  # Avoid changing batch statistics until training begins
            m.training = True  # Setting it to True to properly return strides
            m.stride = torch.tensor([s / x.shape[-2] for x in _forward(torch.zeros(1, ch, s, s))])  # forward
            self.stride = m.stride
            self.model.train()  # Set model back to training(default) mode
            m.bias_init()  # only run once
        else:
            self.stride = torch.Tensor([32])  # default stride for i.e. RTDETR

        # Init weights, biases
        initialize_weights(self)
        if verbose:
            self.info()
            LOGGER.info("")

    @property
    def end2end(self):
        """Dynamically get the end2end attribute from the model's last layer for better consistency."""
        return getattr(self.model[-1], "end2end", False)

    def _predict_augment(self, x):
        """
        Perform augmentations on input image x and return augmented inference and train outputs.

        Args:
            x (torch.Tensor): Input image tensor.

        Returns:
            (torch.Tensor): Augmented inference output.
        """
        if getattr(self, "end2end", False) or self.__class__.__name__ != "DetectionModel":
            LOGGER.warning("Model does not support 'augment=True', reverting to single-scale prediction.")
            return self._predict_once(x)
        img_size = x.shape[-2:]  # height, width
        s = [1, 0.83, 0.67]  # scales
        f = [None, 3, None]  # flips (2-ud, 3-lr)
        y = []  # outputs
        for si, fi in zip(s, f):
            xi = scale_img(x.flip(fi) if fi else x, si, gs=int(self.stride.max()))
            yi = super().predict(xi)[0]  # forward
            yi = self._descale_pred(yi, fi, si, img_size)
            y.append(yi)
        y = self._clip_augmented(y)  # clip augmented tails
        return torch.cat(y, -1), None  # augmented inference, train

    @staticmethod
    def _descale_pred(p, flips, scale, img_size, dim=1):
        """
        De-scale predictions following augmented inference (inverse operation).

        Args:
            p (torch.Tensor): Predictions tensor.
            flips (int): Flip type (0=none, 2=ud, 3=lr).
            scale (float): Scale factor.
            img_size (tuple): Original image size (height, width).
            dim (int): Dimension to split at.

        Returns:
            (torch.Tensor): De-scaled predictions.
        """
        p[:, :4] /= scale  # de-scale
        x, y, wh, cls = p.split((1, 1, 2, p.shape[dim] - 4), dim)
        if flips == 2:
            y = img_size[0] - y  # de-flip ud
        elif flips == 3:
            x = img_size[1] - x  # de-flip lr
        return torch.cat((x, y, wh, cls), dim)

    def _clip_augmented(self, y):
        """
        Clip YOLO augmented inference tails.

        Args:
            y (list[torch.Tensor]): List of detection tensors.

        Returns:
            (list[torch.Tensor]): Clipped detection tensors.
        """
        nl = self.model[-1].nl  # number of detection layers (P3-P5)
        g = sum(4**x for x in range(nl))  # grid points
        e = 1  # exclude layer count
        i = (y[0].shape[-1] // g) * sum(4**x for x in range(e))  # indices
        y[0] = y[0][..., :-i]  # large
        i = (y[-1].shape[-1] // g) * sum(4 ** (nl - 1 - x) for x in range(e))  # indices
        y[-1] = y[-1][..., i:]  # small
        return y

    def init_criterion(self):
        """Initialize the loss criterion for the DetectionModel."""
        return E2ELoss(self) if getattr(self, "end2end", False) else v8DetectionLoss(self)


class OBBModel(DetectionModel):
    """
    YOLO Oriented Bounding Box (OBB) model.

    This class extends DetectionModel to handle oriented bounding box detection tasks, providing specialized
    loss computation for rotated object detection.

    Methods:
        __init__: Initialize YOLO OBB model.
        init_criterion: Initialize the loss criterion for OBB detection.

    Examples:
        Initialize an OBB model
        >>> model = OBBModel("yolo11n-obb.yaml", ch=3, nc=80)
        >>> results = model.predict(image_tensor)
    """

    def __init__(self, cfg="yolo11n-obb.yaml", ch=3, nc=None, verbose=True):
        """
        Initialize YOLO OBB model with given config and parameters.

        Args:
            cfg (str | dict): Model configuration file path or dictionary.
            ch (int): Number of input channels.
            nc (int, optional): Number of classes.
            verbose (bool): Whether to display model information.
        """
        super().__init__(cfg=cfg, ch=ch, nc=nc, verbose=verbose)

    def init_criterion(self):
        """Initialize the loss criterion for the model."""
        return E2ELoss(self, v8OBBLoss) if getattr(self, "end2end", False) else v8OBBLoss(self)


class SegmentationModel(DetectionModel):
    """
    YOLO segmentation model.

    This class extends DetectionModel to handle instance segmentation tasks, providing specialized
    loss computation for pixel-level object detection and segmentation.

    Methods:
        __init__: Initialize YOLO segmentation model.
        init_criterion: Initialize the loss criterion for segmentation.

    Examples:
        Initialize a segmentation model
        >>> model = SegmentationModel("yolo11n-seg.yaml", ch=3, nc=80)
        >>> results = model.predict(image_tensor)
    """

    def __init__(self, cfg="yolo11n-seg.yaml", ch=3, nc=None, verbose=True):
        """
        Initialize Ultralytics YOLO segmentation model with given config and parameters.

        Args:
            cfg (str | dict): Model configuration file path or dictionary.
            ch (int): Number of input channels.
            nc (int, optional): Number of classes.
            verbose (bool): Whether to display model information.
        """
        super().__init__(cfg=cfg, ch=ch, nc=nc, verbose=verbose)

    def init_criterion(self):
        """Initialize the loss criterion for the SegmentationModel."""
        return E2ELoss(self, v8SegmentationLoss) if getattr(self, "end2end", False) else v8SegmentationLoss(self)


class PoseModel(DetectionModel):
    """
    YOLO pose model.

    This class extends DetectionModel to handle human pose estimation tasks, providing specialized
    loss computation for keypoint detection and pose estimation.

    Attributes:
        kpt_shape (tuple): Shape of keypoints data (num_keypoints, num_dimensions).

    Methods:
        __init__: Initialize YOLO pose model.
        init_criterion: Initialize the loss criterion for pose estimation.

    Examples:
        Initialize a pose model
        >>> model = PoseModel("yolo11n-pose.yaml", ch=3, nc=1, data_kpt_shape=(17, 3))
        >>> results = model.predict(image_tensor)
    """

    def __init__(self, cfg="yolo11n-pose.yaml", ch=3, nc=None, data_kpt_shape=(None, None), verbose=True):
        """
        Initialize Ultralytics YOLO Pose model.

        Args:
            cfg (str | dict): Model configuration file path or dictionary.
            ch (int): Number of input channels.
            nc (int, optional): Number of classes.
            data_kpt_shape (tuple): Shape of keypoints data.
            verbose (bool): Whether to display model information.
        """
        if not isinstance(cfg, dict):
            cfg = yaml_model_load(cfg)  # load model YAML
        if any(data_kpt_shape) and list(data_kpt_shape) != list(cfg["kpt_shape"]):
            LOGGER.info(f"Overriding model.yaml kpt_shape={cfg['kpt_shape']} with kpt_shape={data_kpt_shape}")
            cfg["kpt_shape"] = data_kpt_shape
        super().__init__(cfg=cfg, ch=ch, nc=nc, verbose=verbose)

    def init_criterion(self):
        """Initialize the loss criterion for the PoseModel."""
        return E2ELoss(self, v8PoseLoss) if getattr(self, "end2end", False) else v8PoseLoss(self)


class TennisBallPoseModel(PoseModel):
    """
    YOLO tennis ball pose model with 4-channel input support.

    This class extends PoseModel to handle tennis ball pose estimation with motion-aware input.
    It supports 4-channel input (RGB + motion mask) for enhanced tennis ball tracking.

    Attributes:
        kpt_shape (tuple): Shape of keypoints data (1, 3) for tennis ball center point.
        use_motion_masks (bool): Whether to use motion masks for enhanced detection.

    Methods:
        __init__: Initialize YOLO tennis ball pose model.
        init_criterion: Initialize the loss criterion for tennis ball pose estimation.

    Examples:
        Initialize a tennis ball pose model
        >>> model = TennisBallPoseModel("yolo11-tennis-pose.yaml", ch=4, nc=1, data_kpt_shape=(1, 3))
        >>> results = model.predict(image_tensor)
    """

    def __init__(self, cfg="yolo11-tennis-pose.yaml", ch=4, nc=1, data_kpt_shape=(1, 3), verbose=True):
        """
        Initialize Ultralytics YOLO Tennis Ball Pose model.

        Args:
            cfg (str | dict): Model configuration file path or dictionary.
            ch (int): Number of input channels (default: 4 for RGB + motion mask).
            nc (int): Number of classes (default: 1 for tennis ball).
            data_kpt_shape (tuple): Shape of keypoints data (default: (1, 3) for center point).
            verbose (bool): Whether to display model information.
        """
        # Set default tennis ball keypoint shape if not provided
        if data_kpt_shape == (None, None):
            data_kpt_shape = (1, 3)  # 1 keypoint (center), 3 dimensions (x, y, visibility)
        
        # Initialize parent PoseModel with 4-channel support
        super().__init__(cfg=cfg, ch=ch, nc=nc, data_kpt_shape=data_kpt_shape, verbose=verbose)
        
        # Store tennis ball specific attributes
        self.use_motion_masks = ch == 4
        self.tennis_ball_keypoints = ["center"]  # Single keypoint for tennis ball center
        
        if verbose:
            LOGGER.info(f"TennisBallPoseModel initialized with {ch} input channels")
            if self.use_motion_masks:
                LOGGER.info("Motion mask support enabled for enhanced tennis ball tracking")

    def load_pretrained_pose_weights(self, weights_path, adapt_first_layer=True):
        """
        Load pretrained pose weights and adapt for 4-channel input.
        
        Args:
            weights_path (str): Path to pretrained pose model weights (.pt file)
            adapt_first_layer (bool): Whether to adapt first layer for 4-channel input
            
        Returns:
            bool: True if weights loaded successfully, False otherwise
        """
        try:
            import torch
            
            # Load pretrained weights
            if weights_path.endswith('.pt'):
                ckpt = torch.load(weights_path, map_location='cpu')
                if isinstance(ckpt, dict) and 'model' in ckpt:
                    pretrained_state = ckpt['model'].state_dict()
                else:
                    pretrained_state = ckpt.state_dict() if hasattr(ckpt, 'state_dict') else ckpt
            else:
                LOGGER.warning(f"Unsupported weight file format: {weights_path}")
                return False
            
            # Get current model state
            current_state = self.state_dict()
            
            # Adapt first convolutional layer for 4-channel input if needed
            if adapt_first_layer and self.use_motion_masks:
                first_conv_key = None
                for key in pretrained_state.keys():
                    if 'model.0.conv.weight' in key or (key.startswith('model.0.') and 'weight' in key):
                        first_conv_key = key
                        break
                
                if first_conv_key and first_conv_key in pretrained_state:
                    pretrained_first_weight = pretrained_state[first_conv_key]
                    
                    # Check if pretrained model has 3 channels and we need 4
                    if pretrained_first_weight.shape[1] == 3 and self.use_motion_masks:
                        LOGGER.info(f"Adapting first layer from 3 to 4 channels")
                        
                        # Create new 4-channel weight by duplicating one of the RGB channels
                        # We'll duplicate the green channel as it's often most representative
                        new_first_weight = torch.zeros((
                            pretrained_first_weight.shape[0],  # out_channels
                            4,  # new in_channels (RGB + motion)
                            pretrained_first_weight.shape[2],  # height
                            pretrained_first_weight.shape[3]   # width
                        ))
                        
                        # Copy RGB channels
                        new_first_weight[:, :3, :, :] = pretrained_first_weight
                        # Initialize motion channel with average of RGB channels
                        new_first_weight[:, 3, :, :] = pretrained_first_weight.mean(dim=1)
                        
                        pretrained_state[first_conv_key] = new_first_weight
                        LOGGER.info(f"Adapted first layer weights from {pretrained_first_weight.shape} to {new_first_weight.shape}")
            
            # Load compatible weights
            loaded_keys = []
            incompatible_keys = []
            
            for key, param in current_state.items():
                if key in pretrained_state:
                    pretrained_param = pretrained_state[key]
                    if param.shape == pretrained_param.shape:
                        current_state[key] = pretrained_param
                        loaded_keys.append(key)
                    else:
                        incompatible_keys.append(f"{key}: {param.shape} vs {pretrained_param.shape}")
                        
            # Load the adapted state dict
            self.load_state_dict(current_state, strict=False)
            
            LOGGER.info(f"Loaded pretrained pose weights from {weights_path}")
            LOGGER.info(f"Loaded {len(loaded_keys)} compatible layers")
            if incompatible_keys:
                LOGGER.info(f"Skipped {len(incompatible_keys)} incompatible layers")
                # Show first 5 incompatible keys for debugging
                for key in incompatible_keys[:5]:
                    LOGGER.debug(f"  - {key}")
            
            return True
            
        except Exception as e:
            LOGGER.error(f"Failed to load pretrained weights from {weights_path}: {e}")
            return False

    def init_criterion(self):
        """Initialize the loss criterion for the TennisBallPoseModel."""
        return v8PoseLoss(self)


class ClassificationModel(BaseModel):
    """
    YOLO classification model.

    This class implements the YOLO classification architecture for image classification tasks,
    providing model initialization, configuration, and output reshaping capabilities.

    Attributes:
        yaml (dict): Model configuration dictionary.
        model (torch.nn.Sequential): The neural network model.
        stride (torch.Tensor): Model stride values.
        names (dict): Class names dictionary.

    Methods:
        __init__: Initialize ClassificationModel.
        _from_yaml: Set model configurations and define architecture.
        reshape_outputs: Update model to specified class count.
        init_criterion: Initialize the loss criterion.

    Examples:
        Initialize a classification model
        >>> model = ClassificationModel("yolo11n-cls.yaml", ch=3, nc=1000)
        >>> results = model.predict(image_tensor)
    """

    def __init__(self, cfg="yolo11n-cls.yaml", ch=3, nc=None, verbose=True):
        """
        Initialize ClassificationModel with YAML, channels, number of classes, verbose flag.

        Args:
            cfg (str | dict): Model configuration file path or dictionary.
            ch (int): Number of input channels.
            nc (int, optional): Number of classes.
            verbose (bool): Whether to display model information.
        """
        super().__init__()
        self._from_yaml(cfg, ch, nc, verbose)

    def _from_yaml(self, cfg, ch, nc, verbose):
        """
        Set Ultralytics YOLO model configurations and define the model architecture.

        Args:
            cfg (str | dict): Model configuration file path or dictionary.
            ch (int): Number of input channels.
            nc (int, optional): Number of classes.
            verbose (bool): Whether to display model information.
        """
        self.yaml = cfg if isinstance(cfg, dict) else yaml_model_load(cfg)  # cfg dict

        # Define model
        ch = self.yaml["channels"] = self.yaml.get("channels", ch)  # input channels
        if nc and nc != self.yaml["nc"]:
            LOGGER.info(f"Overriding model.yaml nc={self.yaml['nc']} with nc={nc}")
            self.yaml["nc"] = nc  # override YAML value
        elif not nc and not self.yaml.get("nc", None):
            raise ValueError("nc not specified. Must specify nc in model.yaml or function arguments.")
        self.model, self.save = parse_model(deepcopy(self.yaml), ch=ch, verbose=verbose)  # model, savelist
        self.stride = torch.Tensor([1])  # no stride constraints
        self.names = {i: f"{i}" for i in range(self.yaml["nc"])}  # default names dict
        self.info()

    @staticmethod
    def reshape_outputs(model, nc):
        """
        Update a TorchVision classification model to class count 'n' if required.

        Args:
            model (torch.nn.Module): Model to update.
            nc (int): New number of classes.
        """
        name, m = list((model.model if hasattr(model, "model") else model).named_children())[-1]  # last module
        if isinstance(m, Classify):  # YOLO Classify() head
            if m.linear.out_features != nc:
                m.linear = torch.nn.Linear(m.linear.in_features, nc)
        elif isinstance(m, torch.nn.Linear):  # ResNet, EfficientNet
            if m.out_features != nc:
                setattr(model, name, torch.nn.Linear(m.in_features, nc))
        elif isinstance(m, torch.nn.Sequential):
            types = [type(x) for x in m]
            if torch.nn.Linear in types:
                i = len(types) - 1 - types[::-1].index(torch.nn.Linear)  # last torch.nn.Linear index
                if m[i].out_features != nc:
                    m[i] = torch.nn.Linear(m[i].in_features, nc)
            elif torch.nn.Conv2d in types:
                i = len(types) - 1 - types[::-1].index(torch.nn.Conv2d)  # last torch.nn.Conv2d index
                if m[i].out_channels != nc:
                    m[i] = torch.nn.Conv2d(
                        m[i].in_channels, nc, m[i].kernel_size, m[i].stride, bias=m[i].bias is not None
                    )

    def init_criterion(self):
        """Initialize the loss criterion for the ClassificationModel."""
        return v8ClassificationLoss()


class RTDETRDetectionModel(DetectionModel):
    """
    RTDETR (Real-time DEtection and Tracking using Transformers) Detection Model class.

    This class is responsible for constructing the RTDETR architecture, defining loss functions, and facilitating both
    the training and inference processes. RTDETR is an object detection and tracking model that extends from the
    DetectionModel base class.

    Attributes:
        nc (int): Number of classes for detection.
        criterion (RTDETRDetectionLoss): Loss function for training.

    Methods:
        __init__: Initialize the RTDETRDetectionModel.
        init_criterion: Initialize the loss criterion.
        loss: Compute loss for training.
        predict: Perform forward pass through the model.

    Examples:
        Initialize an RTDETR model
        >>> model = RTDETRDetectionModel("rtdetr-l.yaml", ch=3, nc=80)
        >>> results = model.predict(image_tensor)
    """

    def __init__(self, cfg="rtdetr-l.yaml", ch=3, nc=None, verbose=True):
        """
        Initialize the RTDETRDetectionModel.

        Args:
            cfg (str | dict): Configuration file name or path.
            ch (int): Number of input channels.
            nc (int, optional): Number of classes.
            verbose (bool): Print additional information during initialization.
        """
        super().__init__(cfg=cfg, ch=ch, nc=nc, verbose=verbose)

    def _apply(self, fn):
        """
        Apply a function to all tensors in the model that are not parameters or registered buffers.

        Args:
            fn (function): The function to apply to the model.

        Returns:
            (RTDETRDetectionModel): An updated BaseModel object.
        """
        self = super()._apply(fn)
        m = self.model[-1]
        m.anchors = fn(m.anchors)
        m.valid_mask = fn(m.valid_mask)
        return self

    def init_criterion(self):
        """Initialize the loss criterion for the RTDETRDetectionModel."""
        from ultralytics.models.utils.loss import RTDETRDetectionLoss

        return RTDETRDetectionLoss(nc=self.nc, use_vfl=True)

    def loss(self, batch, preds=None):
        """
        Compute the loss for the given batch of data.

        Args:
            batch (dict): Dictionary containing image and label data.
            preds (torch.Tensor, optional): Precomputed model predictions.

        Returns:
            loss_sum (torch.Tensor): Total loss value.
            loss_items (torch.Tensor): Main three losses in a tensor.
        """
        if not hasattr(self, "criterion"):
            self.criterion = self.init_criterion()

        img = batch["img"]
        # NOTE: preprocess gt_bbox and gt_labels to list.
        bs = img.shape[0]
        batch_idx = batch["batch_idx"]
        gt_groups = [(batch_idx == i).sum().item() for i in range(bs)]
        targets = {
            # TODO (CP/IRIT): should "scores" be managed in the same way ?
            "cls": batch["cls"].to(img.device, dtype=torch.long).view(-1),
            "bboxes": batch["bboxes"].to(device=img.device),
            "batch_idx": batch_idx.to(img.device, dtype=torch.long).view(-1),
            "gt_groups": gt_groups,
        }

        if preds is None:
            preds = self.predict(img, batch=targets)
        dec_bboxes, dec_scores, enc_bboxes, enc_scores, dn_meta = preds if self.training else preds[1]
        if dn_meta is None:
            dn_bboxes, dn_scores = None, None
        else:
            dn_bboxes, dec_bboxes = torch.split(dec_bboxes, dn_meta["dn_num_split"], dim=2)
            dn_scores, dec_scores = torch.split(dec_scores, dn_meta["dn_num_split"], dim=2)

        dec_bboxes = torch.cat([enc_bboxes.unsqueeze(0), dec_bboxes])  # (7, bs, 300, 4)
        dec_scores = torch.cat([enc_scores.unsqueeze(0), dec_scores])

        loss = self.criterion(
            (dec_bboxes, dec_scores), targets, dn_bboxes=dn_bboxes, dn_scores=dn_scores, dn_meta=dn_meta
        )
        # NOTE: There are like 12 losses in RTDETR, backward with all losses but only show the main three losses.
        return sum(loss.values()), torch.as_tensor(
            [loss[k].detach() for k in ["loss_giou", "loss_class", "loss_bbox"]], device=img.device
        )

    def predict(self, x, profile=False, visualize=False, batch=None, augment=False, embed=None):
        """
        Perform a forward pass through the model.

        Args:
            x (torch.Tensor): The input tensor.
            profile (bool): If True, profile the computation time for each layer.
            visualize (bool): If True, save feature maps for visualization.
            batch (dict, optional): Ground truth data for evaluation.
            augment (bool): If True, perform data augmentation during inference.
            embed (list, optional): A list of feature vectors/embeddings to return.

        Returns:
            (torch.Tensor): Model's output tensor.
        """
        y, dt, embeddings = [], [], []  # outputs
        embed = frozenset(embed) if embed is not None else {-1}
        max_idx = max(embed)
        for m in self.model[:-1]:  # except the head part
            if m.f != -1:  # if not from previous layer
                x = y[m.f] if isinstance(m.f, int) else [x if j == -1 else y[j] for j in m.f]  # from earlier layers
            if profile:
                self._profile_one_layer(m, x, dt)
            x = m(x)  # run
            y.append(x if m.i in self.save else None)  # save output
            if visualize:
                feature_visualization(x, m.type, m.i, save_dir=visualize)
            if m.i in embed:
                embeddings.append(torch.nn.functional.adaptive_avg_pool2d(x, (1, 1)).squeeze(-1).squeeze(-1))  # flatten
                if m.i == max_idx:
                    return torch.unbind(torch.cat(embeddings, 1), dim=0)
        head = self.model[-1]
        x = head([y[j] for j in head.f], batch)  # head inference
        return x


class WorldModel(DetectionModel):
    """
    YOLOv8 World Model.

    This class implements the YOLOv8 World model for open-vocabulary object detection, supporting text-based
    class specification and CLIP model integration for zero-shot detection capabilities.

    Attributes:
        txt_feats (torch.Tensor): Text feature embeddings for classes.
        clip_model (torch.nn.Module): CLIP model for text encoding.

    Methods:
        __init__: Initialize YOLOv8 world model.
        set_classes: Set classes for offline inference.
        get_text_pe: Get text positional embeddings.
        predict: Perform forward pass with text features.
        loss: Compute loss with text features.

    Examples:
        Initialize a world model
        >>> model = WorldModel("yolov8s-world.yaml", ch=3, nc=80)
        >>> model.set_classes(["person", "car", "bicycle"])
        >>> results = model.predict(image_tensor)
    """

    def __init__(self, cfg="yolov8s-world.yaml", ch=3, nc=None, verbose=True):
        """
        Initialize YOLOv8 world model with given config and parameters.

        Args:
            cfg (str | dict): Model configuration file path or dictionary.
            ch (int): Number of input channels.
            nc (int, optional): Number of classes.
            verbose (bool): Whether to display model information.
        """
        self.txt_feats = torch.randn(1, nc or 80, 512)  # features placeholder
        self.clip_model = None  # CLIP model placeholder
        super().__init__(cfg=cfg, ch=ch, nc=nc, verbose=verbose)

    def set_classes(self, text, batch=80, cache_clip_model=True):
        """
        Set classes in advance so that model could do offline-inference without clip model.

        Args:
            text (list[str]): List of class names.
            batch (int): Batch size for processing text tokens.
            cache_clip_model (bool): Whether to cache the CLIP model.
        """
        self.txt_feats = self.get_text_pe(text, batch=batch, cache_clip_model=cache_clip_model)
        self.model[-1].nc = len(text)

    def get_text_pe(self, text, batch=80, cache_clip_model=True):
        """
        Set classes in advance so that model could do offline-inference without clip model.

        Args:
            text (list[str]): List of class names.
            batch (int): Batch size for processing text tokens.
            cache_clip_model (bool): Whether to cache the CLIP model.

        Returns:
            (torch.Tensor): Text positional embeddings.
        """
        from ultralytics.nn.text_model import build_text_model

        device = next(self.model.parameters()).device
        if not getattr(self, "clip_model", None) and cache_clip_model:
            # For backwards compatibility of models lacking clip_model attribute
            self.clip_model = build_text_model("clip:ViT-B/32", device=device)
        model = self.clip_model if cache_clip_model else build_text_model("clip:ViT-B/32", device=device)
        text_token = model.tokenize(text)
        txt_feats = [model.encode_text(token).detach() for token in text_token.split(batch)]
        txt_feats = txt_feats[0] if len(txt_feats) == 1 else torch.cat(txt_feats, dim=0)
        return txt_feats.reshape(-1, len(text), txt_feats.shape[-1])

    def predict(self, x, profile=False, visualize=False, txt_feats=None, augment=False, embed=None):
        """
        Perform a forward pass through the model.

        Args:
            x (torch.Tensor): The input tensor.
            profile (bool): If True, profile the computation time for each layer.
            visualize (bool): If True, save feature maps for visualization.
            txt_feats (torch.Tensor, optional): The text features, use it if it's given.
            augment (bool): If True, perform data augmentation during inference.
            embed (list, optional): A list of feature vectors/embeddings to return.

        Returns:
            (torch.Tensor): Model's output tensor.
        """
        txt_feats = (self.txt_feats if txt_feats is None else txt_feats).to(device=x.device, dtype=x.dtype)
        if txt_feats.shape[0] != x.shape[0] or self.model[-1].export:
            txt_feats = txt_feats.expand(x.shape[0], -1, -1)
        ori_txt_feats = txt_feats.clone()
        y, dt, embeddings = [], [], []  # outputs
        embed = frozenset(embed) if embed is not None else {-1}
        max_idx = max(embed)
        for m in self.model:  # except the head part
            if m.f != -1:  # if not from previous layer
                x = y[m.f] if isinstance(m.f, int) else [x if j == -1 else y[j] for j in m.f]  # from earlier layers
            if profile:
                self._profile_one_layer(m, x, dt)
            if isinstance(m, C2fAttn):
                x = m(x, txt_feats)
            elif isinstance(m, WorldDetect):
                x = m(x, ori_txt_feats)
            elif isinstance(m, ImagePoolingAttn):
                txt_feats = m(x, txt_feats)
            else:
                x = m(x)  # run

            y.append(x if m.i in self.save else None)  # save output
            if visualize:
                feature_visualization(x, m.type, m.i, save_dir=visualize)
            if m.i in embed:
                embeddings.append(torch.nn.functional.adaptive_avg_pool2d(x, (1, 1)).squeeze(-1).squeeze(-1))  # flatten
                if m.i == max_idx:
                    return torch.unbind(torch.cat(embeddings, 1), dim=0)
        return x

    def loss(self, batch, preds=None):
        """
        Compute loss.

        Args:
            batch (dict): Batch to compute loss on.
            preds (torch.Tensor | list[torch.Tensor], optional): Predictions.
        """
        if not hasattr(self, "criterion"):
            self.criterion = self.init_criterion()

        if preds is None:
            preds = self.forward(batch["img"], txt_feats=batch["txt_feats"])
        return self.criterion(preds, batch)


class YOLOEModel(DetectionModel):
    """
    YOLOE detection model.

    This class implements the YOLOE architecture for efficient object detection with text and visual prompts,
    supporting both prompt-based and prompt-free inference modes.

    Attributes:
        pe (torch.Tensor): Prompt embeddings for classes.
        clip_model (torch.nn.Module): CLIP model for text encoding.

    Methods:
        __init__: Initialize YOLOE model.
        get_text_pe: Get text positional embeddings.
        get_visual_pe: Get visual embeddings.
        set_vocab: Set vocabulary for prompt-free model.
        get_vocab: Get fused vocabulary layer.
        set_classes: Set classes for offline inference.
        get_cls_pe: Get class positional embeddings.
        predict: Perform forward pass with prompts.
        loss: Compute loss with prompts.

    Examples:
        Initialize a YOLOE model
        >>> model = YOLOEModel("yoloe-v8s.yaml", ch=3, nc=80)
        >>> results = model.predict(image_tensor, tpe=text_embeddings)
    """

    def __init__(self, cfg="yoloe-v8s.yaml", ch=3, nc=None, verbose=True):
        """
        Initialize YOLOE model with given config and parameters.

        Args:
            cfg (str | dict): Model configuration file path or dictionary.
            ch (int): Number of input channels.
            nc (int, optional): Number of classes.
            verbose (bool): Whether to display model information.
        """
        super().__init__(cfg=cfg, ch=ch, nc=nc, verbose=verbose)

    @smart_inference_mode()
    def get_text_pe(self, text, batch=80, cache_clip_model=False, without_reprta=False):
        """
        Set classes in advance so that model could do offline-inference without clip model.

        Args:
            text (list[str]): List of class names.
            batch (int): Batch size for processing text tokens.
            cache_clip_model (bool): Whether to cache the CLIP model.
            without_reprta (bool): Whether to return text embeddings cooperated with reprta module.

        Returns:
            (torch.Tensor): Text positional embeddings.
        """
        from ultralytics.nn.text_model import build_text_model

        device = next(self.model.parameters()).device
        if not getattr(self, "clip_model", None) and cache_clip_model:
            # For backwards compatibility of models lacking clip_model attribute
            self.clip_model = build_text_model("mobileclip:blt", device=device)

        model = self.clip_model if cache_clip_model else build_text_model("mobileclip:blt", device=device)
        text_token = model.tokenize(text)
        txt_feats = [model.encode_text(token).detach() for token in text_token.split(batch)]
        txt_feats = txt_feats[0] if len(txt_feats) == 1 else torch.cat(txt_feats, dim=0)
        txt_feats = txt_feats.reshape(-1, len(text), txt_feats.shape[-1])
        if without_reprta:
            return txt_feats

        head = self.model[-1]
        assert isinstance(head, YOLOEDetect)
        return head.get_tpe(txt_feats)  # run auxiliary text head

    @smart_inference_mode()
    def get_visual_pe(self, img, visual):
        """
        Get visual embeddings.

        Args:
            img (torch.Tensor): Input image tensor.
            visual (torch.Tensor): Visual features.

        Returns:
            (torch.Tensor): Visual positional embeddings.
        """
        return self(img, vpe=visual, return_vpe=True)

    def set_vocab(self, vocab, names):
        """
        Set vocabulary for the prompt-free model.

        Args:
            vocab (nn.ModuleList): List of vocabulary items.
            names (list[str]): List of class names.
        """
        assert not self.training
        head = self.model[-1]
        assert isinstance(head, YOLOEDetect)

        # Cache anchors for head
        device = next(self.parameters()).device
        self(torch.empty(1, 3, self.args["imgsz"], self.args["imgsz"]).to(device))  # warmup

        # re-parameterization for prompt-free model
        self.model[-1].lrpc = nn.ModuleList(
            LRPCHead(cls, pf[-1], loc[-1], enabled=i != 2)
            for i, (cls, pf, loc) in enumerate(zip(vocab, head.cv3, head.cv2))
        )
        for loc_head, cls_head in zip(head.cv2, head.cv3):
            assert isinstance(loc_head, nn.Sequential)
            assert isinstance(cls_head, nn.Sequential)
            del loc_head[-1]
            del cls_head[-1]
        self.model[-1].nc = len(names)
        self.names = check_class_names(names)

    def get_vocab(self, names):
        """
        Get fused vocabulary layer from the model.

        Args:
            names (list): List of class names.

        Returns:
            (nn.ModuleList): List of vocabulary modules.
        """
        assert not self.training
        head = self.model[-1]
        assert isinstance(head, YOLOEDetect)
        assert not head.is_fused

        tpe = self.get_text_pe(names)
        self.set_classes(names, tpe)
        device = next(self.model.parameters()).device
        head.fuse(self.pe.to(device))  # fuse prompt embeddings to classify head

        vocab = nn.ModuleList()
        for cls_head in head.cv3:
            assert isinstance(cls_head, nn.Sequential)
            vocab.append(cls_head[-1])
        return vocab

    def set_classes(self, names, embeddings):
        """
        Set classes in advance so that model could do offline-inference without clip model.

        Args:
            names (list[str]): List of class names.
            embeddings (torch.Tensor): Embeddings tensor.
        """
        assert not hasattr(self.model[-1], "lrpc"), (
            "Prompt-free model does not support setting classes. Please try with Text/Visual prompt models."
        )
        assert embeddings.ndim == 3
        self.pe = embeddings
        self.model[-1].nc = len(names)
        self.names = check_class_names(names)

    def get_cls_pe(self, tpe, vpe):
        """
        Get class positional embeddings.

        Args:
            tpe (torch.Tensor, optional): Text positional embeddings.
            vpe (torch.Tensor, optional): Visual positional embeddings.

        Returns:
            (torch.Tensor): Class positional embeddings.
        """
        all_pe = []
        if tpe is not None:
            assert tpe.ndim == 3
            all_pe.append(tpe)
        if vpe is not None:
            assert vpe.ndim == 3
            all_pe.append(vpe)
        if not all_pe:
            all_pe.append(getattr(self, "pe", torch.zeros(1, 80, 512)))
        return torch.cat(all_pe, dim=1)

    def predict(
        self, x, profile=False, visualize=False, tpe=None, augment=False, embed=None, vpe=None, return_vpe=False
    ):
        """
        Perform a forward pass through the model.

        Args:
            x (torch.Tensor): The input tensor.
            profile (bool): If True, profile the computation time for each layer.
            visualize (bool): If True, save feature maps for visualization.
            tpe (torch.Tensor, optional): Text positional embeddings.
            augment (bool): If True, perform data augmentation during inference.
            embed (list, optional): A list of feature vectors/embeddings to return.
            vpe (torch.Tensor, optional): Visual positional embeddings.
            return_vpe (bool): If True, return visual positional embeddings.

        Returns:
            (torch.Tensor): Model's output tensor.
        """
        y, dt, embeddings = [], [], []  # outputs
        b = x.shape[0]
        embed = frozenset(embed) if embed is not None else {-1}
        max_idx = max(embed)
        for m in self.model:  # except the head part
            if m.f != -1:  # if not from previous layer
                x = y[m.f] if isinstance(m.f, int) else [x if j == -1 else y[j] for j in m.f]  # from earlier layers
            if profile:
                self._profile_one_layer(m, x, dt)
            if isinstance(m, YOLOEDetect):
                vpe = m.get_vpe(x, vpe) if vpe is not None else None
                if return_vpe:
                    assert vpe is not None
                    assert not self.training
                    return vpe
                cls_pe = self.get_cls_pe(m.get_tpe(tpe), vpe).to(device=x[0].device, dtype=x[0].dtype)
                if cls_pe.shape[0] != b or m.export:
                    cls_pe = cls_pe.expand(b, -1, -1)
                x.append(cls_pe)  # adding cls embedding
            x = m(x)  # run

            y.append(x if m.i in self.save else None)  # save output
            if visualize:
                feature_visualization(x, m.type, m.i, save_dir=visualize)
            if m.i in embed:
                embeddings.append(torch.nn.functional.adaptive_avg_pool2d(x, (1, 1)).squeeze(-1).squeeze(-1))  # flatten
                if m.i == max_idx:
                    return torch.unbind(torch.cat(embeddings, 1), dim=0)
        return x

    def loss(self, batch, preds=None):
        """
        Compute loss.

        Args:
            batch (dict): Batch to compute loss on.
            preds (torch.Tensor | list[torch.Tensor], optional): Predictions.
        """
        if not hasattr(self, "criterion"):
            from ultralytics.utils.loss import TVPDetectLoss

            visual_prompt = batch.get("visuals", None) is not None  # TODO
            self.criterion = (
                (E2ELoss(self, TVPDetectLoss) if getattr(self, "end2end", False) else TVPDetectLoss(self))
                if visual_prompt
                else self.init_criterion()
            )

        if preds is None:
            preds = self.forward(
                batch["img"],
                tpe=None if "visuals" in batch else batch.get("txt_feats", None),
                vpe=batch.get("visuals", None),
            )
        return self.criterion(preds, batch)


class YOLOESegModel(YOLOEModel, SegmentationModel):
    """
    YOLOE segmentation model.

    This class extends YOLOEModel to handle instance segmentation tasks with text and visual prompts,
    providing specialized loss computation for pixel-level object detection and segmentation.

    Methods:
        __init__: Initialize YOLOE segmentation model.
        loss: Compute loss with prompts for segmentation.

    Examples:
        Initialize a YOLOE segmentation model
        >>> model = YOLOESegModel("yoloe-v8s-seg.yaml", ch=3, nc=80)
        >>> results = model.predict(image_tensor, tpe=text_embeddings)
    """

    def __init__(self, cfg="yoloe-v8s-seg.yaml", ch=3, nc=None, verbose=True):
        """
        Initialize YOLOE segmentation model with given config and parameters.

        Args:
            cfg (str | dict): Model configuration file path or dictionary.
            ch (int): Number of input channels.
            nc (int, optional): Number of classes.
            verbose (bool): Whether to display model information.
        """
        super().__init__(cfg=cfg, ch=ch, nc=nc, verbose=verbose)

    def loss(self, batch, preds=None):
        """
        Compute loss.

        Args:
            batch (dict): Batch to compute loss on.
            preds (torch.Tensor | list[torch.Tensor], optional): Predictions.
        """
        if not hasattr(self, "criterion"):
            from ultralytics.utils.loss import TVPSegmentLoss

            visual_prompt = batch.get("visuals", None) is not None  # TODO
            self.criterion = (
                (E2ELoss(self, TVPSegmentLoss) if getattr(self, "end2end", False) else TVPSegmentLoss(self))
                if visual_prompt
                else self.init_criterion()
            )

        if preds is None:
            preds = self.forward(batch["img"], tpe=batch.get("txt_feats", None), vpe=batch.get("visuals", None))
        return self.criterion(preds, batch)


class Ensemble(torch.nn.ModuleList):
    """
    Ensemble of models.

    This class allows combining multiple YOLO models into an ensemble for improved performance through
    model averaging or other ensemble techniques.

    Methods:
        __init__: Initialize an ensemble of models.
        forward: Generate predictions from all models in the ensemble.

    Examples:
        Create an ensemble of models
        >>> ensemble = Ensemble()
        >>> ensemble.append(model1)
        >>> ensemble.append(model2)
        >>> results = ensemble(image_tensor)
    """

    def __init__(self):
        """Initialize an ensemble of models."""
        super().__init__()

    def forward(self, x, augment=False, profile=False, visualize=False):
        """
        Generate the YOLO network's final layer.

        Args:
            x (torch.Tensor): Input tensor.
            augment (bool): Whether to augment the input.
            profile (bool): Whether to profile the model.
            visualize (bool): Whether to visualize the features.

        Returns:
            y (torch.Tensor): Concatenated predictions from all models.
            train_out (None): Always None for ensemble inference.
        """
        y = [module(x, augment, profile, visualize)[0] for module in self]
        # y = torch.stack(y).max(0)[0]  # max ensemble
        # y = torch.stack(y).mean(0)  # mean ensemble
        y = torch.cat(y, 2)  # nms ensemble, y shape(B, HW, C)
        return y, None  # inference, train output


# Functions ------------------------------------------------------------------------------------------------------------


@contextlib.contextmanager
def temporary_modules(modules=None, attributes=None):
    """
    Context manager for temporarily adding or modifying modules in Python's module cache (`sys.modules`).

    This function can be used to change the module paths during runtime. It's useful when refactoring code,
    where you've moved a module from one location to another, but you still want to support the old import
    paths for backwards compatibility.

    Args:
        modules (dict, optional): A dictionary mapping old module paths to new module paths.
        attributes (dict, optional): A dictionary mapping old module attributes to new module attributes.

    Examples:
        >>> with temporary_modules({"old.module": "new.module"}, {"old.module.attribute": "new.module.attribute"}):
        >>> import old.module  # this will now import new.module
        >>> from old.module import attribute  # this will now import new.module.attribute

    Note:
        The changes are only in effect inside the context manager and are undone once the context manager exits.
        Be aware that directly manipulating `sys.modules` can lead to unpredictable results, especially in larger
        applications or libraries. Use this function with caution.
    """
    if modules is None:
        modules = {}
    if attributes is None:
        attributes = {}
    import sys
    from importlib import import_module

    try:
        # Set attributes in sys.modules under their old name
        for old, new in attributes.items():
            old_module, old_attr = old.rsplit(".", 1)
            new_module, new_attr = new.rsplit(".", 1)
            setattr(import_module(old_module), old_attr, getattr(import_module(new_module), new_attr))

        # Set modules in sys.modules under their old name
        for old, new in modules.items():
            sys.modules[old] = import_module(new)

        yield
    finally:
        # Remove the temporary module paths
        for old in modules:
            if old in sys.modules:
                del sys.modules[old]


class SafeClass:
    """A placeholder class to replace unknown classes during unpickling."""

    def __init__(self, *args, **kwargs):
        """Initialize SafeClass instance, ignoring all arguments."""
        pass

    def __call__(self, *args, **kwargs):
        """Run SafeClass instance, ignoring all arguments."""
        pass


class SafeUnpickler(pickle.Unpickler):
    """Custom Unpickler that replaces unknown classes with SafeClass."""

    def find_class(self, module, name):
        """
        Attempt to find a class, returning SafeClass if not among safe modules.

        Args:
            module (str): Module name.
            name (str): Class name.

        Returns:
            (type): Found class or SafeClass.
        """
        safe_modules = (
            "torch",
            "collections",
            "collections.abc",
            "builtins",
            "math",
            "numpy",
            # Add other modules considered safe
        )
        if module in safe_modules:
            return super().find_class(module, name)
        else:
            return SafeClass


def torch_safe_load(weight, safe_only=False):
    """
    Attempt to load a PyTorch model with the torch.load() function. If a ModuleNotFoundError is raised, it catches the
    error, logs a warning message, and attempts to install the missing module via the check_requirements() function.
    After installation, the function again attempts to load the model using torch.load().

    Args:
        weight (str): The file path of the PyTorch model.
        safe_only (bool): If True, replace unknown classes with SafeClass during loading.

    Returns:
        ckpt (dict): The loaded model checkpoint.
        file (str): The loaded filename.

    Examples:
        >>> from ultralytics.nn.tasks import torch_safe_load
        >>> ckpt, file = torch_safe_load("path/to/best.pt", safe_only=True)
    """
    from ultralytics.utils.downloads import attempt_download_asset

    check_suffix(file=weight, suffix=".pt")
    file = attempt_download_asset(weight)  # search online if missing locally
    try:
        with temporary_modules(
            modules={
                "ultralytics.yolo.utils": "ultralytics.utils",
                "ultralytics.yolo.v8": "ultralytics.models.yolo",
                "ultralytics.yolo.data": "ultralytics.data",
            },
            attributes={
                "ultralytics.nn.modules.block.Silence": "torch.nn.Identity",  # YOLOv9e
                "ultralytics.nn.tasks.YOLOv10DetectionModel": "ultralytics.nn.tasks.DetectionModel",  # YOLOv10
                "ultralytics.utils.loss.v10DetectLoss": "ultralytics.utils.loss.E2EDetectLoss",  # YOLOv10
            },
        ):
            if safe_only:
                # Load via custom pickle module
                safe_pickle = types.ModuleType("safe_pickle")
                safe_pickle.Unpickler = SafeUnpickler
                safe_pickle.load = lambda file_obj: SafeUnpickler(file_obj).load()
                with open(file, "rb") as f:
                    ckpt = torch_load(f, pickle_module=safe_pickle)
            else:
                ckpt = torch_load(file, map_location="cpu")

    except ModuleNotFoundError as e:  # e.name is missing module name
        if e.name == "models":
            raise TypeError(
                emojis(
                    f"ERROR ❌️ {weight} appears to be an Ultralytics YOLOv5 model originally trained "
                    f"with https://github.com/ultralytics/yolov5.\nThis model is NOT forwards compatible with "
                    f"YOLOv8 at https://github.com/ultralytics/ultralytics."
                    f"\nRecommend fixes are to train a new model using the latest 'ultralytics' package or to "
                    f"run a command with an official Ultralytics model, i.e. 'yolo predict model=yolo11n.pt'"
                )
            ) from e
        elif e.name == "numpy._core":
            raise ModuleNotFoundError(
                emojis(
                    f"ERROR ❌️ {weight} requires numpy>=1.26.1, however numpy=={__import__('numpy').__version__} is installed."
                )
            ) from e
        LOGGER.warning(
            f"{weight} appears to require '{e.name}', which is not in Ultralytics requirements."
            f"\nAutoInstall will run now for '{e.name}' but this feature will be removed in the future."
            f"\nRecommend fixes are to train a new model using the latest 'ultralytics' package or to "
            f"run a command with an official Ultralytics model, i.e. 'yolo predict model=yolo11n.pt'"
        )
        check_requirements(e.name)  # install missing module
        ckpt = torch_load(file, map_location="cpu")

    if not isinstance(ckpt, dict):
        # File is likely a YOLO instance saved with i.e. torch.save(model, "saved_model.pt")
        LOGGER.warning(
            f"The file '{weight}' appears to be improperly saved or formatted. "
            f"For optimal results, use model.save('filename.pt') to correctly save YOLO models."
        )
        ckpt = {"model": ckpt.model}

    return ckpt, file


def load_checkpoint(weight, device=None, inplace=True, fuse=False):
    """
    Load a single model weights.

    Args:
        weight (str | Path): Model weight path.
        device (torch.device, optional): Device to load model to.
        inplace (bool): Whether to do inplace operations.
        fuse (bool): Whether to fuse model.

    Returns:
        model (torch.nn.Module): Loaded model.
        ckpt (dict): Model checkpoint dictionary.
    """
    ckpt, weight = torch_safe_load(weight)  # load ckpt
    args = {**DEFAULT_CFG_DICT, **(ckpt.get("train_args", {}))}  # combine model and default args, preferring model args
    model = (ckpt.get("ema") or ckpt["model"]).float()  # FP32 model

    # Model compatibility updates
    model.args = args  # attach args to model
    model.pt_path = weight  # attach *.pt file path to model
    model.task = getattr(model, "task", guess_model_task(model))
    if not hasattr(model, "stride"):
        model.stride = torch.tensor([32.0])

    model = (model.fuse() if fuse and hasattr(model, "fuse") else model).eval().to(device)  # model in eval mode

    # Module updates
    for m in model.modules():
        if hasattr(m, "inplace"):
            m.inplace = inplace
        elif isinstance(m, torch.nn.Upsample) and not hasattr(m, "recompute_scale_factor"):
            m.recompute_scale_factor = None  # torch 1.11.0 compatibility

    # Return model and ckpt
    return model, ckpt


def parse_model(d, ch, verbose=True):
    """
    Parse a YOLO model.yaml dictionary into a PyTorch model.

    Args:
        d (dict): Model dictionary.
        ch (int): Input channels.
        verbose (bool): Whether to print model details.

    Returns:
        model (torch.nn.Sequential): PyTorch model.
        save (list): Sorted list of output layers.
    """
    import ast

    # Args
    legacy = True  # backward compatibility for v3/v5/v8/v9 models
    max_channels = float("inf")
    nc, act, scales, end2end = (d.get(x) for x in ("nc", "activation", "scales", "end2end"))
    reg_max = d.get("reg_max", 16)
    depth, width, kpt_shape = (d.get(x, 1.0) for x in ("depth_multiple", "width_multiple", "kpt_shape"))
    scale = d.get("scale")
    if scales:
        if not scale:
            scale = next(iter(scales.keys()))
            LOGGER.warning(f"no model scale passed. Assuming scale='{scale}'.")
        depth, width, max_channels = scales[scale]

    if act:
        Conv.default_act = eval(act)  # redefine default activation, i.e. Conv.default_act = torch.nn.SiLU()
        if verbose:
            LOGGER.info(f"{colorstr('activation:')} {act}")  # print

    if verbose:
        LOGGER.info(f"\n{'':>3}{'from':>20}{'n':>3}{'params':>10}  {'module':<45}{'arguments':<30}")
    ch = [ch]
    layers, save, c2 = [], [], ch[-1]  # layers, savelist, ch out
    base_modules = frozenset(
        {
            Classify,
            Conv,
            ConvTranspose,
            GhostConv,
            Bottleneck,
            GhostBottleneck,
            SPP,
            SPPF,
            C2fPSA,
            C2PSA,
            DWConv,
            Focus,
            BottleneckCSP,
            C1,
            C2,
            C2f,
            C3k2,
            RepNCSPELAN4,
            ELAN1,
            ADown,
            AConv,
            SPPELAN,
            C2fAttn,
            C3,
            C3TR,
            C3Ghost,
            torch.nn.ConvTranspose2d,
            DWConvTranspose2d,
            C3x,
            RepC3,
            PSA,
            SCDown,
            C2fCIB,
            A2C2f,
        }
    )
    repeat_modules = frozenset(  # modules with 'repeat' arguments
        {
            BottleneckCSP,
            C1,
            C2,
            C2f,
            C3k2,
            C2fAttn,
            C3,
            C3TR,
            C3Ghost,
            C3x,
            RepC3,
            C2fPSA,
            C2fCIB,
            C2PSA,
            A2C2f,
        }
    )
    for i, (f, n, m, args) in enumerate(d["backbone"] + d["head"]):  # from, number, module, args
        m = (
            getattr(torch.nn, m[3:])
            if "nn." in m
            else getattr(__import__("torchvision").ops, m[16:])
            if "torchvision.ops." in m
            else globals()[m]
        )  # get module
        for j, a in enumerate(args):
            if isinstance(a, str):
                with contextlib.suppress(ValueError):
                    args[j] = locals()[a] if a in locals() else ast.literal_eval(a)
        n = n_ = max(round(n * depth), 1) if n > 1 else n  # depth gain
        if m in base_modules:
            c1, c2 = ch[f], args[0]
            if c2 != nc:  # if c2 not equal to number of classes (i.e. for Classify() output)
                c2 = make_divisible(min(c2, max_channels) * width, 8)
            if m is C2fAttn:  # set 1) embed channels and 2) num heads
                args[1] = make_divisible(min(args[1], max_channels // 2) * width, 8)
                args[2] = int(max(round(min(args[2], max_channels // 2 // 32)) * width, 1) if args[2] > 1 else args[2])

            args = [c1, c2, *args[1:]]
            if m in repeat_modules:
                args.insert(2, n)  # number of repeats
                n = 1
            if m is C3k2:  # for M/L/X sizes
                legacy = False
                if scale in "mlx":
                    args[3] = True
            if m is A2C2f:
                legacy = False
                if scale in "lx":  # for L/X sizes
                    args.extend((True, 1.2))
            if m is C2fCIB:
                legacy = False
        elif m is AIFI:
            args = [ch[f], *args]
        elif m in frozenset({HGStem, HGBlock}):
            c1, cm, c2 = ch[f], args[0], args[1]
            args = [c1, cm, c2, *args[2:]]
            if m is HGBlock:
                args.insert(4, n)  # number of repeats
                n = 1
        elif m is ResNetLayer:
            c2 = args[1] if args[3] else args[1] * 4
        elif m is torch.nn.BatchNorm2d:
            args = [ch[f]]
        elif m is Concat:
            c2 = sum(ch[x] for x in f)
        elif m in frozenset(
            {Detect, WorldDetect, YOLOEDetect, Segment, Segmentv2, Segmentv3, Segmentv4, Segmentv4_add, Segmentv5, Segmentv6, Segmentv7, Segmentv8, Segmentv8_add, YOLOESegment, Pose, OBB, ImagePoolingAttn, v10Detect}
        ):
<<<<<<< HEAD
            args.extend([reg_max, end2end, [ch[x] for x in f]])
            if m is Segment or m is YOLOESegment:
=======
            args.append([ch[x] for x in f])
            if m in {Segment, Segmentv2, Segmentv3, Segmentv4, Segmentv4_add, Segmentv5, Segmentv6, Segmentv7, Segmentv8, Segmentv8_add, YOLOESegment}:
>>>>>>> c155c3b1
                args[2] = make_divisible(min(args[2], max_channels) * width, 8)
            if m in {Detect, YOLOEDetect, Segment, Segmentv2, Segmentv3, Segmentv4, Segmentv4_add, Segmentv5, Segmentv6, Segmentv7, Segmentv8, Segmentv8_add, YOLOESegment, Pose, OBB}:
                m.legacy = legacy
        elif m is RTDETRDecoder:  # special case, channels arg must be passed in index 1
            args.insert(1, [ch[x] for x in f])
        elif m is CBLinear:
            c2 = args[0]
            c1 = ch[f]
            args = [c1, c2, *args[1:]]
        elif m is CBFuse:
            c2 = ch[f[-1]]
        elif m in frozenset({TorchVision, Index}):
            c2 = args[0]
            c1 = ch[f]
            args = [*args[1:]]
        else:
            c2 = ch[f]

        m_ = torch.nn.Sequential(*(m(*args) for _ in range(n))) if n > 1 else m(*args)  # module
        t = str(m)[8:-2].replace("__main__.", "")  # module type
        m_.np = sum(x.numel() for x in m_.parameters())  # number params
        m_.i, m_.f, m_.type = i, f, t  # attach index, 'from' index, type
        if verbose:
            LOGGER.info(f"{i:>3}{f!s:>20}{n_:>3}{m_.np:10.0f}  {t:<45}{args!s:<30}")  # print
        save.extend(x % i for x in ([f] if isinstance(f, int) else f) if x != -1)  # append to savelist
        layers.append(m_)
        if i == 0:
            ch = []
        ch.append(c2)
    return torch.nn.Sequential(*layers), sorted(save)


def yaml_model_load(path):
    """
    Load a YOLOv8 model from a YAML file.

    Args:
        path (str | Path): Path to the YAML file.

    Returns:
        (dict): Model dictionary.
    """
    path = Path(path)
    if path.stem in (f"yolov{d}{x}6" for x in "nsmlx" for d in (5, 8)):
        new_stem = re.sub(r"(\d+)([nslmx])6(.+)?$", r"\1\2-p6\3", path.stem)
        LOGGER.warning(f"Ultralytics YOLO P6 models now use -p6 suffix. Renaming {path.stem} to {new_stem}.")
        path = path.with_name(new_stem + path.suffix)

    unified_path = re.sub(r"(\d+)([nslmx])(.+)?$", r"\1\3", str(path))  # i.e. yolov8x.yaml -> yolov8.yaml
    yaml_file = check_yaml(unified_path, hard=False) or check_yaml(path)
    d = YAML.load(yaml_file)  # model dict
    d["scale"] = guess_model_scale(path)
    d["yaml_file"] = str(path)
    return d


def guess_model_scale(model_path):
    """
    Extract the size character n, s, m, l, or x of the model's scale from the model path.

    Args:
        model_path (str | Path): The path to the YOLO model's YAML file.

    Returns:
        (str): The size character of the model's scale (n, s, m, l, or x).
    """
    try:
        return re.search(r"yolo(e-)?[v]?\d+([nslmx])", Path(model_path).stem).group(2)
    except AttributeError:
        return ""


def guess_model_task(model):
    """
    Guess the task of a PyTorch model from its architecture or configuration.

    Args:
        model (torch.nn.Module | dict): PyTorch model or model configuration in YAML format.

    Returns:
        (str): Task of the model ('detect', 'segment', 'classify', 'pose', 'obb').
    """

    def cfg2task(cfg):
        """Guess from YAML dictionary."""
        m = cfg["head"][-1][-2].lower()  # output module name
        if m in {"classify", "classifier", "cls", "fc"}:
            return "classify"
        if "detect" in m:
            return "detect"
        if "segment" in m:
            return "segment"
        if m == "pose":
            return "pose"
        if m == "obb":
            return "obb"

    # Guess from model cfg
    if isinstance(model, dict):
        with contextlib.suppress(Exception):
            return cfg2task(model)
    # Guess from PyTorch model
    if isinstance(model, torch.nn.Module):  # PyTorch model
        for x in "model.args", "model.model.args", "model.model.model.args":
            with contextlib.suppress(Exception):
                return eval(x)["task"]
        for x in "model.yaml", "model.model.yaml", "model.model.model.yaml":
            with contextlib.suppress(Exception):
                return cfg2task(eval(x))
        for m in model.modules():
            if isinstance(m, (Segment, YOLOESegment)):
                return "segment"
            elif isinstance(m, Classify):
                return "classify"
            elif isinstance(m, Pose):
                return "pose"
            elif isinstance(m, OBB):
                return "obb"
            elif isinstance(m, (Detect, WorldDetect, YOLOEDetect, v10Detect)):
                return "detect"

    # Guess from model filename
    if isinstance(model, (str, Path)):
        model = Path(model)
        if "-seg" in model.stem or "segment" in model.parts:
            return "segment"
        elif "-cls" in model.stem or "classify" in model.parts:
            return "classify"
        elif "-pose" in model.stem or "pose" in model.parts:
            return "pose"
        elif "-obb" in model.stem or "obb" in model.parts:
            return "obb"
        elif "detect" in model.parts:
            return "detect"

    # Unable to determine task from model
    LOGGER.warning(
        "Unable to automatically guess model task, assuming 'task=detect'. "
        "Explicitly define task for your model, i.e. 'task=detect', 'segment', 'classify','pose' or 'obb'."
    )
    return "detect"  # assume detect<|MERGE_RESOLUTION|>--- conflicted
+++ resolved
@@ -419,13 +419,8 @@
                 """Perform a forward pass through the model, handling different Detect subclass types accordingly."""
                 output = self.forward(x)
                 if self.end2end:
-<<<<<<< HEAD
                     output = output["one2many"]
                 return output["feats"]
-=======
-                    return self.forward(x)["one2many"]
-                return self.forward(x)[0] if isinstance(m, (Segment, Segmentv2, Segmentv3, Segmentv4, Segmentv4_add, Segmentv5, Segmentv6, Segmentv7, Segmentv8, Segmentv8_add, YOLOESegment, Pose, OBB)) else self.forward(x)
->>>>>>> c155c3b1
 
             self.model.eval()  # Avoid changing batch statistics until training begins
             m.training = True  # Setting it to True to properly return strides
@@ -1858,13 +1853,8 @@
         elif m in frozenset(
             {Detect, WorldDetect, YOLOEDetect, Segment, Segmentv2, Segmentv3, Segmentv4, Segmentv4_add, Segmentv5, Segmentv6, Segmentv7, Segmentv8, Segmentv8_add, YOLOESegment, Pose, OBB, ImagePoolingAttn, v10Detect}
         ):
-<<<<<<< HEAD
             args.extend([reg_max, end2end, [ch[x] for x in f]])
             if m is Segment or m is YOLOESegment:
-=======
-            args.append([ch[x] for x in f])
-            if m in {Segment, Segmentv2, Segmentv3, Segmentv4, Segmentv4_add, Segmentv5, Segmentv6, Segmentv7, Segmentv8, Segmentv8_add, YOLOESegment}:
->>>>>>> c155c3b1
                 args[2] = make_divisible(min(args[2], max_channels) * width, 8)
             if m in {Detect, YOLOEDetect, Segment, Segmentv2, Segmentv3, Segmentv4, Segmentv4_add, Segmentv5, Segmentv6, Segmentv7, Segmentv8, Segmentv8_add, YOLOESegment, Pose, OBB}:
                 m.legacy = legacy
