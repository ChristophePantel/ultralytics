--- conflicted
+++ resolved
@@ -247,14 +247,8 @@
                 if isinstance(m, RepVGGDW):
                     m.fuse()
                     m.forward = m.forward_fuse
-<<<<<<< HEAD
                 if isinstance(m, v10Detect):
                     m.fuse()  # remove one2many head
-=======
-                if isinstance(m, Detect) and getattr(m, "end2end", False):
-                    m.fuse()
-
->>>>>>> 87724484
             self.info(verbose=verbose)
 
         return self
