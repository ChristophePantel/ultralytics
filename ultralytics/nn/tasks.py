--- conflicted
+++ resolved
@@ -1713,10 +1713,7 @@
     legacy = True  # backward compatibility for v3/v5/v8/v9 models
     max_channels = float("inf")
     nc, act, scales, end2end = (d.get(x) for x in ("nc", "activation", "scales", "end2end"))
-<<<<<<< HEAD
     reg_max = d.get("reg_max", 16)
-=======
->>>>>>> 807c0847
     depth, width, kpt_shape = (d.get(x, 1.0) for x in ("depth_multiple", "width_multiple", "kpt_shape"))
     scale = d.get("scale")
     if scales:
@@ -1843,11 +1840,7 @@
         elif m in frozenset(
             {Detect, WorldDetect, YOLOEDetect, Segment, YOLOESegment, Pose, OBB, ImagePoolingAttn, v10Detect}
         ):
-<<<<<<< HEAD
             args.extend([reg_max, end2end, [ch[x] for x in f]])
-=======
-            args.extend([end2end, [ch[x] for x in f]])
->>>>>>> 807c0847
             if m is Segment or m is YOLOESegment:
                 args[2] = make_divisible(min(args[2], max_channels) * width, 8)
             if m in {Detect, YOLOEDetect, Segment, YOLOESegment, Pose, OBB}:
