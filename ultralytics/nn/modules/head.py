# Ultralytics 🚀 AGPL-3.0 License - https://ultralytics.com/license
"""Model head modules."""

from __future__ import annotations

import copy
import math

import torch
import torch.nn as nn
import torch.nn.functional as F
from torch.nn.init import constant_, xavier_uniform_

from ultralytics.utils import NOT_MACOS14
from ultralytics.utils.tal import dist2bbox, dist2rbox, make_anchors
from ultralytics.utils.torch_utils import TORCH_1_11, fuse_conv_and_bn, smart_inference_mode

from .block import DFL, SAVPE, BNContrastiveHead, ContrastiveHead, Proto, Residual, SwiGLUFFN
from .conv import Conv, DWConv
from .transformer import MLP, DeformableTransformerDecoder, DeformableTransformerDecoderLayer
from .utils import bias_init_with_prob, linear_init

__all__ = "OBB", "Classify", "Detect", "Pose", "RTDETRDecoder", "Segment", "YOLOEDetect", "YOLOESegment", "v10Detect"


class Detect(nn.Module):
    """
    YOLO Detect head for object detection models.

    This class implements the detection head used in YOLO models for predicting bounding boxes and class probabilities.
    It supports both training and inference modes, with optional end-to-end detection capabilities.

    Attributes:
        dynamic (bool): Force grid reconstruction.
        export (bool): Export mode flag.
        format (str): Export format.
        end2end (bool): End-to-end detection mode.
        max_det (int): Maximum detections per image.
        shape (tuple): Input shape.
        anchors (torch.Tensor): Anchor points.
        strides (torch.Tensor): Feature map strides.
        legacy (bool): Backward compatibility for v3/v5/v8/v9 models.
        xyxy (bool): Output format, xyxy or xywh.
        nc (int): Number of classes.
        nl (int): Number of detection layers.
        reg_max (int): DFL channels.
        no (int): Number of outputs per anchor.
        stride (torch.Tensor): Strides computed during build.
        cv2 (nn.ModuleList): Convolution layers for box regression.
        cv3 (nn.ModuleList): Convolution layers for classification.
        dfl (nn.Module): Distribution Focal Loss layer.
        one2one_cv2 (nn.ModuleList): One-to-one convolution layers for box regression.
        one2one_cv3 (nn.ModuleList): One-to-one convolution layers for classification.

    Methods:
        forward: Perform forward pass and return predictions.
        forward_end2end: Perform forward pass for end-to-end detection.
        bias_init: Initialize detection head biases.
        decode_bboxes: Decode bounding boxes from predictions.
        postprocess: Post-process model predictions.

    Examples:
        Create a detection head for 80 classes
        >>> detect = Detect(nc=80, ch=(256, 512, 1024))
        >>> x = [torch.randn(1, 256, 80, 80), torch.randn(1, 512, 40, 40), torch.randn(1, 1024, 20, 20)]
        >>> outputs = detect(x)
    """

    dynamic = False  # force grid reconstruction
    export = False  # export mode
    format = None  # export format
<<<<<<< HEAD
    end2end = True  # end2end
=======
>>>>>>> c51bfbc2
    max_det = 300  # max_det
    shape = None
    anchors = torch.empty(0)  # init
    strides = torch.empty(0)  # init
    legacy = False  # backward compatibility for v3/v5/v8/v9 models
    xyxy = False  # xyxy or xywh output

    def __init__(self, nc: int = 80, reg_max=16, end2end=False, ch: tuple = ()):
        """
        Initialize the YOLO detection layer with specified number of classes and channels.

        Args:
            nc (int): Number of classes.
            ch (tuple): Tuple of channel sizes from backbone feature maps.
        """
        super().__init__()
        self.nc = nc  # number of classes
        self.nl = len(ch)  # number of detection layers
<<<<<<< HEAD
        self.reg_max = 1  # DFL channels (ch[0] // 16 to scale 4/8/12/16/20 for n/s/m/l/x)
=======
        self.reg_max = reg_max  # DFL channels (ch[0] // 16 to scale 4/8/12/16/20 for n/s/m/l/x)
>>>>>>> c51bfbc2
        self.no = nc + self.reg_max * 4  # number of outputs per anchor
        self.stride = torch.zeros(self.nl)  # strides computed during build
        c2, c3 = max((16, ch[0] // 4, self.reg_max * 4)), max(ch[0], min(self.nc, 100))  # channels
        self.cv2 = nn.ModuleList(
            nn.Sequential(Conv(x, c2, 3), Conv(c2, c2, 3), nn.Conv2d(c2, 4 * self.reg_max, 1)) for x in ch
        )
        self.cv3 = (
            nn.ModuleList(nn.Sequential(Conv(x, c3, 3), Conv(c3, c3, 3), nn.Conv2d(c3, self.nc, 1)) for x in ch)
            if self.legacy
            else nn.ModuleList(
                nn.Sequential(
                    nn.Sequential(DWConv(x, x, 3), Conv(x, c3, 1)),
                    nn.Sequential(DWConv(c3, c3, 3), Conv(c3, c3, 1)),
                    nn.Conv2d(c3, self.nc, 1),
                )
                for x in ch
            )
        )
        self.dfl = DFL(self.reg_max) if self.reg_max > 1 else nn.Identity()

        if end2end:
            self.one2one_cv2 = copy.deepcopy(self.cv2)
            self.one2one_cv3 = copy.deepcopy(self.cv3)

    @property
    def one2many(self):
        """Returns the one-to-many head components, here for v5/v5/v8/v9/11 backward compatibility."""
        return dict(box_head=self.cv2, cls_head=self.cv3)

    @property
    def one2one(self):
        """Returns the one-to-one head components."""
        return dict(box_head=self.one2one_cv2, cls_head=self.one2one_cv3)

    @property
    def end2end(self):
        """Checks if the model has one2one for v5/v5/v8/v9/11 backward compatibility."""
        return hasattr(self, "one2one")

    def forward_head(
        self, x: list[torch.Tensor], box_head: torch.nn.Module = None, cls_head: torch.nn.Module = None
    ) -> dict[str, torch.Tensor]:
        """Concatenates and returns predicted bounding boxes and class probabilities."""
        if box_head is None or cls_head is None:  # for fused inference
            return dict()
        bs = x[0].shape[0]  # batch size
        boxes = torch.cat([box_head[i](x[i]).view(bs, 4 * self.reg_max, -1) for i in range(self.nl)], dim=-1)
        scores = torch.cat([cls_head[i](x[i]).view(bs, self.nc, -1) for i in range(self.nl)], dim=-1)
        return dict(boxes=boxes, scores=scores, feats=x)

    def forward(
        self, x: list[torch.Tensor]
    ) -> dict[str, torch.Tensor] | torch.Tensor | tuple[torch.Tensor, dict[str, torch.Tensor]]:
        """Concatenates and returns predicted bounding boxes and class probabilities."""
        preds = self.forward_head(x, **self.one2many)
        if self.end2end:
            x_detach = [xi.detach() for xi in x]
            one2one = self.forward_head(x_detach, **self.one2one)
            preds = {"one2many": preds, "one2one": one2one}
        if self.training:
            return preds
        y = self._inference(preds["one2one"] if self.end2end else preds)
        if self.end2end:
            y = self.postprocess(y.permute(0, 2, 1))
        return y if self.export else (y, preds)
<<<<<<< HEAD

        for i in range(self.nl):
            x[i] = torch.cat((self.cv2[i](x[i]), self.cv3[i](x[i])), 1)
        if self.training:  # Training path
            return x
        y = self._inference(x)
        return y if self.export else (y, x)

    def forward_end2end(self, x: list[torch.Tensor]) -> dict | tuple:
        """
        Perform forward pass of the v10Detect module.

        Args:
            x (list[torch.Tensor]): Input feature maps from different levels.

        Returns:
            outputs (dict | tuple): Training mode returns dict with one2many and one2one outputs.
                Inference mode returns processed detections or tuple with detections and raw outputs.
        """
        x_detach = [xi.detach() for xi in x]
        one2one = [
            torch.cat((self.one2one_cv2[i](x_detach[i]), self.one2one_cv3[i](x_detach[i])), 1) for i in range(self.nl)
        ]
        for i in range(self.nl):
            x[i] = torch.cat((self.cv2[i](x[i]), self.cv3[i](x[i])), 1)
        if self.training:  # Training path
            return {"one2many": x, "one2one": one2one}

        y = self._inference(one2one)
        y = self.postprocess(y.permute(0, 2, 1), self.max_det, self.nc)
        return y if self.export else (y, {"one2many": x, "one2one": one2one})
=======
>>>>>>> c51bfbc2

    def _inference(self, x: dict[str, torch.Tensor]) -> torch.Tensor:
        """
        Decode predicted bounding boxes and class probabilities based on multiple-level feature maps.

        Args:
            x (dict[str, torch.Tensor]): List of feature maps from different detection layers.

        Returns:
            (torch.Tensor): Concatenated tensor of decoded bounding boxes and class probabilities.
        """
        # Inference path
        dbox = self._get_decode_boxes(x)
        return torch.cat((dbox, x["scores"].sigmoid()), 1)

    def _get_decode_boxes(self, x: dict[str, torch.Tensor]) -> torch.Tensor:
        """Get decoded boxes based on anchors and strides."""
        shape = x["feats"][0].shape  # BCHW
        if self.format != "imx" and (self.dynamic or self.shape != shape):
            self.anchors, self.strides = (a.transpose(0, 1) for a in make_anchors(x["feats"], self.stride, 0.5))
            self.shape = shape

<<<<<<< HEAD
        box, cls = x["boxes"], x["scores"]
=======
        boxes = x["boxes"]
>>>>>>> c51bfbc2
        if self.export and self.format in {"tflite", "edgetpu"}:
            # Precompute normalization factor to increase numerical stability
            # See https://github.com/ultralytics/ultralytics/issues/7371
            grid_h = shape[2]
            grid_w = shape[3]
            grid_size = torch.tensor([grid_w, grid_h, grid_w, grid_h], device=boxes.device).reshape(1, 4, 1)
            norm = self.strides / (self.stride[0] * grid_size)
            dbox = self.decode_bboxes(self.dfl(boxes) * norm, self.anchors.unsqueeze(0) * norm[:, :2])
        else:
            dbox = self.decode_bboxes(self.dfl(boxes), self.anchors.unsqueeze(0)) * self.strides
        return dbox

    def bias_init(self):
        """Initialize Detect() biases, WARNING: requires stride availability."""
        for i, (a, b) in enumerate(zip(self.one2many["box_head"], self.one2many["cls_head"])):  # from
            a[-1].bias.data[:] = 2.0  # box
            b[-1].bias.data[: self.nc] = math.log(
                5 / self.nc / (640 / self.stride[i]) ** 2
            )  # cls (.01 objects, 80 classes, 640 img)
        if self.end2end:
            for i, (a, b) in enumerate(zip(self.one2one["box_head"], self.one2one["cls_head"])):  # from
                a[-1].bias.data[:] = 2.0  # box
                b[-1].bias.data[: self.nc] = math.log(
                    5 / self.nc / (640 / self.stride[i]) ** 2
                )  # cls (.01 objects, 80 classes, 640 img)

    def decode_bboxes(self, bboxes: torch.Tensor, anchors: torch.Tensor, xywh: bool = True) -> torch.Tensor:
        """Decode bounding boxes from predictions."""
        return dist2bbox(
            bboxes,
            anchors,
            xywh=xywh and not self.end2end and not self.xyxy,
            dim=1,
        )

    def postprocess(self, preds: torch.Tensor) -> torch.Tensor:
        """
        Post-processes YOLO model predictions.

        Args:
            preds (torch.Tensor): Raw predictions with shape (batch_size, num_anchors, 4 + nc) with last dimension
                format [x, y, w, h, class_probs].

        Returns:
            (torch.Tensor): Processed predictions with shape (batch_size, min(max_det, num_anchors), 6) and last
                dimension format [x, y, w, h, max_class_prob, class_index].
        """
        boxes, scores = preds.split([4, self.nc], dim=-1)
        scores, conf, idx = self.get_topk_index(scores, self.max_det)
        boxes = boxes.gather(dim=1, index=idx.repeat(1, 1, 4))
        return torch.cat([boxes, scores, conf], dim=-1)

    @staticmethod
<<<<<<< HEAD
    def get_topk_index(scores, max_det: int):
=======
    def get_topk_index(scores: torch.Tensor, max_det: int) -> tuple[torch.Tensor, torch.Tensor, torch.Tensor]:
>>>>>>> c51bfbc2
        """
        Get top-k indices from scores.

        Args:
            scores (torch.Tensor): Scores tensor with shape (batch_size, num_anchors, num_classes).
            max_det (int): Maximum detections per image.

        Returns:
            (torch.Tensor, torch.Tensor, torch.Tensor): Top scores, class indices, and filtered indices.

        """
        batch_size, anchors, nc = scores.shape  # i.e. shape(16,8400,84)
        ori_index = scores.amax(dim=-1).topk(min(max_det, anchors))[1].unsqueeze(-1)
        scores = scores.gather(dim=1, index=ori_index.repeat(1, 1, nc))
        scores, index = scores.flatten(1).topk(min(max_det, anchors))
        idx = ori_index[torch.arange(batch_size)[..., None], index // nc]  # original index
        return scores[..., None], (index % nc)[..., None].float(), idx

<<<<<<< HEAD
    def fuse(self):
=======
    def fuse(self) -> None:
>>>>>>> c51bfbc2
        """Remove the one2many head for inference optimization."""
        self.cv2 = self.cv3 = None


class Segment(Detect):
    """
    YOLO Segment head for segmentation models.

    This class extends the Detect head to include mask prediction capabilities for instance segmentation tasks.

    Attributes:
        nm (int): Number of masks.
        npr (int): Number of protos.
        proto (Proto): Prototype generation module.
        cv4 (nn.ModuleList): Convolution layers for mask coefficients.

    Methods:
        forward: Return model outputs and mask coefficients.

    Examples:
        Create a segmentation head
        >>> segment = Segment(nc=80, nm=32, npr=256, ch=(256, 512, 1024))
        >>> x = [torch.randn(1, 256, 80, 80), torch.randn(1, 512, 40, 40), torch.randn(1, 1024, 20, 20)]
        >>> outputs = segment(x)
    """

    def __init__(self, nc: int = 80, nm: int = 32, npr: int = 256, reg_max=16, end2end=False, ch: tuple = ()):
        """
        Initialize the YOLO model attributes such as the number of masks, prototypes, and the convolution layers.

        Args:
            nc (int): Number of classes.
            nm (int): Number of masks.
            npr (int): Number of protos.
            ch (tuple): Tuple of channel sizes from backbone feature maps.
        """
        super().__init__(nc, reg_max, end2end, ch)
        self.nm = nm  # number of masks
        self.npr = npr  # number of protos
        self.proto = Proto(ch[0], self.npr, self.nm)  # protos

        c4 = max(ch[0] // 4, self.nm)
        self.cv4 = nn.ModuleList(nn.Sequential(Conv(x, c4, 3), Conv(c4, c4, 3), nn.Conv2d(c4, self.nm, 1)) for x in ch)
<<<<<<< HEAD
        if self.end2end:
            self.one2one_cv4 = copy.deepcopy(self.cv4)

    @property
    def one2many(self):
        """Returns the one-to-many head components, here for backward compatibility."""
        return dict(box_head=self.cv2, cls_head=self.cv3, mask_head=self.cv4)

    @property
    def one2one(self):
        """Returns the one-to-one head components."""
        return dict(box_head=self.one2one_cv2, cls_head=self.one2one_cv3, mask_head=self.one2one_cv4)
=======
        if end2end:
            self.one2one_cv4 = copy.deepcopy(self.cv4)
>>>>>>> c51bfbc2

    @property
    def one2many(self):
        """Returns the one-to-many head components, here for backward compatibility."""
        return dict(box_head=self.cv2, cls_head=self.cv3, mask_head=self.cv4)

    @property
    def one2one(self):
        """Returns the one-to-one head components."""
        return dict(box_head=self.one2one_cv2, cls_head=self.one2one_cv3, mask_head=self.one2one_cv4)

    def forward(self, x: list[torch.Tensor]) -> tuple | list[torch.Tensor] | dict[str, torch.Tensor]:
        """Return model outputs and mask coefficients if training, otherwise return outputs and mask coefficients."""
        outputs = super().forward(x)
        preds = outputs[1] if isinstance(outputs, tuple) else outputs
        proto = self.proto(x[0])  # mask protos
        if isinstance(preds, dict):  # training and validating during training
            if self.end2end:
                preds["one2many"]["proto"] = proto
                preds["one2one"]["proto"] = proto.detach()
            else:
                preds["proto"] = proto
        if self.training:
            return preds
        return (outputs, proto) if self.export else ((outputs[0], proto), preds)

<<<<<<< HEAD
    def _inference(self, x):
=======
    def _inference(self, x: dict[str, torch.Tensor]) -> torch.Tensor:
>>>>>>> c51bfbc2
        """Decode predicted bounding boxes and class probabilities, concatenated with mask coefficients."""
        preds = super()._inference(x)
        return torch.cat([preds, x["mask_coefficient"]], dim=1)

<<<<<<< HEAD
    def forward_head(self, x, box_head, cls_head, mask_head):
=======
    def forward_head(
        self, x: list[torch.Tensor], box_head: torch.nn.Module, cls_head: torch.nn.Module, mask_head: torch.nn.Module
    ) -> torch.Tensor:
>>>>>>> c51bfbc2
        preds = super().forward_head(x, box_head, cls_head)
        if mask_head is not None:
            bs = x[0].shape[0]  # batch size
            preds["mask_coefficient"] = torch.cat([mask_head[i](x[i]).view(bs, self.nm, -1) for i in range(self.nl)], 2)
        return preds

    def postprocess(self, preds: torch.Tensor) -> torch.Tensor:
        """
        Post-process YOLO model predictions.

        Args:
            preds (torch.Tensor): Raw predictions with shape (batch_size, num_anchors, 4 + nc + nm) with last dimension
                format [x, y, w, h, class_probs, mask_coefficient].

        Returns:
            (torch.Tensor): Processed predictions with shape (batch_size, min(max_det, num_anchors), 6 + nm) and last
                dimension format [x, y, w, h, max_class_prob, class_index, mask_coefficient].
        """
        boxes, scores, mask_coefficient = preds.split([4, self.nc, self.nm], dim=-1)
        scores, conf, idx = self.get_topk_index(scores, self.max_det)
        boxes = boxes.gather(dim=1, index=idx.repeat(1, 1, 4))
        mask_coefficient = mask_coefficient.gather(dim=1, index=idx.repeat(1, 1, self.nm))
        return torch.cat([boxes, scores, conf, mask_coefficient], dim=-1)

<<<<<<< HEAD
    def fuse(self):
=======
    def fuse(self) -> None:
>>>>>>> c51bfbc2
        """Remove the one2many head for inference optimization."""
        self.cv2 = self.cv3 = self.cv4 = None


class OBB(Detect):
    """
    YOLO OBB detection head for detection with rotation models.

    This class extends the Detect head to include oriented bounding box prediction with rotation angles.

    Attributes:
        ne (int): Number of extra parameters.
        cv4 (nn.ModuleList): Convolution layers for angle prediction.
        angle (torch.Tensor): Predicted rotation angles.

    Methods:
        forward: Concatenate and return predicted bounding boxes and class probabilities.
        decode_bboxes: Decode rotated bounding boxes.

    Examples:
        Create an OBB detection head
        >>> obb = OBB(nc=80, ne=1, ch=(256, 512, 1024))
        >>> x = [torch.randn(1, 256, 80, 80), torch.randn(1, 512, 40, 40), torch.randn(1, 1024, 20, 20)]
        >>> outputs = obb(x)
    """

    def __init__(self, nc: int = 80, ne: int = 1, reg_max=16, end2end=False, ch: tuple = ()):
        """
        Initialize OBB with number of classes `nc` and layer channels `ch`.

        Args:
            nc (int): Number of classes.
            ne (int): Number of extra parameters.
            ch (tuple): Tuple of channel sizes from backbone feature maps.
        """
        super().__init__(nc, reg_max, end2end, ch)
        self.ne = ne  # number of extra parameters

        c4 = max(ch[0] // 4, self.ne)
        self.cv4 = nn.ModuleList(nn.Sequential(Conv(x, c4, 3), Conv(c4, c4, 3), nn.Conv2d(c4, self.ne, 1)) for x in ch)
<<<<<<< HEAD
        if self.end2end:
            self.one2one_cv4 = copy.deepcopy(self.cv4)

    def forward(self, x: list[torch.Tensor]) -> torch.Tensor | tuple:
        """Concatenate and return predicted bounding boxes and class probabilities."""
        bs = x[0].shape[0]  # batch size
        angle = torch.cat([self.cv4[i](x[i]).view(bs, self.ne, -1) for i in range(self.nl)], 2)  # OBB theta logits
        # NOTE: set `angle` as an attribute so that `decode_bboxes` could use it.
        angle = (angle.sigmoid() - 0.25) * math.pi  # [-pi/4, 3pi/4]
        # angle = angle.sigmoid() * math.pi / 2  # [0, pi/2]
        if not self.training:
            self.angle = angle
        x = Detect.forward(self, x)
        if self.training:
            return x, angle
        return torch.cat([x, angle], 1) if self.export else (torch.cat([x[0], angle], 1), (x[1], angle))
=======
        if end2end:
            self.one2one_cv4 = copy.deepcopy(self.cv4)

    @property
    def one2many(self):
        """Returns the one-to-many head components, here for backward compatibility."""
        return dict(box_head=self.cv2, cls_head=self.cv3, angle_head=self.cv4)

    @property
    def one2one(self):
        """Returns the one-to-one head components."""
        return dict(box_head=self.one2one_cv2, cls_head=self.one2one_cv3, angle_head=self.one2one_cv4)

    def _inference(self, x: dict[str, torch.Tensor]) -> torch.Tensor:
        """Decode predicted bounding boxes and class probabilities, concatenated with mask coefficients."""
        # For decode_bboxes convenience
        self.angle = x["angle"]  # TODO: need to test obb
        preds = super()._inference(x)
        return torch.cat([preds, x["angle"]], dim=1)

    def forward_head(
        self, x: list[torch.Tensor], box_head: torch.nn.Module, cls_head: torch.nn.Module, angle_head: torch.nn.Module
    ) -> torch.Tensor:
        """Concatenates and returns predicted bounding boxes, class probabilities, and angles."""
        preds = super().forward_head(x, box_head, cls_head)
        if angle_head is not None:
            bs = x[0].shape[0]  # batch size
            angle = torch.cat(
                [angle_head[i](x[i]).view(bs, self.ne, -1) for i in range(self.nl)], 2
            )  # OBB theta logits
            angle = (angle.sigmoid() - 0.25) * math.pi  # [-pi/4, 3pi/4]
            preds["angle"] = angle
        return preds
>>>>>>> c51bfbc2

    def decode_bboxes(self, bboxes: torch.Tensor, anchors: torch.Tensor) -> torch.Tensor:
        """Decode rotated bounding boxes."""
        return dist2rbox(bboxes, self.angle, anchors, dim=1)

    def postprocess(self, preds: torch.Tensor) -> torch.Tensor:
        """
        Post-process YOLO model predictions.

        Args:
            preds (torch.Tensor): Raw predictions with shape (batch_size, num_anchors, 4 + nc + ne) with last dimension
                format [x, y, w, h, class_probs, angle].

        Returns:
            (torch.Tensor): Processed predictions with shape (batch_size, min(max_det, num_anchors), 7) and last
                dimension format [x, y, w, h, max_class_prob, class_index, angle].
        """
        boxes, scores, angle = preds.split([4, self.nc, self.ne], dim=-1)
        scores, conf, idx = self.get_topk_index(scores, self.max_det)
        boxes = boxes.gather(dim=1, index=idx.repeat(1, 1, 4))
        angle = angle.gather(dim=1, index=idx.repeat(1, 1, self.ne))
        return torch.cat([boxes, scores, conf, angle], dim=-1)

<<<<<<< HEAD
    def fuse(self):
=======
    def fuse(self) -> None:
>>>>>>> c51bfbc2
        """Remove the one2many head for inference optimization."""
        self.cv2 = self.cv3 = self.cv4 = None


class Pose(Detect):
    """
    YOLO Pose head for keypoints models.

    This class extends the Detect head to include keypoint prediction capabilities for pose estimation tasks.

    Attributes:
        kpt_shape (tuple): Number of keypoints and dimensions (2 for x,y or 3 for x,y,visible).
        nk (int): Total number of keypoint values.
        cv4 (nn.ModuleList): Convolution layers for keypoint prediction.

    Methods:
        forward: Perform forward pass through YOLO model and return predictions.
        kpts_decode: Decode keypoints from predictions.

    Examples:
        Create a pose detection head
        >>> pose = Pose(nc=80, kpt_shape=(17, 3), ch=(256, 512, 1024))
        >>> x = [torch.randn(1, 256, 80, 80), torch.randn(1, 512, 40, 40), torch.randn(1, 1024, 20, 20)]
        >>> outputs = pose(x)
    """

    def __init__(self, nc: int = 80, kpt_shape: tuple = (17, 3), reg_max=16, end2end=False, ch: tuple = ()):
        """
        Initialize YOLO network with default parameters and Convolutional Layers.

        Args:
            nc (int): Number of classes.
            kpt_shape (tuple): Number of keypoints, number of dims (2 for x,y or 3 for x,y,visible).
            ch (tuple): Tuple of channel sizes from backbone feature maps.
        """
        super().__init__(nc, reg_max, end2end, ch)
        self.kpt_shape = kpt_shape  # number of keypoints, number of dims (2 for x,y or 3 for x,y,visible)
        self.nk = kpt_shape[0] * kpt_shape[1]  # number of keypoints total

        c4 = max(ch[0] // 4, self.nk)
        self.cv4 = nn.ModuleList(nn.Sequential(Conv(x, c4, 3), Conv(c4, c4, 3), nn.Conv2d(c4, self.nk, 1)) for x in ch)
<<<<<<< HEAD
        if self.end2end:
            self.one2one_cv4 = copy.deepcopy(self.cv4)
=======
        if end2end:
            self.one2one_cv4 = copy.deepcopy(self.cv4)

    @property
    def one2many(self):
        """Returns the one-to-many head components, here for backward compatibility."""
        return dict(box_head=self.cv2, cls_head=self.cv3, pose_head=self.cv4)

    @property
    def one2one(self):
        """Returns the one-to-one head components."""
        return dict(box_head=self.one2one_cv2, cls_head=self.one2one_cv3, pose_head=self.one2one_cv4)

    def _inference(self, x: dict[str, torch.Tensor]) -> torch.Tensor:
        """Decode predicted bounding boxes and class probabilities, concatenated with mask coefficients."""
        preds = super()._inference(x)
        return torch.cat([preds, self.kpts_decode(x["kpts"])], dim=1)

    def forward_head(
        self, x: list[torch.Tensor], box_head: torch.nn.Module, cls_head: torch.nn.Module, pose_head: torch.nn.Module
    ) -> torch.Tensor:
        """Concatenates and returns predicted bounding boxes, class probabilities, and keypoints."""
        preds = super().forward_head(x, box_head, cls_head)
        if pose_head is not None:
            bs = x[0].shape[0]  # batch size
            preds["kpts"] = torch.cat([pose_head[i](x[i]).view(bs, self.nk, -1) for i in range(self.nl)], 2)
        return preds

    def postprocess(self, preds: torch.Tensor) -> torch.Tensor:
        """
        Post-process YOLO model predictions.
>>>>>>> c51bfbc2

        Args:
            preds (torch.Tensor): Raw predictions with shape (batch_size, num_anchors, 4 + nc + nk) with last dimension
                format [x, y, w, h, class_probs, keypoints].

        Returns:
            (torch.Tensor): Processed predictions with shape (batch_size, min(max_det, num_anchors), 6 + self.nk) and last
                dimension format [x, y, w, h, max_class_prob, class_index, keypoints].
        """
        boxes, scores, kpts = preds.split([4, self.nc, self.nk], dim=-1)
        scores, conf, idx = self.get_topk_index(scores, self.max_det)
        boxes = boxes.gather(dim=1, index=idx.repeat(1, 1, 4))
        kpts = kpts.gather(dim=1, index=idx.repeat(1, 1, self.nk))
        return torch.cat([boxes, scores, conf, kpts], dim=-1)

    def fuse(self) -> None:
        """Remove the one2many head for inference optimization."""
        self.cv2 = self.cv3 = self.cv4 = None

    def kpts_decode(self, kpts: torch.Tensor) -> torch.Tensor:
        """Decode keypoints from predictions."""
        ndim = self.kpt_shape[1]
        bs = kpts.shape[0]
        if self.export:
            if self.format in {
                "tflite",
                "edgetpu",
            }:  # required for TFLite export to avoid 'PLACEHOLDER_FOR_GREATER_OP_CODES' bug
                # Precompute normalization factor to increase numerical stability
                y = kpts.view(bs, *self.kpt_shape, -1)
                grid_h, grid_w = self.shape[2], self.shape[3]
                grid_size = torch.tensor([grid_w, grid_h], device=y.device).reshape(1, 2, 1)
                norm = self.strides / (self.stride[0] * grid_size)
                a = (y[:, :, :2] * 2.0 + (self.anchors - 0.5)) * norm
            else:
                # NCNN fix
                y = kpts.view(bs, *self.kpt_shape, -1)
                a = (y[:, :, :2] * 2.0 + (self.anchors - 0.5)) * self.strides
            if ndim == 3:
                a = torch.cat((a, y[:, :, 2:3].sigmoid()), 2)
            return a.view(bs, self.nk, -1)
        else:
            y = kpts.clone()
            if ndim == 3:
                if NOT_MACOS14:
                    y[:, 2::ndim].sigmoid_()
                else:  # Apple macOS14 MPS bug https://github.com/ultralytics/ultralytics/pull/21878
                    y[:, 2::ndim] = y[:, 2::ndim].sigmoid()
            y[:, 0::ndim] = (y[:, 0::ndim] * 2.0 + (self.anchors[0] - 0.5)) * self.strides
            y[:, 1::ndim] = (y[:, 1::ndim] * 2.0 + (self.anchors[1] - 0.5)) * self.strides
            return y

    def _inference(self, x):
        """Decode predicted bounding boxes and class probabilities, concatenated with mask coefficients."""
        preds = super()._inference(x)
        return torch.cat([preds, self.kpts_decode(x["kpt"])], dim=1)

    def forward_head(self, x, box_head, cls_head, pose_head):
        """Concatenates and returns predicted bounding boxes, class probabilities, and keypoints."""
        preds = super().forward_head(x, box_head, cls_head)
        if pose_head is not None:
            bs = x[0].shape[0]  # batch size
            preds = super().forward_head(x, box_head, cls_head)
            preds["kpt"] = torch.cat([pose_head[i](x[i]).view(bs, self.nk, -1) for i in range(self.nl)], 2)
        return preds

    def postprocess(self, preds: torch.Tensor) -> torch.Tensor:
        """
        Post-process YOLO model predictions.

        Args:
            preds (torch.Tensor): Raw predictions with shape (batch_size, num_anchors, 4 + nc + nk) with last dimension
                format [x, y, w, h, class_probs, keypoints].

        Returns:
            (torch.Tensor): Processed predictions with shape (batch_size, min(max_det, num_anchors), 6 + self.nk) and last
                dimension format [x, y, w, h, max_class_prob, class_index, keypoints].
        """
        boxes, scores, kpts = preds.split([4, self.nc, self.nk], dim=-1)
        scores, conf, idx = self.get_topk_index(scores, self.max_det)
        boxes = boxes.gather(dim=1, index=idx.repeat(1, 1, 4))
        kpts = kpts.gather(dim=1, index=idx.repeat(1, 1, self.nk))
        return torch.cat([boxes, scores, conf, kpts], dim=-1)

    def fuse(self):
        """Remove the one2many head for inference optimization."""
        self.cv2 = self.cv3 = self.cv4 = None


class Classify(nn.Module):
    """
    YOLO classification head, i.e. x(b,c1,20,20) to x(b,c2).

    This class implements a classification head that transforms feature maps into class predictions.

    Attributes:
        export (bool): Export mode flag.
        conv (Conv): Convolutional layer for feature transformation.
        pool (nn.AdaptiveAvgPool2d): Global average pooling layer.
        drop (nn.Dropout): Dropout layer for regularization.
        linear (nn.Linear): Linear layer for final classification.

    Methods:
        forward: Perform forward pass of the YOLO model on input image data.

    Examples:
        Create a classification head
        >>> classify = Classify(c1=1024, c2=1000)
        >>> x = torch.randn(1, 1024, 20, 20)
        >>> output = classify(x)
    """

    export = False  # export mode

    def __init__(self, c1: int, c2: int, k: int = 1, s: int = 1, p: int | None = None, g: int = 1):
        """
        Initialize YOLO classification head to transform input tensor from (b,c1,20,20) to (b,c2) shape.

        Args:
            c1 (int): Number of input channels.
            c2 (int): Number of output classes.
            k (int, optional): Kernel size.
            s (int, optional): Stride.
            p (int, optional): Padding.
            g (int, optional): Groups.
        """
        super().__init__()
        c_ = 1280  # efficientnet_b0 size
        self.conv = Conv(c1, c_, k, s, p, g)
        self.pool = nn.AdaptiveAvgPool2d(1)  # to x(b,c_,1,1)
        self.drop = nn.Dropout(p=0.0, inplace=True)
        self.linear = nn.Linear(c_, c2)  # to x(b,c2)

    def forward(self, x: list[torch.Tensor] | torch.Tensor) -> torch.Tensor | tuple:
        """Perform forward pass of the YOLO model on input image data."""
        if isinstance(x, list):
            x = torch.cat(x, 1)
        x = self.linear(self.drop(self.pool(self.conv(x)).flatten(1)))
        if self.training:
            return x
        y = x.softmax(1)  # get final output
        return y if self.export else (y, x)


class WorldDetect(Detect):
    """
    Head for integrating YOLO detection models with semantic understanding from text embeddings.

    This class extends the standard Detect head to incorporate text embeddings for enhanced semantic understanding
    in object detection tasks.

    Attributes:
        cv3 (nn.ModuleList): Convolution layers for embedding features.
        cv4 (nn.ModuleList): Contrastive head layers for text-vision alignment.

    Methods:
        forward: Concatenate and return predicted bounding boxes and class probabilities.
        bias_init: Initialize detection head biases.

    Examples:
        Create a WorldDetect head
        >>> world_detect = WorldDetect(nc=80, embed=512, with_bn=False, ch=(256, 512, 1024))
        >>> x = [torch.randn(1, 256, 80, 80), torch.randn(1, 512, 40, 40), torch.randn(1, 1024, 20, 20)]
        >>> text = torch.randn(1, 80, 512)
        >>> outputs = world_detect(x, text)
    """

    def __init__(self, nc: int = 80, embed: int = 512, with_bn: bool = False, ch: tuple = ()):
        """
        Initialize YOLO detection layer with nc classes and layer channels ch.

        Args:
            nc (int): Number of classes.
            embed (int): Embedding dimension.
            with_bn (bool): Whether to use batch normalization in contrastive head.
            ch (tuple): Tuple of channel sizes from backbone feature maps.
        """
        super().__init__(nc, ch)
        c3 = max(ch[0], min(self.nc, 100))
        self.cv3 = nn.ModuleList(nn.Sequential(Conv(x, c3, 3), Conv(c3, c3, 3), nn.Conv2d(c3, embed, 1)) for x in ch)
        self.cv4 = nn.ModuleList(BNContrastiveHead(embed) if with_bn else ContrastiveHead() for _ in ch)

    def forward(self, x: list[torch.Tensor], text: torch.Tensor) -> list[torch.Tensor] | tuple:
        """Concatenate and return predicted bounding boxes and class probabilities."""
        for i in range(self.nl):
            x[i] = torch.cat((self.cv2[i](x[i]), self.cv4[i](self.cv3[i](x[i]), text)), 1)
        if self.training:
            return x
        self.no = self.nc + self.reg_max * 4  # self.nc could be changed when inference with different texts
        y = self._inference(x)
        return y if self.export else (y, x)

    def bias_init(self):
        """Initialize Detect() biases, WARNING: requires stride availability."""
        m = self  # self.model[-1]  # Detect() module
        # cf = torch.bincount(torch.tensor(np.concatenate(dataset.labels, 0)[:, 0]).long(), minlength=nc) + 1
        # ncf = math.log(0.6 / (m.nc - 0.999999)) if cf is None else torch.log(cf / cf.sum())  # nominal class frequency
        for a, b, s in zip(m.cv2, m.cv3, m.stride):  # from
            a[-1].bias.data[:] = 1.0  # box
            # b[-1].bias.data[:] = math.log(5 / m.nc / (640 / s) ** 2)  # cls (.01 objects, 80 classes, 640 img)


class LRPCHead(nn.Module):
    """
    Lightweight Region Proposal and Classification Head for efficient object detection.

    This head combines region proposal filtering with classification to enable efficient detection with
    dynamic vocabulary support.

    Attributes:
        vocab (nn.Module): Vocabulary/classification layer.
        pf (nn.Module): Proposal filter module.
        loc (nn.Module): Localization module.
        enabled (bool): Whether the head is enabled.

    Methods:
        conv2linear: Convert a 1x1 convolutional layer to a linear layer.
        forward: Process classification and localization features to generate detection proposals.

    Examples:
        Create an LRPC head
        >>> vocab = nn.Conv2d(256, 80, 1)
        >>> pf = nn.Conv2d(256, 1, 1)
        >>> loc = nn.Conv2d(256, 4, 1)
        >>> head = LRPCHead(vocab, pf, loc, enabled=True)
    """

    def __init__(self, vocab: nn.Module, pf: nn.Module, loc: nn.Module, enabled: bool = True):
        """
        Initialize LRPCHead with vocabulary, proposal filter, and localization components.

        Args:
            vocab (nn.Module): Vocabulary/classification module.
            pf (nn.Module): Proposal filter module.
            loc (nn.Module): Localization module.
            enabled (bool): Whether to enable the head functionality.
        """
        super().__init__()
        self.vocab = self.conv2linear(vocab) if enabled else vocab
        self.pf = pf
        self.loc = loc
        self.enabled = enabled

    def conv2linear(self, conv: nn.Conv2d) -> nn.Linear:
        """Convert a 1x1 convolutional layer to a linear layer."""
        assert isinstance(conv, nn.Conv2d) and conv.kernel_size == (1, 1)
        linear = nn.Linear(conv.in_channels, conv.out_channels)
        linear.weight.data = conv.weight.view(conv.out_channels, -1).data
        linear.bias.data = conv.bias.data
        return linear

    def forward(self, cls_feat: torch.Tensor, loc_feat: torch.Tensor, conf: float) -> tuple[tuple, torch.Tensor]:
        """Process classification and localization features to generate detection proposals."""
        if self.enabled:
            pf_score = self.pf(cls_feat)[0, 0].flatten(0)
            mask = pf_score.sigmoid() > conf
            cls_feat = cls_feat.flatten(2).transpose(-1, -2)
            cls_feat = self.vocab(cls_feat[:, mask] if conf else cls_feat * mask.unsqueeze(-1).int())
            return self.loc(loc_feat), cls_feat.transpose(-1, -2), mask
        else:
            cls_feat = self.vocab(cls_feat)
            loc_feat = self.loc(loc_feat)
            return (
                loc_feat,
                cls_feat.flatten(2),
                torch.ones(cls_feat.shape[2] * cls_feat.shape[3], device=cls_feat.device, dtype=torch.bool),
            )


class YOLOEDetect(Detect):
    """
    Head for integrating YOLO detection models with semantic understanding from text embeddings.

    This class extends the standard Detect head to support text-guided detection with enhanced semantic understanding
    through text embeddings and visual prompt embeddings.

    Attributes:
        is_fused (bool): Whether the model is fused for inference.
        cv3 (nn.ModuleList): Convolution layers for embedding features.
        cv4 (nn.ModuleList): Contrastive head layers for text-vision alignment.
        reprta (Residual): Residual block for text prompt embeddings.
        savpe (SAVPE): Spatial-aware visual prompt embeddings module.
        embed (int): Embedding dimension.

    Methods:
        fuse: Fuse text features with model weights for efficient inference.
        get_tpe: Get text prompt embeddings with normalization.
        get_vpe: Get visual prompt embeddings with spatial awareness.
        forward_lrpc: Process features with fused text embeddings for prompt-free model.
        forward: Process features with class prompt embeddings to generate detections.
        bias_init: Initialize biases for detection heads.

    Examples:
        Create a YOLOEDetect head
        >>> yoloe_detect = YOLOEDetect(nc=80, embed=512, with_bn=True, ch=(256, 512, 1024))
        >>> x = [torch.randn(1, 256, 80, 80), torch.randn(1, 512, 40, 40), torch.randn(1, 1024, 20, 20)]
        >>> cls_pe = torch.randn(1, 80, 512)
        >>> outputs = yoloe_detect(x, cls_pe)
    """

    is_fused = False

    def __init__(
        self, nc: int = 80, embed: int = 512, with_bn: bool = False, reg_max=16, end2end=False, ch: tuple = ()
    ):
        """
        Initialize YOLO detection layer with nc classes and layer channels ch.

        Args:
            nc (int): Number of classes.
            embed (int): Embedding dimension.
            with_bn (bool): Whether to use batch normalization in contrastive head.
            ch (tuple): Tuple of channel sizes from backbone feature maps.
        """
        super().__init__(nc, reg_max, end2end, ch)
        c3 = max(ch[0], min(self.nc, 100))
        assert c3 <= embed
        assert with_bn
        self.cv3 = (
            nn.ModuleList(nn.Sequential(Conv(x, c3, 3), Conv(c3, c3, 3), nn.Conv2d(c3, embed, 1)) for x in ch)
            if self.legacy
            else nn.ModuleList(
                nn.Sequential(
                    nn.Sequential(DWConv(x, x, 3), Conv(x, c3, 1)),
                    nn.Sequential(DWConv(c3, c3, 3), Conv(c3, c3, 1)),
                    nn.Conv2d(c3, embed, 1),
                )
                for x in ch
            )
        )
        if end2end:
            self.one2one_cv3 = copy.deepcopy(self.cv3)  # overwrite with new cv3

        self.cv4 = nn.ModuleList(BNContrastiveHead(embed) if with_bn else ContrastiveHead() for _ in ch)

        self.reprta = Residual(SwiGLUFFN(embed, embed))
        self.savpe = SAVPE(ch, c3, embed)
        self.embed = embed

    @smart_inference_mode()
    def fuse(self, txt_feats: torch.Tensor = None):
        """Fuse text features with model weights for efficient inference."""
        if txt_feats is None:  # means eliminate one2many branch
            self.cv2 = self.cv3 = None
            return
        if self.is_fused:
            return

        cv3 = self.cv3 if not self.end2end else self.one2one_cv3
        assert not self.training
        txt_feats = txt_feats.to(torch.float32).squeeze(0)
        for cls_head, bn_head in zip(cv3, self.cv4):
            assert isinstance(cls_head, nn.Sequential)
            assert isinstance(bn_head, BNContrastiveHead)
            conv = cls_head[-1]
            assert isinstance(conv, nn.Conv2d)
            logit_scale = bn_head.logit_scale
            bias = bn_head.bias
            norm = bn_head.norm

            t = txt_feats * logit_scale.exp()
            conv: nn.Conv2d = fuse_conv_and_bn(conv, norm)

            w = conv.weight.data.squeeze(-1).squeeze(-1)
            b = conv.bias.data

            w = t @ w
            b1 = (t @ b.reshape(-1).unsqueeze(-1)).squeeze(-1)
            b2 = torch.ones_like(b1) * bias

            conv = (
                nn.Conv2d(
                    conv.in_channels,
                    w.shape[0],
                    kernel_size=1,
                )
                .requires_grad_(False)
                .to(conv.weight.device)
            )

            conv.weight.data.copy_(w.unsqueeze(-1).unsqueeze(-1))
            conv.bias.data.copy_(b1 + b2)
            cls_head[-1] = conv

            bn_head.fuse()

        del self.reprta
        self.reprta = nn.Identity()
        self.is_fused = True

    def get_tpe(self, tpe: torch.Tensor | None) -> torch.Tensor | None:
        """Get text prompt embeddings with normalization."""
        return None if tpe is None else F.normalize(self.reprta(tpe), dim=-1, p=2)

    def get_vpe(self, x: list[torch.Tensor], vpe: torch.Tensor) -> torch.Tensor:
        """Get visual prompt embeddings with spatial awareness."""
        if vpe.shape[1] == 0:  # no visual prompt embeddings
            return torch.zeros(x[0].shape[0], 0, self.embed, device=x[0].device)
        if vpe.ndim == 4:  # (B, N, H, W)
            vpe = self.savpe(x, vpe)
        assert vpe.ndim == 3  # (B, N, D)
        return vpe

    def forward(self, x: list[torch.Tensor]) -> torch.Tensor | tuple:
        """Process features with class prompt embeddings to generate detections."""
        if hasattr(self, "lrpc"):  # for prompt-free inference
            return self.forward_lrpc(x[:3])
        return super().forward(x)

    def forward_lrpc(self, x: list[torch.Tensor]) -> torch.Tensor | tuple:
        """Process features with fused text embeddings to generate detections for prompt-free model."""
        boxes, scores, index = [], [], []
        bs = x[0].shape[0]
        cv2 = self.cv2 if not self.end2end else self.one2one_cv2
        cv3 = self.cv3 if not self.end2end else self.one2one_cv2
        for i in range(self.nl):
            cls_feat = cv3[i](x[i])
            loc_feat = cv2[i](x[i])
            assert isinstance(self.lrpc[i], LRPCHead)
            box, score, idx = self.lrpc[i](
                cls_feat,
                loc_feat,
                0 if self.export and not self.dynamic else getattr(self, "conf", 0.001),
            )
            boxes.append(box.view(bs, self.reg_max * 4, -1))
            scores.append(score)
            index.append(idx)
        preds = dict(boxes=torch.cat(boxes, 2), scores=torch.cat(scores, 2), feats=x, index=torch.cat(index))
        y = self._inference(preds)
        if self.end2end:
            y = self.postprocess(y.permute(0, 2, 1))
        return y if self.export else (y, preds)

    def _get_decode_boxes(self, x):
        """Decode predicted bounding boxes for inference."""
        dbox = super()._get_decode_boxes(x)
        if hasattr(self, "lrpc"):
            dbox = dbox if self.export and not self.dynamic else dbox[..., x["index"]]
        return dbox

    @property
    def one2many(self):
        """Returns the one-to-many head components, here for v5/v5/v8/v9/11 backward compatibility."""
        return dict(box_head=self.cv2, cls_head=self.cv3, contrastive_head=self.cv4)

    @property
    def one2one(self):
        """Returns the one-to-one head components."""
        return dict(box_head=self.one2one_cv2, cls_head=self.one2one_cv3, contrastive_head=self.cv4)

    def forward_head(self, x, box_head, cls_head, contrastive_head):
        assert len(x) == 4, f"Expected 4 features including 3 feature maps and 1 text embeddings, but got {len(x)}."
        if box_head is None or cls_head is None:  # for fused inference
            return dict()
        bs = x[0].shape[0]  # batch size
        boxes = torch.cat([box_head[i](x[i]).view(bs, 4 * self.reg_max, -1) for i in range(self.nl)], dim=-1)
        self.nc = x[-1].shape[1]
        scores = torch.cat(
            [contrastive_head[i](cls_head[i](x[i]), x[-1]).reshape(bs, self.nc, -1) for i in range(self.nl)], dim=-1
        )
        self.no = self.nc + self.reg_max * 4  # self.nc could be changed when inference with different texts
        return dict(boxes=boxes, scores=scores, feats=x[:3])

    def bias_init(self):
        """Initialize Detect() biases, WARNING: requires stride availability."""
        for i, (a, b, c) in enumerate(
            zip(self.one2many["box_head"], self.one2many["cls_head"], self.one2many["contrastive_head"])
        ):
            a[-1].bias.data[:] = 2.0  # box
            b[-1].bias.data[:] = 0.0
            c.bias.data[:] = math.log(5 / self.nc / (640 / self.stride[i]) ** 2)
        if self.end2end:
            for i, (a, b, c) in enumerate(
                zip(self.one2one["box_head"], self.one2one["cls_head"], self.one2one["contrastive_head"])
            ):
                a[-1].bias.data[:] = 2.0  # box
                b[-1].bias.data[:] = 0.0
                c.bias.data[:] = math.log(5 / self.nc / (640 / self.stride[i]) ** 2)


class YOLOESegment(YOLOEDetect):
    """
    YOLO segmentation head with text embedding capabilities.

    This class extends YOLOEDetect to include mask prediction capabilities for instance segmentation tasks
    with text-guided semantic understanding.

    Attributes:
        nm (int): Number of masks.
        npr (int): Number of protos.
        proto (Proto): Prototype generation module.
        cv5 (nn.ModuleList): Convolution layers for mask coefficients.

    Methods:
        forward: Return model outputs and mask coefficients.

    Examples:
        Create a YOLOESegment head
        >>> yoloe_segment = YOLOESegment(nc=80, nm=32, npr=256, embed=512, with_bn=True, ch=(256, 512, 1024))
        >>> x = [torch.randn(1, 256, 80, 80), torch.randn(1, 512, 40, 40), torch.randn(1, 1024, 20, 20)]
        >>> text = torch.randn(1, 80, 512)
        >>> outputs = yoloe_segment(x, text)
    """

    def __init__(
        self,
        nc: int = 80,
        nm: int = 32,
        npr: int = 256,
        embed: int = 512,
        with_bn: bool = False,
        reg_max=16,
        end2end=False,
        ch: tuple = (),
    ):
        """
        Initialize YOLOESegment with class count, mask parameters, and embedding dimensions.

        Args:
            nc (int): Number of classes.
            nm (int): Number of masks.
            npr (int): Number of protos.
            embed (int): Embedding dimension.
            with_bn (bool): Whether to use batch normalization in contrastive head.
            ch (tuple): Tuple of channel sizes from backbone feature maps.
        """
        super().__init__(nc, embed, with_bn, reg_max, end2end, ch)
        self.nm = nm
        self.npr = npr
        self.proto = Proto(ch[0], self.npr, self.nm)

        c5 = max(ch[0] // 4, self.nm)
        self.cv5 = nn.ModuleList(nn.Sequential(Conv(x, c5, 3), Conv(c5, c5, 3), nn.Conv2d(c5, self.nm, 1)) for x in ch)
        if end2end:
            self.one2one_cv5 = copy.deepcopy(self.cv5)

    @property
    def one2many(self):
        """Returns the one-to-many head components, here for v5/v5/v8/v9/11 backward compatibility."""
        return dict(box_head=self.cv2, cls_head=self.cv3, mask_head=self.cv5, contrastive_head=self.cv4)

    @property
    def one2one(self):
        """Returns the one-to-one head components."""
        return dict(
            box_head=self.one2one_cv2, cls_head=self.one2one_cv3, mask_head=self.one2one_cv5, contrastive_head=self.cv4
        )

    def forward_lrpc(self, x: list[torch.Tensor]) -> torch.Tensor | tuple:
        """Process features with fused text embeddings to generate detections for prompt-free model."""
        boxes, scores, index = [], [], []
        bs = x[0].shape[0]
        cv2 = self.cv2 if not self.end2end else self.one2one_cv2
        cv3 = self.cv3 if not self.end2end else self.one2one_cv2
        cv5 = self.cv5 if not self.end2end else self.one2one_cv5
        for i in range(self.nl):
            cls_feat = cv3[i](x[i])
            loc_feat = cv2[i](x[i])
            assert isinstance(self.lrpc[i], LRPCHead)
            box, score, idx = self.lrpc[i](
                cls_feat,
                loc_feat,
                0 if self.export and not self.dynamic else getattr(self, "conf", 0.001),
            )
            boxes.append(box.view(bs, self.reg_max * 4, -1))
            scores.append(score)
            index.append(idx)
        mc = torch.cat([cv5[i](x[i]).view(bs, self.nm, -1) for i in range(self.nl)], 2)
        index = torch.cat(index)
        preds = dict(
            boxes=torch.cat(boxes, 2),
            scores=torch.cat(scores, 2),
            feats=x,
            index=index,
            mask_coefficient=mc * index.int() if self.export and not self.dynamic else mc[..., index],
        )
        y = self._inference(preds)
        if self.end2end:
            y = self.postprocess(y.permute(0, 2, 1))
        return y if self.export else (y, preds)

    def forward(self, x: list[torch.Tensor]) -> tuple | list[torch.Tensor] | dict[str, torch.Tensor]:
        """Return model outputs and mask coefficients if training, otherwise return outputs and mask coefficients."""
        outputs = super().forward(x)
        preds = outputs[1] if isinstance(outputs, tuple) else outputs
        proto = self.proto(x[0])  # mask protos
        if isinstance(preds, dict):  # training and validating during training
            if self.end2end:
                preds["one2many"]["proto"] = proto
                preds["one2one"]["proto"] = proto.detach()
            else:
                preds["proto"] = proto
        if self.training:
            return preds
        return (outputs, proto) if self.export else ((outputs[0], proto), preds)

    def _inference(self, x: dict[str, torch.Tensor]) -> torch.Tensor:
        """Decode predicted bounding boxes and class probabilities, concatenated with mask coefficients."""
        preds = super()._inference(x)
        return torch.cat([preds, x["mask_coefficient"]], dim=1)

    def forward_head(
        self,
        x: list[torch.Tensor],
        box_head: torch.nn.Module,
        cls_head: torch.nn.Module,
        mask_head: torch.nn.Module,
        contrastive_head: torch.nn.Module,
    ) -> torch.Tensor:
        preds = super().forward_head(x, box_head, cls_head, contrastive_head)
        if mask_head is not None:
            bs = x[0].shape[0]  # batch size
            preds["mask_coefficient"] = torch.cat([mask_head[i](x[i]).view(bs, self.nm, -1) for i in range(self.nl)], 2)
        return preds

    def postprocess(self, preds: torch.Tensor) -> torch.Tensor:
        """
        Post-process YOLO model predictions.

        Args:
            preds (torch.Tensor): Raw predictions with shape (batch_size, num_anchors, 4 + nc + nm) with last dimension
                format [x, y, w, h, class_probs, mask_coefficient].

        Returns:
            (torch.Tensor): Processed predictions with shape (batch_size, min(max_det, num_anchors), 6 + nm) and last
                dimension format [x, y, w, h, max_class_prob, class_index, mask_coefficient].
        """
        boxes, scores, mask_coefficient = preds.split([4, self.nc, self.nm], dim=-1)
        scores, conf, idx = self.get_topk_index(scores, self.max_det)
        boxes = boxes.gather(dim=1, index=idx.repeat(1, 1, 4))
        mask_coefficient = mask_coefficient.gather(dim=1, index=idx.repeat(1, 1, self.nm))
        return torch.cat([boxes, scores, conf, mask_coefficient], dim=-1)


class RTDETRDecoder(nn.Module):
    """
    Real-Time Deformable Transformer Decoder (RTDETRDecoder) module for object detection.

    This decoder module utilizes Transformer architecture along with deformable convolutions to predict bounding boxes
    and class labels for objects in an image. It integrates features from multiple layers and runs through a series of
    Transformer decoder layers to output the final predictions.

    Attributes:
        export (bool): Export mode flag.
        hidden_dim (int): Dimension of hidden layers.
        nhead (int): Number of heads in multi-head attention.
        nl (int): Number of feature levels.
        nc (int): Number of classes.
        num_queries (int): Number of query points.
        num_decoder_layers (int): Number of decoder layers.
        input_proj (nn.ModuleList): Input projection layers for backbone features.
        decoder (DeformableTransformerDecoder): Transformer decoder module.
        denoising_class_embed (nn.Embedding): Class embeddings for denoising.
        num_denoising (int): Number of denoising queries.
        label_noise_ratio (float): Label noise ratio for training.
        box_noise_scale (float): Box noise scale for training.
        learnt_init_query (bool): Whether to learn initial query embeddings.
        tgt_embed (nn.Embedding): Target embeddings for queries.
        query_pos_head (MLP): Query position head.
        enc_output (nn.Sequential): Encoder output layers.
        enc_score_head (nn.Linear): Encoder score prediction head.
        enc_bbox_head (MLP): Encoder bbox prediction head.
        dec_score_head (nn.ModuleList): Decoder score prediction heads.
        dec_bbox_head (nn.ModuleList): Decoder bbox prediction heads.

    Methods:
        forward: Run forward pass and return bounding box and classification scores.

    Examples:
        Create an RTDETRDecoder
        >>> decoder = RTDETRDecoder(nc=80, ch=(512, 1024, 2048), hd=256, nq=300)
        >>> x = [torch.randn(1, 512, 64, 64), torch.randn(1, 1024, 32, 32), torch.randn(1, 2048, 16, 16)]
        >>> outputs = decoder(x)
    """

    export = False  # export mode
    shapes = []
    anchors = torch.empty(0)
    valid_mask = torch.empty(0)
    dynamic = False

    def __init__(
        self,
        nc: int = 80,
        ch: tuple = (512, 1024, 2048),
        hd: int = 256,  # hidden dim
        nq: int = 300,  # num queries
        ndp: int = 4,  # num decoder points
        nh: int = 8,  # num head
        ndl: int = 6,  # num decoder layers
        d_ffn: int = 1024,  # dim of feedforward
        dropout: float = 0.0,
        act: nn.Module = nn.ReLU(),
        eval_idx: int = -1,
        # Training args
        nd: int = 100,  # num denoising
        label_noise_ratio: float = 0.5,
        box_noise_scale: float = 1.0,
        learnt_init_query: bool = False,
    ):
        """
        Initialize the RTDETRDecoder module with the given parameters.

        Args:
            nc (int): Number of classes.
            ch (tuple): Channels in the backbone feature maps.
            hd (int): Dimension of hidden layers.
            nq (int): Number of query points.
            ndp (int): Number of decoder points.
            nh (int): Number of heads in multi-head attention.
            ndl (int): Number of decoder layers.
            d_ffn (int): Dimension of the feed-forward networks.
            dropout (float): Dropout rate.
            act (nn.Module): Activation function.
            eval_idx (int): Evaluation index.
            nd (int): Number of denoising.
            label_noise_ratio (float): Label noise ratio.
            box_noise_scale (float): Box noise scale.
            learnt_init_query (bool): Whether to learn initial query embeddings.
        """
        super().__init__()
        self.hidden_dim = hd
        self.nhead = nh
        self.nl = len(ch)  # num level
        self.nc = nc
        self.num_queries = nq
        self.num_decoder_layers = ndl

        # Backbone feature projection
        self.input_proj = nn.ModuleList(nn.Sequential(nn.Conv2d(x, hd, 1, bias=False), nn.BatchNorm2d(hd)) for x in ch)
        # NOTE: simplified version but it's not consistent with .pt weights.
        # self.input_proj = nn.ModuleList(Conv(x, hd, act=False) for x in ch)

        # Transformer module
        decoder_layer = DeformableTransformerDecoderLayer(hd, nh, d_ffn, dropout, act, self.nl, ndp)
        self.decoder = DeformableTransformerDecoder(hd, decoder_layer, ndl, eval_idx)

        # Denoising part
        self.denoising_class_embed = nn.Embedding(nc, hd)
        self.num_denoising = nd
        self.label_noise_ratio = label_noise_ratio
        self.box_noise_scale = box_noise_scale

        # Decoder embedding
        self.learnt_init_query = learnt_init_query
        if learnt_init_query:
            self.tgt_embed = nn.Embedding(nq, hd)
        self.query_pos_head = MLP(4, 2 * hd, hd, num_layers=2)

        # Encoder head
        self.enc_output = nn.Sequential(nn.Linear(hd, hd), nn.LayerNorm(hd))
        self.enc_score_head = nn.Linear(hd, nc)
        self.enc_bbox_head = MLP(hd, hd, 4, num_layers=3)

        # Decoder head
        self.dec_score_head = nn.ModuleList([nn.Linear(hd, nc) for _ in range(ndl)])
        self.dec_bbox_head = nn.ModuleList([MLP(hd, hd, 4, num_layers=3) for _ in range(ndl)])

        self._reset_parameters()

    def forward(self, x: list[torch.Tensor], batch: dict | None = None) -> tuple | torch.Tensor:
        """
        Run the forward pass of the module, returning bounding box and classification scores for the input.

        Args:
            x (list[torch.Tensor]): List of feature maps from the backbone.
            batch (dict, optional): Batch information for training.

        Returns:
            outputs (tuple | torch.Tensor): During training, returns a tuple of bounding boxes, scores, and other
                metadata. During inference, returns a tensor of shape (bs, 300, 4+nc) containing bounding boxes and
                class scores.
        """
        from ultralytics.models.utils.ops import get_cdn_group

        # Input projection and embedding
        feats, shapes = self._get_encoder_input(x)

        # Prepare denoising training
        dn_embed, dn_bbox, attn_mask, dn_meta = get_cdn_group(
            batch,
            self.nc,
            self.num_queries,
            self.denoising_class_embed.weight,
            self.num_denoising,
            self.label_noise_ratio,
            self.box_noise_scale,
            self.training,
        )

        embed, refer_bbox, enc_bboxes, enc_scores = self._get_decoder_input(feats, shapes, dn_embed, dn_bbox)

        # Decoder
        dec_bboxes, dec_scores = self.decoder(
            embed,
            refer_bbox,
            feats,
            shapes,
            self.dec_bbox_head,
            self.dec_score_head,
            self.query_pos_head,
            attn_mask=attn_mask,
        )
        x = dec_bboxes, dec_scores, enc_bboxes, enc_scores, dn_meta
        if self.training:
            return x
        # (bs, 300, 4+nc)
        y = torch.cat((dec_bboxes.squeeze(0), dec_scores.squeeze(0).sigmoid()), -1)
        return y if self.export else (y, x)

    def _generate_anchors(
        self,
        shapes: list[list[int]],
        grid_size: float = 0.05,
        dtype: torch.dtype = torch.float32,
        device: str = "cpu",
        eps: float = 1e-2,
    ) -> tuple[torch.Tensor, torch.Tensor]:
        """
        Generate anchor bounding boxes for given shapes with specific grid size and validate them.

        Args:
            shapes (list): List of feature map shapes.
            grid_size (float, optional): Base size of grid cells.
            dtype (torch.dtype, optional): Data type for tensors.
            device (str, optional): Device to create tensors on.
            eps (float, optional): Small value for numerical stability.

        Returns:
            anchors (torch.Tensor): Generated anchor boxes.
            valid_mask (torch.Tensor): Valid mask for anchors.
        """
        anchors = []
        for i, (h, w) in enumerate(shapes):
            sy = torch.arange(end=h, dtype=dtype, device=device)
            sx = torch.arange(end=w, dtype=dtype, device=device)
            grid_y, grid_x = torch.meshgrid(sy, sx, indexing="ij") if TORCH_1_11 else torch.meshgrid(sy, sx)
            grid_xy = torch.stack([grid_x, grid_y], -1)  # (h, w, 2)

            valid_WH = torch.tensor([w, h], dtype=dtype, device=device)
            grid_xy = (grid_xy.unsqueeze(0) + 0.5) / valid_WH  # (1, h, w, 2)
            wh = torch.ones_like(grid_xy, dtype=dtype, device=device) * grid_size * (2.0**i)
            anchors.append(torch.cat([grid_xy, wh], -1).view(-1, h * w, 4))  # (1, h*w, 4)

        anchors = torch.cat(anchors, 1)  # (1, h*w*nl, 4)
        valid_mask = ((anchors > eps) & (anchors < 1 - eps)).all(-1, keepdim=True)  # 1, h*w*nl, 1
        anchors = torch.log(anchors / (1 - anchors))
        anchors = anchors.masked_fill(~valid_mask, float("inf"))
        return anchors, valid_mask

    def _get_encoder_input(self, x: list[torch.Tensor]) -> tuple[torch.Tensor, list[list[int]]]:
        """
        Process and return encoder inputs by getting projection features from input and concatenating them.

        Args:
            x (list[torch.Tensor]): List of feature maps from the backbone.

        Returns:
            feats (torch.Tensor): Processed features.
            shapes (list): List of feature map shapes.
        """
        # Get projection features
        x = [self.input_proj[i](feat) for i, feat in enumerate(x)]
        # Get encoder inputs
        feats = []
        shapes = []
        for feat in x:
            h, w = feat.shape[2:]
            # [b, c, h, w] -> [b, h*w, c]
            feats.append(feat.flatten(2).permute(0, 2, 1))
            # [nl, 2]
            shapes.append([h, w])

        # [b, h*w, c]
        feats = torch.cat(feats, 1)
        return feats, shapes

    def _get_decoder_input(
        self,
        feats: torch.Tensor,
        shapes: list[list[int]],
        dn_embed: torch.Tensor | None = None,
        dn_bbox: torch.Tensor | None = None,
    ) -> tuple[torch.Tensor, torch.Tensor, torch.Tensor, torch.Tensor]:
        """
        Generate and prepare the input required for the decoder from the provided features and shapes.

        Args:
            feats (torch.Tensor): Processed features from encoder.
            shapes (list): List of feature map shapes.
            dn_embed (torch.Tensor, optional): Denoising embeddings.
            dn_bbox (torch.Tensor, optional): Denoising bounding boxes.

        Returns:
            embeddings (torch.Tensor): Query embeddings for decoder.
            refer_bbox (torch.Tensor): Reference bounding boxes.
            enc_bboxes (torch.Tensor): Encoded bounding boxes.
            enc_scores (torch.Tensor): Encoded scores.
        """
        bs = feats.shape[0]
        if self.dynamic or self.shapes != shapes:
            self.anchors, self.valid_mask = self._generate_anchors(shapes, dtype=feats.dtype, device=feats.device)
            self.shapes = shapes

        # Prepare input for decoder
        features = self.enc_output(self.valid_mask * feats)  # bs, h*w, 256
        enc_outputs_scores = self.enc_score_head(features)  # (bs, h*w, nc)

        # Query selection
        # (bs, num_queries)
        topk_ind = torch.topk(enc_outputs_scores.max(-1).values, self.num_queries, dim=1).indices.view(-1)
        # (bs, num_queries)
        batch_ind = torch.arange(end=bs, dtype=topk_ind.dtype).unsqueeze(-1).repeat(1, self.num_queries).view(-1)

        # (bs, num_queries, 256)
        top_k_features = features[batch_ind, topk_ind].view(bs, self.num_queries, -1)
        # (bs, num_queries, 4)
        top_k_anchors = self.anchors[:, topk_ind].view(bs, self.num_queries, -1)

        # Dynamic anchors + static content
        refer_bbox = self.enc_bbox_head(top_k_features) + top_k_anchors

        enc_bboxes = refer_bbox.sigmoid()
        if dn_bbox is not None:
            refer_bbox = torch.cat([dn_bbox, refer_bbox], 1)
        enc_scores = enc_outputs_scores[batch_ind, topk_ind].view(bs, self.num_queries, -1)

        embeddings = self.tgt_embed.weight.unsqueeze(0).repeat(bs, 1, 1) if self.learnt_init_query else top_k_features
        if self.training:
            refer_bbox = refer_bbox.detach()
            if not self.learnt_init_query:
                embeddings = embeddings.detach()
        if dn_embed is not None:
            embeddings = torch.cat([dn_embed, embeddings], 1)

        return embeddings, refer_bbox, enc_bboxes, enc_scores

    def _reset_parameters(self):
        """Initialize or reset the parameters of the model's various components with predefined weights and biases."""
        # Class and bbox head init
        bias_cls = bias_init_with_prob(0.01) / 80 * self.nc
        # NOTE: the weight initialization in `linear_init` would cause NaN when training with custom datasets.
        # linear_init(self.enc_score_head)
        constant_(self.enc_score_head.bias, bias_cls)
        constant_(self.enc_bbox_head.layers[-1].weight, 0.0)
        constant_(self.enc_bbox_head.layers[-1].bias, 0.0)
        for cls_, reg_ in zip(self.dec_score_head, self.dec_bbox_head):
            # linear_init(cls_)
            constant_(cls_.bias, bias_cls)
            constant_(reg_.layers[-1].weight, 0.0)
            constant_(reg_.layers[-1].bias, 0.0)

        linear_init(self.enc_output[0])
        xavier_uniform_(self.enc_output[0].weight)
        if self.learnt_init_query:
            xavier_uniform_(self.tgt_embed.weight)
        xavier_uniform_(self.query_pos_head.layers[0].weight)
        xavier_uniform_(self.query_pos_head.layers[1].weight)
        for layer in self.input_proj:
            xavier_uniform_(layer[0].weight)


class v10Detect(Detect):
    """
    v10 Detection head from https://arxiv.org/pdf/2405.14458.

    This class implements the YOLOv10 detection head with dual-assignment training and consistent dual predictions
    for improved efficiency and performance.

    Attributes:
        end2end (bool): End-to-end detection mode.
        max_det (int): Maximum number of detections.
        cv3 (nn.ModuleList): Light classification head layers.
        one2one_cv3 (nn.ModuleList): One-to-one classification head layers.

    Methods:
        __init__: Initialize the v10Detect object with specified number of classes and input channels.
        forward: Perform forward pass of the v10Detect module.
        bias_init: Initialize biases of the Detect module.
        fuse: Remove the one2many head for inference optimization.

    Examples:
        Create a v10Detect head
        >>> v10_detect = v10Detect(nc=80, ch=(256, 512, 1024))
        >>> x = [torch.randn(1, 256, 80, 80), torch.randn(1, 512, 40, 40), torch.randn(1, 1024, 20, 20)]
        >>> outputs = v10_detect(x)
    """

    end2end = True

    def __init__(self, nc: int = 80, ch: tuple = ()):
        """
        Initialize the v10Detect object with the specified number of classes and input channels.

        Args:
            nc (int): Number of classes.
            ch (tuple): Tuple of channel sizes from backbone feature maps.
        """
        super().__init__(nc, ch)
        c3 = max(ch[0], min(self.nc, 100))  # channels
        # Light cls head
        self.cv3 = nn.ModuleList(
            nn.Sequential(
                nn.Sequential(Conv(x, x, 3, g=x), Conv(x, c3, 1)),
                nn.Sequential(Conv(c3, c3, 3, g=c3), Conv(c3, c3, 1)),
                nn.Conv2d(c3, self.nc, 1),
            )
            for x in ch
        )
        self.one2one_cv3 = copy.deepcopy(self.cv3)

    def fuse(self):
        """Remove the one2many head for inference optimization."""
        self.cv2 = self.cv3 = None<|MERGE_RESOLUTION|>--- conflicted
+++ resolved
@@ -69,10 +69,7 @@
     dynamic = False  # force grid reconstruction
     export = False  # export mode
     format = None  # export format
-<<<<<<< HEAD
     end2end = True  # end2end
-=======
->>>>>>> c51bfbc2
     max_det = 300  # max_det
     shape = None
     anchors = torch.empty(0)  # init
@@ -91,11 +88,7 @@
         super().__init__()
         self.nc = nc  # number of classes
         self.nl = len(ch)  # number of detection layers
-<<<<<<< HEAD
         self.reg_max = 1  # DFL channels (ch[0] // 16 to scale 4/8/12/16/20 for n/s/m/l/x)
-=======
-        self.reg_max = reg_max  # DFL channels (ch[0] // 16 to scale 4/8/12/16/20 for n/s/m/l/x)
->>>>>>> c51bfbc2
         self.no = nc + self.reg_max * 4  # number of outputs per anchor
         self.stride = torch.zeros(self.nl)  # strides computed during build
         c2, c3 = max((16, ch[0] // 4, self.reg_max * 4)), max(ch[0], min(self.nc, 100))  # channels
@@ -161,40 +154,6 @@
         if self.end2end:
             y = self.postprocess(y.permute(0, 2, 1))
         return y if self.export else (y, preds)
-<<<<<<< HEAD
-
-        for i in range(self.nl):
-            x[i] = torch.cat((self.cv2[i](x[i]), self.cv3[i](x[i])), 1)
-        if self.training:  # Training path
-            return x
-        y = self._inference(x)
-        return y if self.export else (y, x)
-
-    def forward_end2end(self, x: list[torch.Tensor]) -> dict | tuple:
-        """
-        Perform forward pass of the v10Detect module.
-
-        Args:
-            x (list[torch.Tensor]): Input feature maps from different levels.
-
-        Returns:
-            outputs (dict | tuple): Training mode returns dict with one2many and one2one outputs.
-                Inference mode returns processed detections or tuple with detections and raw outputs.
-        """
-        x_detach = [xi.detach() for xi in x]
-        one2one = [
-            torch.cat((self.one2one_cv2[i](x_detach[i]), self.one2one_cv3[i](x_detach[i])), 1) for i in range(self.nl)
-        ]
-        for i in range(self.nl):
-            x[i] = torch.cat((self.cv2[i](x[i]), self.cv3[i](x[i])), 1)
-        if self.training:  # Training path
-            return {"one2many": x, "one2one": one2one}
-
-        y = self._inference(one2one)
-        y = self.postprocess(y.permute(0, 2, 1), self.max_det, self.nc)
-        return y if self.export else (y, {"one2many": x, "one2one": one2one})
-=======
->>>>>>> c51bfbc2
 
     def _inference(self, x: dict[str, torch.Tensor]) -> torch.Tensor:
         """
@@ -217,11 +176,7 @@
             self.anchors, self.strides = (a.transpose(0, 1) for a in make_anchors(x["feats"], self.stride, 0.5))
             self.shape = shape
 
-<<<<<<< HEAD
         box, cls = x["boxes"], x["scores"]
-=======
-        boxes = x["boxes"]
->>>>>>> c51bfbc2
         if self.export and self.format in {"tflite", "edgetpu"}:
             # Precompute normalization factor to increase numerical stability
             # See https://github.com/ultralytics/ultralytics/issues/7371
@@ -275,11 +230,7 @@
         return torch.cat([boxes, scores, conf], dim=-1)
 
     @staticmethod
-<<<<<<< HEAD
     def get_topk_index(scores, max_det: int):
-=======
-    def get_topk_index(scores: torch.Tensor, max_det: int) -> tuple[torch.Tensor, torch.Tensor, torch.Tensor]:
->>>>>>> c51bfbc2
         """
         Get top-k indices from scores.
 
@@ -298,11 +249,7 @@
         idx = ori_index[torch.arange(batch_size)[..., None], index // nc]  # original index
         return scores[..., None], (index % nc)[..., None].float(), idx
 
-<<<<<<< HEAD
     def fuse(self):
-=======
-    def fuse(self) -> None:
->>>>>>> c51bfbc2
         """Remove the one2many head for inference optimization."""
         self.cv2 = self.cv3 = None
 
@@ -346,7 +293,6 @@
 
         c4 = max(ch[0] // 4, self.nm)
         self.cv4 = nn.ModuleList(nn.Sequential(Conv(x, c4, 3), Conv(c4, c4, 3), nn.Conv2d(c4, self.nm, 1)) for x in ch)
-<<<<<<< HEAD
         if self.end2end:
             self.one2one_cv4 = copy.deepcopy(self.cv4)
 
@@ -359,10 +305,6 @@
     def one2one(self):
         """Returns the one-to-one head components."""
         return dict(box_head=self.one2one_cv2, cls_head=self.one2one_cv3, mask_head=self.one2one_cv4)
-=======
-        if end2end:
-            self.one2one_cv4 = copy.deepcopy(self.cv4)
->>>>>>> c51bfbc2
 
     @property
     def one2many(self):
@@ -389,22 +331,12 @@
             return preds
         return (outputs, proto) if self.export else ((outputs[0], proto), preds)
 
-<<<<<<< HEAD
     def _inference(self, x):
-=======
-    def _inference(self, x: dict[str, torch.Tensor]) -> torch.Tensor:
->>>>>>> c51bfbc2
         """Decode predicted bounding boxes and class probabilities, concatenated with mask coefficients."""
         preds = super()._inference(x)
         return torch.cat([preds, x["mask_coefficient"]], dim=1)
 
-<<<<<<< HEAD
     def forward_head(self, x, box_head, cls_head, mask_head):
-=======
-    def forward_head(
-        self, x: list[torch.Tensor], box_head: torch.nn.Module, cls_head: torch.nn.Module, mask_head: torch.nn.Module
-    ) -> torch.Tensor:
->>>>>>> c51bfbc2
         preds = super().forward_head(x, box_head, cls_head)
         if mask_head is not None:
             bs = x[0].shape[0]  # batch size
@@ -429,11 +361,7 @@
         mask_coefficient = mask_coefficient.gather(dim=1, index=idx.repeat(1, 1, self.nm))
         return torch.cat([boxes, scores, conf, mask_coefficient], dim=-1)
 
-<<<<<<< HEAD
     def fuse(self):
-=======
-    def fuse(self) -> None:
->>>>>>> c51bfbc2
         """Remove the one2many head for inference optimization."""
         self.cv2 = self.cv3 = self.cv4 = None
 
@@ -474,25 +402,7 @@
 
         c4 = max(ch[0] // 4, self.ne)
         self.cv4 = nn.ModuleList(nn.Sequential(Conv(x, c4, 3), Conv(c4, c4, 3), nn.Conv2d(c4, self.ne, 1)) for x in ch)
-<<<<<<< HEAD
         if self.end2end:
-            self.one2one_cv4 = copy.deepcopy(self.cv4)
-
-    def forward(self, x: list[torch.Tensor]) -> torch.Tensor | tuple:
-        """Concatenate and return predicted bounding boxes and class probabilities."""
-        bs = x[0].shape[0]  # batch size
-        angle = torch.cat([self.cv4[i](x[i]).view(bs, self.ne, -1) for i in range(self.nl)], 2)  # OBB theta logits
-        # NOTE: set `angle` as an attribute so that `decode_bboxes` could use it.
-        angle = (angle.sigmoid() - 0.25) * math.pi  # [-pi/4, 3pi/4]
-        # angle = angle.sigmoid() * math.pi / 2  # [0, pi/2]
-        if not self.training:
-            self.angle = angle
-        x = Detect.forward(self, x)
-        if self.training:
-            return x, angle
-        return torch.cat([x, angle], 1) if self.export else (torch.cat([x[0], angle], 1), (x[1], angle))
-=======
-        if end2end:
             self.one2one_cv4 = copy.deepcopy(self.cv4)
 
     @property
@@ -525,7 +435,6 @@
             angle = (angle.sigmoid() - 0.25) * math.pi  # [-pi/4, 3pi/4]
             preds["angle"] = angle
         return preds
->>>>>>> c51bfbc2
 
     def decode_bboxes(self, bboxes: torch.Tensor, anchors: torch.Tensor) -> torch.Tensor:
         """Decode rotated bounding boxes."""
@@ -549,11 +458,7 @@
         angle = angle.gather(dim=1, index=idx.repeat(1, 1, self.ne))
         return torch.cat([boxes, scores, conf, angle], dim=-1)
 
-<<<<<<< HEAD
     def fuse(self):
-=======
-    def fuse(self) -> None:
->>>>>>> c51bfbc2
         """Remove the one2many head for inference optimization."""
         self.cv2 = self.cv3 = self.cv4 = None
 
@@ -595,11 +500,7 @@
 
         c4 = max(ch[0] // 4, self.nk)
         self.cv4 = nn.ModuleList(nn.Sequential(Conv(x, c4, 3), Conv(c4, c4, 3), nn.Conv2d(c4, self.nk, 1)) for x in ch)
-<<<<<<< HEAD
         if self.end2end:
-            self.one2one_cv4 = copy.deepcopy(self.cv4)
-=======
-        if end2end:
             self.one2one_cv4 = copy.deepcopy(self.cv4)
 
     @property
@@ -630,7 +531,6 @@
     def postprocess(self, preds: torch.Tensor) -> torch.Tensor:
         """
         Post-process YOLO model predictions.
->>>>>>> c51bfbc2
 
         Args:
             preds (torch.Tensor): Raw predictions with shape (batch_size, num_anchors, 4 + nc + nk) with last dimension
