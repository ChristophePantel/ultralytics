--- conflicted
+++ resolved
@@ -626,14 +626,6 @@
     @smart_inference_mode()
     def fuse(self, txt_feats: torch.Tensor):
         """Fuse text features with model weights for efficient inference."""
-<<<<<<< HEAD
-        if self.is_fused:
-            return
-
-        assert not self.training
-        txt_feats = txt_feats.to(torch.float32).squeeze(0)
-        for cls_head, bn_head in zip(self.cv3, self.cv4):
-=======
         if txt_feats is None:  # means eliminate one2many branch
             self.cv2 = self.cv3 = self.cv4 = None
             return
@@ -645,7 +637,6 @@
         assert not self.training
         txt_feats = txt_feats.to(torch.float32).squeeze(0)
         for cls_head, bn_head in zip(cv3, cv4):
->>>>>>> 93af1c27
             assert isinstance(cls_head, nn.Sequential)
             assert isinstance(bn_head, BNContrastiveHead)
             conv = cls_head[-1]
@@ -708,7 +699,6 @@
             x[i], mask = self.lrpc[i](
                 cls_feat, loc_feat, 0 if self.export and not self.dynamic else getattr(self, "conf", 0.001)
             )
-<<<<<<< HEAD
             masks.append(mask)
         shape = x[0][0].shape
         if self.dynamic or self.shape != shape:
@@ -741,10 +731,14 @@
         if hasattr(self, "lrpc"):  # for prompt-free inference
             return self.forward_lrpc(x, return_mask)
         for i in range(self.nl):
-            x[i] = torch.cat((self.cv2[i](x[i]), self.cv4[i](self.cv3[i](x[i]), cls_pe)), 1)
-        if self.training:
-            return x
-=======
+            cls_feat = cv3[i](x[i])
+            loc_feat = cv2[i](x[i])
+            assert isinstance(self.lrpc[i], LRPCHead)
+            box, score, idx = self.lrpc[i](
+                cls_feat,
+                loc_feat,
+                0 if self.export and not self.dynamic else getattr(self, "conf", 0.001),
+            )
             boxes.append(box.view(bs, self.reg_max * 4, -1))
             scores.append(score)
             index.append(idx)
@@ -781,7 +775,6 @@
         scores = torch.cat(
             [contrastive_head[i](cls_head[i](x[i]), x[-1]).reshape(bs, self.nc, -1) for i in range(self.nl)], dim=-1
         )
->>>>>>> 93af1c27
         self.no = self.nc + self.reg_max * 4  # self.nc could be changed when inference with different texts
         y = self._inference(x)
         return y if self.export else (y, x)
@@ -841,10 +834,6 @@
 
         c5 = max(ch[0] // 4, self.nm)
         self.cv5 = nn.ModuleList(nn.Sequential(Conv(x, c5, 3), Conv(c5, c5, 3), nn.Conv2d(c5, self.nm, 1)) for x in ch)
-<<<<<<< HEAD
-=======
-        if end2end:
-            self.one2one_cv5 = copy.deepcopy(self.cv5)
 
     @property
     def one2many(self):
@@ -860,9 +849,41 @@
             mask_head=self.one2one_cv5,
             contrastive_head=self.one2one_cv4,
         )
->>>>>>> 93af1c27
-
-    def forward(self, x: list[torch.Tensor], text: torch.Tensor) -> tuple | torch.Tensor:
+
+    def forward_lrpc(self, x: list[torch.Tensor]) -> torch.Tensor | tuple:
+        """Process features with fused text embeddings to generate detections for prompt-free model."""
+        boxes, scores, index = [], [], []
+        bs = x[0].shape[0]
+        cv2 = self.cv2 if not self.end2end else self.one2one_cv2
+        cv3 = self.cv3 if not self.end2end else self.one2one_cv2
+        cv5 = self.cv5 if not self.end2end else self.one2one_cv5
+        for i in range(self.nl):
+            cls_feat = cv3[i](x[i])
+            loc_feat = cv2[i](x[i])
+            assert isinstance(self.lrpc[i], LRPCHead)
+            box, score, idx = self.lrpc[i](
+                cls_feat,
+                loc_feat,
+                0 if self.export and not self.dynamic else getattr(self, "conf", 0.001),
+            )
+            boxes.append(box.view(bs, self.reg_max * 4, -1))
+            scores.append(score)
+            index.append(idx)
+        mc = torch.cat([cv5[i](x[i]).view(bs, self.nm, -1) for i in range(self.nl)], 2)
+        index = torch.cat(index)
+        preds = dict(
+            boxes=torch.cat(boxes, 2),
+            scores=torch.cat(scores, 2),
+            feats=x,
+            index=index,
+            mask_coefficient=mc * index.int() if self.export and not self.dynamic else mc[..., index],
+        )
+        y = self._inference(preds)
+        if self.end2end:
+            y = self.postprocess(y.permute(0, 2, 1))
+        return y if self.export else (y, preds)
+
+    def forward(self, x: list[torch.Tensor]) -> tuple | list[torch.Tensor] | dict[str, torch.Tensor]:
         """Return model outputs and mask coefficients if training, otherwise return outputs and mask coefficients."""
         p = self.proto(x[0])  # mask protos
         bs = p.shape[0]  # batch size
