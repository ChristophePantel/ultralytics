# Ultralytics 🚀 AGPL-3.0 License - https://ultralytics.com/license
"""Model head modules."""

from __future__ import annotations

import copy
import math

import torch
import torch.nn as nn
import torch.nn.functional as F
from torch.nn.init import constant_, xavier_uniform_

from ultralytics.utils import NOT_MACOS14
from ultralytics.utils.tal import dist2bbox, dist2rbox, make_anchors
from ultralytics.utils.torch_utils import TORCH_1_11, fuse_conv_and_bn, smart_inference_mode

from .block import DFL, SAVPE, BNContrastiveHead, ContrastiveHead, Proto, Residual, SwiGLUFFN
from .conv import Conv, DWConv
from .transformer import MLP, DeformableTransformerDecoder, DeformableTransformerDecoderLayer
from .utils import bias_init_with_prob, linear_init

__all__ = "OBB", "Classify", "Detect", "Pose", "RTDETRDecoder", "Segment", "YOLOEDetect", "YOLOESegment", "v10Detect"


class Detect(nn.Module):
    """YOLO Detect head for object detection models.

    This class implements the detection head used in YOLO models for predicting bounding boxes and class probabilities.
    It supports both training and inference modes, with optional end-to-end detection capabilities.

    Attributes:
        dynamic (bool): Force grid reconstruction.
        export (bool): Export mode flag.
        format (str): Export format.
        end2end (bool): End-to-end detection mode.
        max_det (int): Maximum detections per image.
        shape (tuple): Input shape.
        anchors (torch.Tensor): Anchor points.
        strides (torch.Tensor): Feature map strides.
        legacy (bool): Backward compatibility for v3/v5/v8/v9 models.
        xyxy (bool): Output format, xyxy or xywh.
        nc (int): Number of classes.
        nl (int): Number of detection layers.
        reg_max (int): DFL channels.
        no (int): Number of outputs per anchor.
        stride (torch.Tensor): Strides computed during build.
        cv2 (nn.ModuleList): Convolution layers for box regression.
        cv3 (nn.ModuleList): Convolution layers for classification.
        dfl (nn.Module): Distribution Focal Loss layer.
        one2one_cv2 (nn.ModuleList): One-to-one convolution layers for box regression.
        one2one_cv3 (nn.ModuleList): One-to-one convolution layers for classification.

    Methods:
        forward: Perform forward pass and return predictions.
        forward_end2end: Perform forward pass for end-to-end detection.
        bias_init: Initialize detection head biases.
        decode_bboxes: Decode bounding boxes from predictions.
        postprocess: Post-process model predictions.

    Examples:
        Create a detection head for 80 classes
        >>> detect = Detect(nc=80, ch=(256, 512, 1024))
        >>> x = [torch.randn(1, 256, 80, 80), torch.randn(1, 512, 40, 40), torch.randn(1, 1024, 20, 20)]
        >>> outputs = detect(x)
    """

    dynamic = False  # force grid reconstruction
    export = False  # export mode
    format = None  # export format
    end2end = False  # end2end
    max_det = 300  # max_det
    shape = None
    anchors = torch.empty(0)  # init
    strides = torch.empty(0)  # init
    legacy = False  # backward compatibility for v3/v5/v8/v9 models
    xyxy = False  # xyxy or xywh output

    def __init__(self, nc: int = 80, ch: tuple = ()):
        """Initialize the YOLO detection layer with specified number of classes and channels.

        Args:
            nc (int): Number of classes.
            ch (tuple): Tuple of channel sizes from backbone feature maps.
        """
        super().__init__()
        self.nc = nc  # number of classes
        self.nl = len(ch)  # number of detection layers
        self.reg_max = 16  # DFL channels (ch[0] // 16 to scale 4/8/12/16/20 for n/s/m/l/x)
        self.no = nc + self.reg_max * 4  # number of outputs per anchor
        self.stride = torch.zeros(self.nl)  # strides computed during build
        c2, c3 = max((16, ch[0] // 4, self.reg_max * 4)), max(ch[0], min(self.nc, 100))  # channels
        self.cv2 = nn.ModuleList(
            nn.Sequential(Conv(x, c2, 3), Conv(c2, c2, 3), nn.Conv2d(c2, 4 * self.reg_max, 1)) for x in ch
        )
        self.cv3 = (
            nn.ModuleList(nn.Sequential(Conv(x, c3, 3), Conv(c3, c3, 3), nn.Conv2d(c3, self.nc, 1)) for x in ch)
            if self.legacy
            else nn.ModuleList(
                nn.Sequential(
                    nn.Sequential(DWConv(x, x, 3), Conv(x, c3, 1)),
                    nn.Sequential(DWConv(c3, c3, 3), Conv(c3, c3, 1)),
                    nn.Conv2d(c3, self.nc, 1),
                )
                for x in ch
            )
        )
        self.dfl = DFL(self.reg_max) if self.reg_max > 1 else nn.Identity()

        if self.end2end:
            self.one2one_cv2 = copy.deepcopy(self.cv2)
            self.one2one_cv3 = copy.deepcopy(self.cv3)

    def forward(self, x: list[torch.Tensor]) -> list[torch.Tensor] | tuple:
        """Concatenate and return predicted bounding boxes and class probabilities."""
        if self.end2end:
            return self.forward_end2end(x)

        for i in range(self.nl):
            x[i] = torch.cat((self.cv2[i](x[i]), self.cv3[i](x[i])), 1)
        if self.training:  # Training path
            return x
        y = self._inference(x)
        return y if self.export else (y, x)

    def forward_end2end(self, x: list[torch.Tensor]) -> dict | tuple:
        """Perform forward pass of the v10Detect module.

        Args:
            x (list[torch.Tensor]): Input feature maps from different levels.

        Returns:
            outputs (dict | tuple): Training mode returns dict with one2many and one2one outputs. Inference mode returns
                processed detections or tuple with detections and raw outputs.
        """
        x_detach = [xi.detach() for xi in x]
        one2one = [
            torch.cat((self.one2one_cv2[i](x_detach[i]), self.one2one_cv3[i](x_detach[i])), 1) for i in range(self.nl)
        ]
        for i in range(self.nl):
            x[i] = torch.cat((self.cv2[i](x[i]), self.cv3[i](x[i])), 1)
        if self.training:  # Training path
            return {"one2many": x, "one2one": one2one}

        y = self._inference(one2one)
        y = self.postprocess(y.permute(0, 2, 1), self.max_det, self.nc)
        return y if self.export else (y, {"one2many": x, "one2one": one2one})

    def _inference(self, x: list[torch.Tensor]) -> torch.Tensor:
        """Decode predicted bounding boxes and class probabilities based on multiple-level feature maps.

        Args:
            x (list[torch.Tensor]): List of feature maps from different detection layers.

        Returns:
            (torch.Tensor): Concatenated tensor of decoded bounding boxes and class probabilities.
        """
        # Inference path
        shape = x[0].shape  # BCHW
        x_cat = torch.cat([xi.view(shape[0], self.no, -1) for xi in x], 2)
<<<<<<< HEAD
        if self.format != "imx" and (self.dynamic or self.shape != shape):
            self.anchors, self.strides = (x.transpose(0, 1) for x in make_anchors(x, self.stride.int(), 0.5))
=======
        if self.dynamic or self.shape != shape:
            self.anchors, self.strides = (x.transpose(0, 1) for x in make_anchors(x, self.stride, 0.5))
>>>>>>> 8eac2349
            self.shape = shape

        box, cls = x_cat.split((self.reg_max * 4, self.nc), 1)
        dbox = self.decode_bboxes(self.dfl(box), self.anchors.unsqueeze(0)) * self.strides
        return torch.cat((dbox, cls.sigmoid()), 1)

    def bias_init(self):
        """Initialize Detect() biases, WARNING: requires stride availability."""
        m = self  # self.model[-1]  # Detect() module
        # cf = torch.bincount(torch.tensor(np.concatenate(dataset.labels, 0)[:, 0]).long(), minlength=nc) + 1
        # ncf = math.log(0.6 / (m.nc - 0.999999)) if cf is None else torch.log(cf / cf.sum())  # nominal class frequency
        for a, b, s in zip(m.cv2, m.cv3, m.stride):  # from
            a[-1].bias.data[:] = 1.0  # box
            b[-1].bias.data[: m.nc] = math.log(5 / m.nc / (640 / s) ** 2)  # cls (.01 objects, 80 classes, 640 img)
        if self.end2end:
            for a, b, s in zip(m.one2one_cv2, m.one2one_cv3, m.stride):  # from
                a[-1].bias.data[:] = 1.0  # box
                b[-1].bias.data[: m.nc] = math.log(5 / m.nc / (640 / s) ** 2)  # cls (.01 objects, 80 classes, 640 img)

    def decode_bboxes(self, bboxes: torch.Tensor, anchors: torch.Tensor, xywh: bool = True) -> torch.Tensor:
        """Decode bounding boxes from predictions."""
        return dist2bbox(
            bboxes,
            anchors,
            xywh=xywh and not self.end2end and not self.xyxy,
            dim=1,
        )

    @staticmethod
    def postprocess(preds: torch.Tensor, max_det: int, nc: int = 80) -> torch.Tensor:
        """Post-process YOLO model predictions.

        Args:
            preds (torch.Tensor): Raw predictions with shape (batch_size, num_anchors, 4 + nc) with last dimension
                format [x, y, w, h, class_probs].
            max_det (int): Maximum detections per image.
            nc (int, optional): Number of classes.

        Returns:
            (torch.Tensor): Processed predictions with shape (batch_size, min(max_det, num_anchors), 6) and last
                dimension format [x, y, w, h, max_class_prob, class_index].
        """
        batch_size, anchors, _ = preds.shape  # i.e. shape(16,8400,84)
        boxes, scores = preds.split([4, nc], dim=-1)
        index = scores.amax(dim=-1).topk(min(max_det, anchors))[1].unsqueeze(-1)
        boxes = boxes.gather(dim=1, index=index.repeat(1, 1, 4))
        scores = scores.gather(dim=1, index=index.repeat(1, 1, nc))
        scores, index = scores.flatten(1).topk(min(max_det, anchors))
        i = torch.arange(batch_size)[..., None]  # batch indices
        return torch.cat([boxes[i, index // nc], scores[..., None], (index % nc)[..., None].float()], dim=-1)


class Segment(Detect):
    """YOLO Segment head for segmentation models.

    This class extends the Detect head to include mask prediction capabilities for instance segmentation tasks.

    Attributes:
        nm (int): Number of masks.
        npr (int): Number of protos.
        proto (Proto): Prototype generation module.
        cv4 (nn.ModuleList): Convolution layers for mask coefficients.

    Methods:
        forward: Return model outputs and mask coefficients.

    Examples:
        Create a segmentation head
        >>> segment = Segment(nc=80, nm=32, npr=256, ch=(256, 512, 1024))
        >>> x = [torch.randn(1, 256, 80, 80), torch.randn(1, 512, 40, 40), torch.randn(1, 1024, 20, 20)]
        >>> outputs = segment(x)
    """

    def __init__(self, nc: int = 80, nm: int = 32, npr: int = 256, ch: tuple = ()):
        """Initialize the YOLO model attributes such as the number of masks, prototypes, and the convolution layers.

        Args:
            nc (int): Number of classes.
            nm (int): Number of masks.
            npr (int): Number of protos.
            ch (tuple): Tuple of channel sizes from backbone feature maps.
        """
        super().__init__(nc, ch)
        self.nm = nm  # number of masks
        self.npr = npr  # number of protos
        self.proto = Proto(ch[0], self.npr, self.nm)  # protos

        c4 = max(ch[0] // 4, self.nm)
        self.cv4 = nn.ModuleList(nn.Sequential(Conv(x, c4, 3), Conv(c4, c4, 3), nn.Conv2d(c4, self.nm, 1)) for x in ch)

    def forward(self, x: list[torch.Tensor]) -> tuple | list[torch.Tensor]:
        """Return model outputs and mask coefficients if training, otherwise return outputs and mask coefficients."""
        p = self.proto(x[0])  # mask protos
        bs = p.shape[0]  # batch size

        mc = torch.cat([self.cv4[i](x[i]).view(bs, self.nm, -1) for i in range(self.nl)], 2)  # mask coefficients
        x = Detect.forward(self, x)
        if self.training:
            return x, mc, p
        return (torch.cat([x, mc], 1), p) if self.export else (torch.cat([x[0], mc], 1), (x[1], mc, p))


class OBB(Detect):
    """YOLO OBB detection head for detection with rotation models.

    This class extends the Detect head to include oriented bounding box prediction with rotation angles.

    Attributes:
        ne (int): Number of extra parameters.
        cv4 (nn.ModuleList): Convolution layers for angle prediction.
        angle (torch.Tensor): Predicted rotation angles.

    Methods:
        forward: Concatenate and return predicted bounding boxes and class probabilities.
        decode_bboxes: Decode rotated bounding boxes.

    Examples:
        Create an OBB detection head
        >>> obb = OBB(nc=80, ne=1, ch=(256, 512, 1024))
        >>> x = [torch.randn(1, 256, 80, 80), torch.randn(1, 512, 40, 40), torch.randn(1, 1024, 20, 20)]
        >>> outputs = obb(x)
    """

    def __init__(self, nc: int = 80, ne: int = 1, ch: tuple = ()):
        """Initialize OBB with number of classes `nc` and layer channels `ch`.

        Args:
            nc (int): Number of classes.
            ne (int): Number of extra parameters.
            ch (tuple): Tuple of channel sizes from backbone feature maps.
        """
        super().__init__(nc, ch)
        self.ne = ne  # number of extra parameters

        c4 = max(ch[0] // 4, self.ne)
        self.cv4 = nn.ModuleList(nn.Sequential(Conv(x, c4, 3), Conv(c4, c4, 3), nn.Conv2d(c4, self.ne, 1)) for x in ch)

    def forward(self, x: list[torch.Tensor]) -> torch.Tensor | tuple:
        """Concatenate and return predicted bounding boxes and class probabilities."""
        bs = x[0].shape[0]  # batch size
        angle = torch.cat([self.cv4[i](x[i]).view(bs, self.ne, -1) for i in range(self.nl)], 2)  # OBB theta logits
        # NOTE: set `angle` as an attribute so that `decode_bboxes` could use it.
        angle = (angle.sigmoid() - 0.25) * math.pi  # [-pi/4, 3pi/4]
        # angle = angle.sigmoid() * math.pi / 2  # [0, pi/2]
        if not self.training:
            self.angle = angle
        x = Detect.forward(self, x)
        if self.training:
            return x, angle
        return torch.cat([x, angle], 1) if self.export else (torch.cat([x[0], angle], 1), (x[1], angle))

    def decode_bboxes(self, bboxes: torch.Tensor, anchors: torch.Tensor) -> torch.Tensor:
        """Decode rotated bounding boxes."""
        return dist2rbox(bboxes, self.angle, anchors, dim=1)


class Pose(Detect):
    """YOLO Pose head for keypoints models.

    This class extends the Detect head to include keypoint prediction capabilities for pose estimation tasks.

    Attributes:
        kpt_shape (tuple): Number of keypoints and dimensions (2 for x,y or 3 for x,y,visible).
        nk (int): Total number of keypoint values.
        cv4 (nn.ModuleList): Convolution layers for keypoint prediction.

    Methods:
        forward: Perform forward pass through YOLO model and return predictions.
        kpts_decode: Decode keypoints from predictions.

    Examples:
        Create a pose detection head
        >>> pose = Pose(nc=80, kpt_shape=(17, 3), ch=(256, 512, 1024))
        >>> x = [torch.randn(1, 256, 80, 80), torch.randn(1, 512, 40, 40), torch.randn(1, 1024, 20, 20)]
        >>> outputs = pose(x)
    """

    def __init__(self, nc: int = 80, kpt_shape: tuple = (17, 3), ch: tuple = ()):
        """Initialize YOLO network with default parameters and Convolutional Layers.

        Args:
            nc (int): Number of classes.
            kpt_shape (tuple): Number of keypoints, number of dims (2 for x,y or 3 for x,y,visible).
            ch (tuple): Tuple of channel sizes from backbone feature maps.
        """
        super().__init__(nc, ch)
        self.kpt_shape = kpt_shape  # number of keypoints, number of dims (2 for x,y or 3 for x,y,visible)
        self.nk = kpt_shape[0] * kpt_shape[1]  # number of keypoints total

        c4 = max(ch[0] // 4, self.nk)
        self.cv4 = nn.ModuleList(nn.Sequential(Conv(x, c4, 3), Conv(c4, c4, 3), nn.Conv2d(c4, self.nk, 1)) for x in ch)

    def forward(self, x: list[torch.Tensor]) -> torch.Tensor | tuple:
        """Perform forward pass through YOLO model and return predictions."""
        bs = x[0].shape[0]  # batch size
        kpt = torch.cat([self.cv4[i](x[i]).view(bs, self.nk, -1) for i in range(self.nl)], -1)  # (bs, 17*3, h*w)
        x = Detect.forward(self, x)
        if self.training:
            return x, kpt
        pred_kpt = self.kpts_decode(bs, kpt)
        return torch.cat([x, pred_kpt], 1) if self.export else (torch.cat([x[0], pred_kpt], 1), (x[1], kpt))

    def kpts_decode(self, bs: int, kpts: torch.Tensor) -> torch.Tensor:
        """Decode keypoints from predictions."""
        ndim = self.kpt_shape[1]
        if self.export:
            # NCNN fix
            y = kpts.view(bs, *self.kpt_shape, -1)
            a = (y[:, :, :2] * 2.0 + (self.anchors - 0.5)) * self.strides
            if ndim == 3:
                a = torch.cat((a, y[:, :, 2:3].sigmoid()), 2)
            return a.view(bs, self.nk, -1)
        else:
            y = kpts.clone()
            if ndim == 3:
                if NOT_MACOS14:
                    y[:, 2::ndim].sigmoid_()
                else:  # Apple macOS14 MPS bug https://github.com/ultralytics/ultralytics/pull/21878
                    y[:, 2::ndim] = y[:, 2::ndim].sigmoid()
            y[:, 0::ndim] = (y[:, 0::ndim] * 2.0 + (self.anchors[0] - 0.5)) * self.strides
            y[:, 1::ndim] = (y[:, 1::ndim] * 2.0 + (self.anchors[1] - 0.5)) * self.strides
            return y


class Classify(nn.Module):
    """YOLO classification head, i.e. x(b,c1,20,20) to x(b,c2).

    This class implements a classification head that transforms feature maps into class predictions.

    Attributes:
        export (bool): Export mode flag.
        conv (Conv): Convolutional layer for feature transformation.
        pool (nn.AdaptiveAvgPool2d): Global average pooling layer.
        drop (nn.Dropout): Dropout layer for regularization.
        linear (nn.Linear): Linear layer for final classification.

    Methods:
        forward: Perform forward pass of the YOLO model on input image data.

    Examples:
        Create a classification head
        >>> classify = Classify(c1=1024, c2=1000)
        >>> x = torch.randn(1, 1024, 20, 20)
        >>> output = classify(x)
    """

    export = False  # export mode

    def __init__(self, c1: int, c2: int, k: int = 1, s: int = 1, p: int | None = None, g: int = 1):
        """Initialize YOLO classification head to transform input tensor from (b,c1,20,20) to (b,c2) shape.

        Args:
            c1 (int): Number of input channels.
            c2 (int): Number of output classes.
            k (int, optional): Kernel size.
            s (int, optional): Stride.
            p (int, optional): Padding.
            g (int, optional): Groups.
        """
        super().__init__()
        c_ = 1280  # efficientnet_b0 size
        self.conv = Conv(c1, c_, k, s, p, g)
        self.pool = nn.AdaptiveAvgPool2d(1)  # to x(b,c_,1,1)
        self.drop = nn.Dropout(p=0.0, inplace=True)
        self.linear = nn.Linear(c_, c2)  # to x(b,c2)

    def forward(self, x: list[torch.Tensor] | torch.Tensor) -> torch.Tensor | tuple:
        """Perform forward pass of the YOLO model on input image data."""
        if isinstance(x, list):
            x = torch.cat(x, 1)
        x = self.linear(self.drop(self.pool(self.conv(x)).flatten(1)))
        if self.training:
            return x
        y = x.softmax(1)  # get final output
        return y if self.export else (y, x)


class WorldDetect(Detect):
    """Head for integrating YOLO detection models with semantic understanding from text embeddings.

    This class extends the standard Detect head to incorporate text embeddings for enhanced semantic understanding in
    object detection tasks.

    Attributes:
        cv3 (nn.ModuleList): Convolution layers for embedding features.
        cv4 (nn.ModuleList): Contrastive head layers for text-vision alignment.

    Methods:
        forward: Concatenate and return predicted bounding boxes and class probabilities.
        bias_init: Initialize detection head biases.

    Examples:
        Create a WorldDetect head
        >>> world_detect = WorldDetect(nc=80, embed=512, with_bn=False, ch=(256, 512, 1024))
        >>> x = [torch.randn(1, 256, 80, 80), torch.randn(1, 512, 40, 40), torch.randn(1, 1024, 20, 20)]
        >>> text = torch.randn(1, 80, 512)
        >>> outputs = world_detect(x, text)
    """

    def __init__(self, nc: int = 80, embed: int = 512, with_bn: bool = False, ch: tuple = ()):
        """Initialize YOLO detection layer with nc classes and layer channels ch.

        Args:
            nc (int): Number of classes.
            embed (int): Embedding dimension.
            with_bn (bool): Whether to use batch normalization in contrastive head.
            ch (tuple): Tuple of channel sizes from backbone feature maps.
        """
        super().__init__(nc, ch)
        c3 = max(ch[0], min(self.nc, 100))
        self.cv3 = nn.ModuleList(nn.Sequential(Conv(x, c3, 3), Conv(c3, c3, 3), nn.Conv2d(c3, embed, 1)) for x in ch)
        self.cv4 = nn.ModuleList(BNContrastiveHead(embed) if with_bn else ContrastiveHead() for _ in ch)

    def forward(self, x: list[torch.Tensor], text: torch.Tensor) -> list[torch.Tensor] | tuple:
        """Concatenate and return predicted bounding boxes and class probabilities."""
        for i in range(self.nl):
            x[i] = torch.cat((self.cv2[i](x[i]), self.cv4[i](self.cv3[i](x[i]), text)), 1)
        if self.training:
            return x
        self.no = self.nc + self.reg_max * 4  # self.nc could be changed when inference with different texts
        y = self._inference(x)
        return y if self.export else (y, x)

    def bias_init(self):
        """Initialize Detect() biases, WARNING: requires stride availability."""
        m = self  # self.model[-1]  # Detect() module
        # cf = torch.bincount(torch.tensor(np.concatenate(dataset.labels, 0)[:, 0]).long(), minlength=nc) + 1
        # ncf = math.log(0.6 / (m.nc - 0.999999)) if cf is None else torch.log(cf / cf.sum())  # nominal class frequency
        for a, b, s in zip(m.cv2, m.cv3, m.stride):  # from
            a[-1].bias.data[:] = 1.0  # box
            # b[-1].bias.data[:] = math.log(5 / m.nc / (640 / s) ** 2)  # cls (.01 objects, 80 classes, 640 img)


class LRPCHead(nn.Module):
    """Lightweight Region Proposal and Classification Head for efficient object detection.

    This head combines region proposal filtering with classification to enable efficient detection with dynamic
    vocabulary support.

    Attributes:
        vocab (nn.Module): Vocabulary/classification layer.
        pf (nn.Module): Proposal filter module.
        loc (nn.Module): Localization module.
        enabled (bool): Whether the head is enabled.

    Methods:
        conv2linear: Convert a 1x1 convolutional layer to a linear layer.
        forward: Process classification and localization features to generate detection proposals.

    Examples:
        Create an LRPC head
        >>> vocab = nn.Conv2d(256, 80, 1)
        >>> pf = nn.Conv2d(256, 1, 1)
        >>> loc = nn.Conv2d(256, 4, 1)
        >>> head = LRPCHead(vocab, pf, loc, enabled=True)
    """

    def __init__(self, vocab: nn.Module, pf: nn.Module, loc: nn.Module, enabled: bool = True):
        """Initialize LRPCHead with vocabulary, proposal filter, and localization components.

        Args:
            vocab (nn.Module): Vocabulary/classification module.
            pf (nn.Module): Proposal filter module.
            loc (nn.Module): Localization module.
            enabled (bool): Whether to enable the head functionality.
        """
        super().__init__()
        self.vocab = self.conv2linear(vocab) if enabled else vocab
        self.pf = pf
        self.loc = loc
        self.enabled = enabled

    def conv2linear(self, conv: nn.Conv2d) -> nn.Linear:
        """Convert a 1x1 convolutional layer to a linear layer."""
        assert isinstance(conv, nn.Conv2d) and conv.kernel_size == (1, 1)
        linear = nn.Linear(conv.in_channels, conv.out_channels)
        linear.weight.data = conv.weight.view(conv.out_channels, -1).data
        linear.bias.data = conv.bias.data
        return linear

    def forward(self, cls_feat: torch.Tensor, loc_feat: torch.Tensor, conf: float) -> tuple[tuple, torch.Tensor]:
        """Process classification and localization features to generate detection proposals."""
        if self.enabled:
            pf_score = self.pf(cls_feat)[0, 0].flatten(0)
            mask = pf_score.sigmoid() > conf
            cls_feat = cls_feat.flatten(2).transpose(-1, -2)
            cls_feat = self.vocab(cls_feat[:, mask] if conf else cls_feat * mask.unsqueeze(-1).int())
            return (self.loc(loc_feat), cls_feat.transpose(-1, -2)), mask
        else:
            cls_feat = self.vocab(cls_feat)
            loc_feat = self.loc(loc_feat)
            return (loc_feat, cls_feat.flatten(2)), torch.ones(
                cls_feat.shape[2] * cls_feat.shape[3], device=cls_feat.device, dtype=torch.bool
            )


class YOLOEDetect(Detect):
    """Head for integrating YOLO detection models with semantic understanding from text embeddings.

    This class extends the standard Detect head to support text-guided detection with enhanced semantic understanding
    through text embeddings and visual prompt embeddings.

    Attributes:
        is_fused (bool): Whether the model is fused for inference.
        cv3 (nn.ModuleList): Convolution layers for embedding features.
        cv4 (nn.ModuleList): Contrastive head layers for text-vision alignment.
        reprta (Residual): Residual block for text prompt embeddings.
        savpe (SAVPE): Spatial-aware visual prompt embeddings module.
        embed (int): Embedding dimension.

    Methods:
        fuse: Fuse text features with model weights for efficient inference.
        get_tpe: Get text prompt embeddings with normalization.
        get_vpe: Get visual prompt embeddings with spatial awareness.
        forward_lrpc: Process features with fused text embeddings for prompt-free model.
        forward: Process features with class prompt embeddings to generate detections.
        bias_init: Initialize biases for detection heads.

    Examples:
        Create a YOLOEDetect head
        >>> yoloe_detect = YOLOEDetect(nc=80, embed=512, with_bn=True, ch=(256, 512, 1024))
        >>> x = [torch.randn(1, 256, 80, 80), torch.randn(1, 512, 40, 40), torch.randn(1, 1024, 20, 20)]
        >>> cls_pe = torch.randn(1, 80, 512)
        >>> outputs = yoloe_detect(x, cls_pe)
    """

    is_fused = False

    def __init__(self, nc: int = 80, embed: int = 512, with_bn: bool = False, ch: tuple = ()):
        """Initialize YOLO detection layer with nc classes and layer channels ch.

        Args:
            nc (int): Number of classes.
            embed (int): Embedding dimension.
            with_bn (bool): Whether to use batch normalization in contrastive head.
            ch (tuple): Tuple of channel sizes from backbone feature maps.
        """
        super().__init__(nc, ch)
        c3 = max(ch[0], min(self.nc, 100))
        assert c3 <= embed
        assert with_bn
        self.cv3 = (
            nn.ModuleList(nn.Sequential(Conv(x, c3, 3), Conv(c3, c3, 3), nn.Conv2d(c3, embed, 1)) for x in ch)
            if self.legacy
            else nn.ModuleList(
                nn.Sequential(
                    nn.Sequential(DWConv(x, x, 3), Conv(x, c3, 1)),
                    nn.Sequential(DWConv(c3, c3, 3), Conv(c3, c3, 1)),
                    nn.Conv2d(c3, embed, 1),
                )
                for x in ch
            )
        )

        self.cv4 = nn.ModuleList(BNContrastiveHead(embed) if with_bn else ContrastiveHead() for _ in ch)

        self.reprta = Residual(SwiGLUFFN(embed, embed))
        self.savpe = SAVPE(ch, c3, embed)
        self.embed = embed

    @smart_inference_mode()
    def fuse(self, txt_feats: torch.Tensor):
        """Fuse text features with model weights for efficient inference."""
        if self.is_fused:
            return

        assert not self.training
        txt_feats = txt_feats.to(torch.float32).squeeze(0)
        for cls_head, bn_head in zip(self.cv3, self.cv4):
            assert isinstance(cls_head, nn.Sequential)
            assert isinstance(bn_head, BNContrastiveHead)
            conv = cls_head[-1]
            assert isinstance(conv, nn.Conv2d)
            logit_scale = bn_head.logit_scale
            bias = bn_head.bias
            norm = bn_head.norm

            t = txt_feats * logit_scale.exp()
            conv: nn.Conv2d = fuse_conv_and_bn(conv, norm)

            w = conv.weight.data.squeeze(-1).squeeze(-1)
            b = conv.bias.data

            w = t @ w
            b1 = (t @ b.reshape(-1).unsqueeze(-1)).squeeze(-1)
            b2 = torch.ones_like(b1) * bias

            conv = (
                nn.Conv2d(
                    conv.in_channels,
                    w.shape[0],
                    kernel_size=1,
                )
                .requires_grad_(False)
                .to(conv.weight.device)
            )

            conv.weight.data.copy_(w.unsqueeze(-1).unsqueeze(-1))
            conv.bias.data.copy_(b1 + b2)
            cls_head[-1] = conv

            bn_head.fuse()

        del self.reprta
        self.reprta = nn.Identity()
        self.is_fused = True

    def get_tpe(self, tpe: torch.Tensor | None) -> torch.Tensor | None:
        """Get text prompt embeddings with normalization."""
        return None if tpe is None else F.normalize(self.reprta(tpe), dim=-1, p=2)

    def get_vpe(self, x: list[torch.Tensor], vpe: torch.Tensor) -> torch.Tensor:
        """Get visual prompt embeddings with spatial awareness."""
        if vpe.shape[1] == 0:  # no visual prompt embeddings
            return torch.zeros(x[0].shape[0], 0, self.embed, device=x[0].device)
        if vpe.ndim == 4:  # (B, N, H, W)
            vpe = self.savpe(x, vpe)
        assert vpe.ndim == 3  # (B, N, D)
        return vpe

    def forward_lrpc(self, x: list[torch.Tensor], return_mask: bool = False) -> torch.Tensor | tuple:
        """Process features with fused text embeddings to generate detections for prompt-free model."""
        masks = []
        assert self.is_fused, "Prompt-free inference requires model to be fused!"
        for i in range(self.nl):
            cls_feat = self.cv3[i](x[i])
            loc_feat = self.cv2[i](x[i])
            assert isinstance(self.lrpc[i], LRPCHead)
            x[i], mask = self.lrpc[i](
                cls_feat, loc_feat, 0 if self.export and not self.dynamic else getattr(self, "conf", 0.001)
            )
            masks.append(mask)
        shape = x[0][0].shape
        if self.dynamic or self.shape != shape:
            self.anchors, self.strides = (x.transpose(0, 1) for x in make_anchors([b[0] for b in x], self.stride, 0.5))
            self.shape = shape
        box = torch.cat([xi[0].view(shape[0], self.reg_max * 4, -1) for xi in x], 2)
        cls = torch.cat([xi[1] for xi in x], 2)

        if self.export and self.format in {"tflite", "edgetpu"}:
            # Precompute normalization factor to increase numerical stability
            # See https://github.com/ultralytics/ultralytics/issues/7371
            grid_h = shape[2]
            grid_w = shape[3]
            grid_size = torch.tensor([grid_w, grid_h, grid_w, grid_h], device=box.device).reshape(1, 4, 1)
            norm = self.strides / (self.stride[0] * grid_size)
            dbox = self.decode_bboxes(self.dfl(box) * norm, self.anchors.unsqueeze(0) * norm[:, :2])
        else:
            dbox = self.decode_bboxes(self.dfl(box), self.anchors.unsqueeze(0)) * self.strides

        mask = torch.cat(masks)
        y = torch.cat((dbox if self.export and not self.dynamic else dbox[..., mask], cls.sigmoid()), 1)

        if return_mask:
            return (y, mask) if self.export else ((y, x), mask)
        else:
            return y if self.export else (y, x)

    def forward(self, x: list[torch.Tensor], cls_pe: torch.Tensor, return_mask: bool = False) -> torch.Tensor | tuple:
        """Process features with class prompt embeddings to generate detections."""
        if hasattr(self, "lrpc"):  # for prompt-free inference
            return self.forward_lrpc(x, return_mask)
        for i in range(self.nl):
            x[i] = torch.cat((self.cv2[i](x[i]), self.cv4[i](self.cv3[i](x[i]), cls_pe)), 1)
        if self.training:
            return x
        self.no = self.nc + self.reg_max * 4  # self.nc could be changed when inference with different texts
        y = self._inference(x)
        return y if self.export else (y, x)

    def bias_init(self):
        """Initialize biases for detection heads."""
        m = self  # self.model[-1]  # Detect() module
        # cf = torch.bincount(torch.tensor(np.concatenate(dataset.labels, 0)[:, 0]).long(), minlength=nc) + 1
        # ncf = math.log(0.6 / (m.nc - 0.999999)) if cf is None else torch.log(cf / cf.sum())  # nominal class frequency
        for a, b, c, s in zip(m.cv2, m.cv3, m.cv4, m.stride):  # from
            a[-1].bias.data[:] = 1.0  # box
            # b[-1].bias.data[:] = math.log(5 / m.nc / (640 / s) ** 2)  # cls (.01 objects, 80 classes, 640 img)
            b[-1].bias.data[:] = 0.0
            c.bias.data[:] = math.log(5 / m.nc / (640 / s) ** 2)


class YOLOESegment(YOLOEDetect):
    """YOLO segmentation head with text embedding capabilities.

    This class extends YOLOEDetect to include mask prediction capabilities for instance segmentation tasks with
    text-guided semantic understanding.

    Attributes:
        nm (int): Number of masks.
        npr (int): Number of protos.
        proto (Proto): Prototype generation module.
        cv5 (nn.ModuleList): Convolution layers for mask coefficients.

    Methods:
        forward: Return model outputs and mask coefficients.

    Examples:
        Create a YOLOESegment head
        >>> yoloe_segment = YOLOESegment(nc=80, nm=32, npr=256, embed=512, with_bn=True, ch=(256, 512, 1024))
        >>> x = [torch.randn(1, 256, 80, 80), torch.randn(1, 512, 40, 40), torch.randn(1, 1024, 20, 20)]
        >>> text = torch.randn(1, 80, 512)
        >>> outputs = yoloe_segment(x, text)
    """

    def __init__(
        self, nc: int = 80, nm: int = 32, npr: int = 256, embed: int = 512, with_bn: bool = False, ch: tuple = ()
    ):
        """Initialize YOLOESegment with class count, mask parameters, and embedding dimensions.

        Args:
            nc (int): Number of classes.
            nm (int): Number of masks.
            npr (int): Number of protos.
            embed (int): Embedding dimension.
            with_bn (bool): Whether to use batch normalization in contrastive head.
            ch (tuple): Tuple of channel sizes from backbone feature maps.
        """
        super().__init__(nc, embed, with_bn, ch)
        self.nm = nm
        self.npr = npr
        self.proto = Proto(ch[0], self.npr, self.nm)

        c5 = max(ch[0] // 4, self.nm)
        self.cv5 = nn.ModuleList(nn.Sequential(Conv(x, c5, 3), Conv(c5, c5, 3), nn.Conv2d(c5, self.nm, 1)) for x in ch)

    def forward(self, x: list[torch.Tensor], text: torch.Tensor) -> tuple | torch.Tensor:
        """Return model outputs and mask coefficients if training, otherwise return outputs and mask coefficients."""
        p = self.proto(x[0])  # mask protos
        bs = p.shape[0]  # batch size

        mc = torch.cat([self.cv5[i](x[i]).view(bs, self.nm, -1) for i in range(self.nl)], 2)  # mask coefficients
        has_lrpc = hasattr(self, "lrpc")

        if not has_lrpc:
            x = YOLOEDetect.forward(self, x, text)
        else:
            x, mask = YOLOEDetect.forward(self, x, text, return_mask=True)

        if self.training:
            return x, mc, p

        if has_lrpc:
            mc = (mc * mask.int()) if self.export and not self.dynamic else mc[..., mask]

        return (torch.cat([x, mc], 1), p) if self.export else (torch.cat([x[0], mc], 1), (x[1], mc, p))


class RTDETRDecoder(nn.Module):
    """Real-Time Deformable Transformer Decoder (RTDETRDecoder) module for object detection.

    This decoder module utilizes Transformer architecture along with deformable convolutions to predict bounding boxes
    and class labels for objects in an image. It integrates features from multiple layers and runs through a series of
    Transformer decoder layers to output the final predictions.

    Attributes:
        export (bool): Export mode flag.
        hidden_dim (int): Dimension of hidden layers.
        nhead (int): Number of heads in multi-head attention.
        nl (int): Number of feature levels.
        nc (int): Number of classes.
        num_queries (int): Number of query points.
        num_decoder_layers (int): Number of decoder layers.
        input_proj (nn.ModuleList): Input projection layers for backbone features.
        decoder (DeformableTransformerDecoder): Transformer decoder module.
        denoising_class_embed (nn.Embedding): Class embeddings for denoising.
        num_denoising (int): Number of denoising queries.
        label_noise_ratio (float): Label noise ratio for training.
        box_noise_scale (float): Box noise scale for training.
        learnt_init_query (bool): Whether to learn initial query embeddings.
        tgt_embed (nn.Embedding): Target embeddings for queries.
        query_pos_head (MLP): Query position head.
        enc_output (nn.Sequential): Encoder output layers.
        enc_score_head (nn.Linear): Encoder score prediction head.
        enc_bbox_head (MLP): Encoder bbox prediction head.
        dec_score_head (nn.ModuleList): Decoder score prediction heads.
        dec_bbox_head (nn.ModuleList): Decoder bbox prediction heads.

    Methods:
        forward: Run forward pass and return bounding box and classification scores.

    Examples:
        Create an RTDETRDecoder
        >>> decoder = RTDETRDecoder(nc=80, ch=(512, 1024, 2048), hd=256, nq=300)
        >>> x = [torch.randn(1, 512, 64, 64), torch.randn(1, 1024, 32, 32), torch.randn(1, 2048, 16, 16)]
        >>> outputs = decoder(x)
    """

    export = False  # export mode
    shapes = []
    anchors = torch.empty(0)
    valid_mask = torch.empty(0)
    dynamic = False

    def __init__(
        self,
        nc: int = 80,
        ch: tuple = (512, 1024, 2048),
        hd: int = 256,  # hidden dim
        nq: int = 300,  # num queries
        ndp: int = 4,  # num decoder points
        nh: int = 8,  # num head
        ndl: int = 6,  # num decoder layers
        d_ffn: int = 1024,  # dim of feedforward
        dropout: float = 0.0,
        act: nn.Module = nn.ReLU(),
        eval_idx: int = -1,
        # Training args
        nd: int = 100,  # num denoising
        label_noise_ratio: float = 0.5,
        box_noise_scale: float = 1.0,
        learnt_init_query: bool = False,
    ):
        """Initialize the RTDETRDecoder module with the given parameters.

        Args:
            nc (int): Number of classes.
            ch (tuple): Channels in the backbone feature maps.
            hd (int): Dimension of hidden layers.
            nq (int): Number of query points.
            ndp (int): Number of decoder points.
            nh (int): Number of heads in multi-head attention.
            ndl (int): Number of decoder layers.
            d_ffn (int): Dimension of the feed-forward networks.
            dropout (float): Dropout rate.
            act (nn.Module): Activation function.
            eval_idx (int): Evaluation index.
            nd (int): Number of denoising.
            label_noise_ratio (float): Label noise ratio.
            box_noise_scale (float): Box noise scale.
            learnt_init_query (bool): Whether to learn initial query embeddings.
        """
        super().__init__()
        self.hidden_dim = hd
        self.nhead = nh
        self.nl = len(ch)  # num level
        self.nc = nc
        self.num_queries = nq
        self.num_decoder_layers = ndl

        # Backbone feature projection
        self.input_proj = nn.ModuleList(nn.Sequential(nn.Conv2d(x, hd, 1, bias=False), nn.BatchNorm2d(hd)) for x in ch)
        # NOTE: simplified version but it's not consistent with .pt weights.
        # self.input_proj = nn.ModuleList(Conv(x, hd, act=False) for x in ch)

        # Transformer module
        decoder_layer = DeformableTransformerDecoderLayer(hd, nh, d_ffn, dropout, act, self.nl, ndp)
        self.decoder = DeformableTransformerDecoder(hd, decoder_layer, ndl, eval_idx)

        # Denoising part
        self.denoising_class_embed = nn.Embedding(nc, hd)
        self.num_denoising = nd
        self.label_noise_ratio = label_noise_ratio
        self.box_noise_scale = box_noise_scale

        # Decoder embedding
        self.learnt_init_query = learnt_init_query
        if learnt_init_query:
            self.tgt_embed = nn.Embedding(nq, hd)
        self.query_pos_head = MLP(4, 2 * hd, hd, num_layers=2)

        # Encoder head
        self.enc_output = nn.Sequential(nn.Linear(hd, hd), nn.LayerNorm(hd))
        self.enc_score_head = nn.Linear(hd, nc)
        self.enc_bbox_head = MLP(hd, hd, 4, num_layers=3)

        # Decoder head
        self.dec_score_head = nn.ModuleList([nn.Linear(hd, nc) for _ in range(ndl)])
        self.dec_bbox_head = nn.ModuleList([MLP(hd, hd, 4, num_layers=3) for _ in range(ndl)])

        self._reset_parameters()

    def forward(self, x: list[torch.Tensor], batch: dict | None = None) -> tuple | torch.Tensor:
        """Run the forward pass of the module, returning bounding box and classification scores for the input.

        Args:
            x (list[torch.Tensor]): List of feature maps from the backbone.
            batch (dict, optional): Batch information for training.

        Returns:
            outputs (tuple | torch.Tensor): During training, returns a tuple of bounding boxes, scores, and other
                metadata. During inference, returns a tensor of shape (bs, 300, 4+nc) containing bounding boxes and
                class scores.
        """
        from ultralytics.models.utils.ops import get_cdn_group

        # Input projection and embedding
        feats, shapes = self._get_encoder_input(x)

        # Prepare denoising training
        dn_embed, dn_bbox, attn_mask, dn_meta = get_cdn_group(
            batch,
            self.nc,
            self.num_queries,
            self.denoising_class_embed.weight,
            self.num_denoising,
            self.label_noise_ratio,
            self.box_noise_scale,
            self.training,
        )

        embed, refer_bbox, enc_bboxes, enc_scores = self._get_decoder_input(feats, shapes, dn_embed, dn_bbox)

        # Decoder
        dec_bboxes, dec_scores = self.decoder(
            embed,
            refer_bbox,
            feats,
            shapes,
            self.dec_bbox_head,
            self.dec_score_head,
            self.query_pos_head,
            attn_mask=attn_mask,
        )
        x = dec_bboxes, dec_scores, enc_bboxes, enc_scores, dn_meta
        if self.training:
            return x
        # (bs, 300, 4+nc)
        y = torch.cat((dec_bboxes.squeeze(0), dec_scores.squeeze(0).sigmoid()), -1)
        return y if self.export else (y, x)

    def _generate_anchors(
        self,
        shapes: list[list[int]],
        grid_size: float = 0.05,
        dtype: torch.dtype = torch.float32,
        device: str = "cpu",
        eps: float = 1e-2,
    ) -> tuple[torch.Tensor, torch.Tensor]:
        """Generate anchor bounding boxes for given shapes with specific grid size and validate them.

        Args:
            shapes (list): List of feature map shapes.
            grid_size (float, optional): Base size of grid cells.
            dtype (torch.dtype, optional): Data type for tensors.
            device (str, optional): Device to create tensors on.
            eps (float, optional): Small value for numerical stability.

        Returns:
            anchors (torch.Tensor): Generated anchor boxes.
            valid_mask (torch.Tensor): Valid mask for anchors.
        """
        anchors = []
        for i, (h, w) in enumerate(shapes):
            sy = torch.arange(end=h, dtype=dtype, device=device)
            sx = torch.arange(end=w, dtype=dtype, device=device)
            grid_y, grid_x = torch.meshgrid(sy, sx, indexing="ij") if TORCH_1_11 else torch.meshgrid(sy, sx)
            grid_xy = torch.stack([grid_x, grid_y], -1)  # (h, w, 2)

            valid_WH = torch.tensor([w, h], dtype=dtype, device=device)
            grid_xy = (grid_xy.unsqueeze(0) + 0.5) / valid_WH  # (1, h, w, 2)
            wh = torch.ones_like(grid_xy, dtype=dtype, device=device) * grid_size * (2.0**i)
            anchors.append(torch.cat([grid_xy, wh], -1).view(-1, h * w, 4))  # (1, h*w, 4)

        anchors = torch.cat(anchors, 1)  # (1, h*w*nl, 4)
        valid_mask = ((anchors > eps) & (anchors < 1 - eps)).all(-1, keepdim=True)  # 1, h*w*nl, 1
        anchors = torch.log(anchors / (1 - anchors))
        anchors = anchors.masked_fill(~valid_mask, float("inf"))
        return anchors, valid_mask

    def _get_encoder_input(self, x: list[torch.Tensor]) -> tuple[torch.Tensor, list[list[int]]]:
        """Process and return encoder inputs by getting projection features from input and concatenating them.

        Args:
            x (list[torch.Tensor]): List of feature maps from the backbone.

        Returns:
            feats (torch.Tensor): Processed features.
            shapes (list): List of feature map shapes.
        """
        # Get projection features
        x = [self.input_proj[i](feat) for i, feat in enumerate(x)]
        # Get encoder inputs
        feats = []
        shapes = []
        for feat in x:
            h, w = feat.shape[2:]
            # [b, c, h, w] -> [b, h*w, c]
            feats.append(feat.flatten(2).permute(0, 2, 1))
            # [nl, 2]
            shapes.append([h, w])

        # [b, h*w, c]
        feats = torch.cat(feats, 1)
        return feats, shapes

    def _get_decoder_input(
        self,
        feats: torch.Tensor,
        shapes: list[list[int]],
        dn_embed: torch.Tensor | None = None,
        dn_bbox: torch.Tensor | None = None,
    ) -> tuple[torch.Tensor, torch.Tensor, torch.Tensor, torch.Tensor]:
        """Generate and prepare the input required for the decoder from the provided features and shapes.

        Args:
            feats (torch.Tensor): Processed features from encoder.
            shapes (list): List of feature map shapes.
            dn_embed (torch.Tensor, optional): Denoising embeddings.
            dn_bbox (torch.Tensor, optional): Denoising bounding boxes.

        Returns:
            embeddings (torch.Tensor): Query embeddings for decoder.
            refer_bbox (torch.Tensor): Reference bounding boxes.
            enc_bboxes (torch.Tensor): Encoded bounding boxes.
            enc_scores (torch.Tensor): Encoded scores.
        """
        bs = feats.shape[0]
        if self.dynamic or self.shapes != shapes:
            self.anchors, self.valid_mask = self._generate_anchors(shapes, dtype=feats.dtype, device=feats.device)
            self.shapes = shapes

        # Prepare input for decoder
        features = self.enc_output(self.valid_mask * feats)  # bs, h*w, 256
        enc_outputs_scores = self.enc_score_head(features)  # (bs, h*w, nc)

        # Query selection
        # (bs, num_queries)
        topk_ind = torch.topk(enc_outputs_scores.max(-1).values, self.num_queries, dim=1).indices.view(-1)
        # (bs, num_queries)
        batch_ind = torch.arange(end=bs, dtype=topk_ind.dtype).unsqueeze(-1).repeat(1, self.num_queries).view(-1)

        # (bs, num_queries, 256)
        top_k_features = features[batch_ind, topk_ind].view(bs, self.num_queries, -1)
        # (bs, num_queries, 4)
        top_k_anchors = self.anchors[:, topk_ind].view(bs, self.num_queries, -1)

        # Dynamic anchors + static content
        refer_bbox = self.enc_bbox_head(top_k_features) + top_k_anchors

        enc_bboxes = refer_bbox.sigmoid()
        if dn_bbox is not None:
            refer_bbox = torch.cat([dn_bbox, refer_bbox], 1)
        enc_scores = enc_outputs_scores[batch_ind, topk_ind].view(bs, self.num_queries, -1)

        embeddings = self.tgt_embed.weight.unsqueeze(0).repeat(bs, 1, 1) if self.learnt_init_query else top_k_features
        if self.training:
            refer_bbox = refer_bbox.detach()
            if not self.learnt_init_query:
                embeddings = embeddings.detach()
        if dn_embed is not None:
            embeddings = torch.cat([dn_embed, embeddings], 1)

        return embeddings, refer_bbox, enc_bboxes, enc_scores

    def _reset_parameters(self):
        """Initialize or reset the parameters of the model's various components with predefined weights and biases."""
        # Class and bbox head init
        bias_cls = bias_init_with_prob(0.01) / 80 * self.nc
        # NOTE: the weight initialization in `linear_init` would cause NaN when training with custom datasets.
        # linear_init(self.enc_score_head)
        constant_(self.enc_score_head.bias, bias_cls)
        constant_(self.enc_bbox_head.layers[-1].weight, 0.0)
        constant_(self.enc_bbox_head.layers[-1].bias, 0.0)
        for cls_, reg_ in zip(self.dec_score_head, self.dec_bbox_head):
            # linear_init(cls_)
            constant_(cls_.bias, bias_cls)
            constant_(reg_.layers[-1].weight, 0.0)
            constant_(reg_.layers[-1].bias, 0.0)

        linear_init(self.enc_output[0])
        xavier_uniform_(self.enc_output[0].weight)
        if self.learnt_init_query:
            xavier_uniform_(self.tgt_embed.weight)
        xavier_uniform_(self.query_pos_head.layers[0].weight)
        xavier_uniform_(self.query_pos_head.layers[1].weight)
        for layer in self.input_proj:
            xavier_uniform_(layer[0].weight)


class v10Detect(Detect):
    """v10 Detection head from https://arxiv.org/pdf/2405.14458.

    This class implements the YOLOv10 detection head with dual-assignment training and consistent dual predictions for
    improved efficiency and performance.

    Attributes:
        end2end (bool): End-to-end detection mode.
        max_det (int): Maximum number of detections.
        cv3 (nn.ModuleList): Light classification head layers.
        one2one_cv3 (nn.ModuleList): One-to-one classification head layers.

    Methods:
        __init__: Initialize the v10Detect object with specified number of classes and input channels.
        forward: Perform forward pass of the v10Detect module.
        bias_init: Initialize biases of the Detect module.
        fuse: Remove the one2many head for inference optimization.

    Examples:
        Create a v10Detect head
        >>> v10_detect = v10Detect(nc=80, ch=(256, 512, 1024))
        >>> x = [torch.randn(1, 256, 80, 80), torch.randn(1, 512, 40, 40), torch.randn(1, 1024, 20, 20)]
        >>> outputs = v10_detect(x)
    """

    end2end = True

    def __init__(self, nc: int = 80, ch: tuple = ()):
        """Initialize the v10Detect object with the specified number of classes and input channels.

        Args:
            nc (int): Number of classes.
            ch (tuple): Tuple of channel sizes from backbone feature maps.
        """
        super().__init__(nc, ch)
        c3 = max(ch[0], min(self.nc, 100))  # channels
        # Light cls head
        self.cv3 = nn.ModuleList(
            nn.Sequential(
                nn.Sequential(Conv(x, x, 3, g=x), Conv(x, c3, 1)),
                nn.Sequential(Conv(c3, c3, 3, g=c3), Conv(c3, c3, 1)),
                nn.Conv2d(c3, self.nc, 1),
            )
            for x in ch
        )
        self.one2one_cv3 = copy.deepcopy(self.cv3)

    def fuse(self):
        """Remove the one2many head for inference optimization."""
        self.cv2 = self.cv3 = nn.ModuleList([nn.Identity()] * self.nl)<|MERGE_RESOLUTION|>--- conflicted
+++ resolved
@@ -158,13 +158,8 @@
         # Inference path
         shape = x[0].shape  # BCHW
         x_cat = torch.cat([xi.view(shape[0], self.no, -1) for xi in x], 2)
-<<<<<<< HEAD
-        if self.format != "imx" and (self.dynamic or self.shape != shape):
+        if self.dynamic or self.shape != shape:
             self.anchors, self.strides = (x.transpose(0, 1) for x in make_anchors(x, self.stride.int(), 0.5))
-=======
-        if self.dynamic or self.shape != shape:
-            self.anchors, self.strides = (x.transpose(0, 1) for x in make_anchors(x, self.stride, 0.5))
->>>>>>> 8eac2349
             self.shape = shape
 
         box, cls = x_cat.split((self.reg_max * 4, self.nc), 1)
