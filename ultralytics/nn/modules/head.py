--- conflicted
+++ resolved
@@ -15,11 +15,7 @@
 from ultralytics.utils.tal import dist2bbox, dist2rbox, make_anchors
 from ultralytics.utils.torch_utils import TORCH_1_11, fuse_conv_and_bn, smart_inference_mode
 
-<<<<<<< HEAD
-from .block import DFL, SAVPE, BNContrastiveHead, ContrastiveHead, Proto, Residual, SwiGLUFFN
-=======
 from .block import DFL, SAVPE, BNContrastiveHead, ContrastiveHead, Proto, Residual, SwiGLUFFN, Protov2, Protov3, Protov4, Protov4_add, Protov5, Protov6, Semseg, Semsegv2, Protov4_add_semseg
->>>>>>> f3b3b368
 from .conv import Conv, DWConv
 from .transformer import MLP, DeformableTransformerDecoder, DeformableTransformerDecoderLayer
 from .utils import bias_init_with_prob, linear_init
@@ -265,8 +261,6 @@
         return (torch.cat([x, mc], 1), p) if self.export else (torch.cat([x[0], mc], 1), (x[1], mc, p))
 
 
-<<<<<<< HEAD
-=======
 class Segmentv2(Detect):
     """
     Fuse P2 feature from the backbone with upsampled P3 feature by concatenation in ProtoNet.
@@ -765,7 +759,6 @@
         return (torch.cat([x, mc], 1), p) if self.export else (torch.cat([x[0], mc], 1), (x[1], mc, p))
 
 
->>>>>>> f3b3b368
 class OBB(Detect):
     """YOLO OBB detection head for detection with rotation models.
 
