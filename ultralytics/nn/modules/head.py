--- conflicted
+++ resolved
@@ -113,52 +113,8 @@
             self.one2one_cv2 = copy.deepcopy(self.cv2)
             self.one2one_cv3 = copy.deepcopy(self.cv3)
 
-<<<<<<< HEAD
     def forward(self, x: list[torch.Tensor]) -> list[torch.Tensor] | tuple:
         """Concatenate and return predicted bounding boxes and class probabilities."""
-        if self.end2end:
-            return self.forward_end2end(x)
-
-        for i in range(self.nl):
-            x[i] = torch.cat((self.cv2[i](x[i]), self.cv3[i](x[i])), 1)
-        if self.training:  # Training path
-            return x
-        y = self._inference(x)
-        return y if self.export else (y, x)
-
-    def forward_end2end(self, x: list[torch.Tensor]) -> dict | tuple:
-        """
-        Perform forward pass of the v10Detect module.
-
-        Args:
-            x (list[torch.Tensor]): Input feature maps from different levels.
-
-        Returns:
-            outputs (dict | tuple): Training mode returns dict with one2many and one2one outputs.
-                Inference mode returns processed detections or tuple with detections and raw outputs.
-        """
-        x_detach = [xi.detach() for xi in x]
-        one2one = [
-            torch.cat((self.one2one_cv2[i](x_detach[i]), self.one2one_cv3[i](x_detach[i])), 1) for i in range(self.nl)
-        ]
-        for i in range(self.nl):
-            x[i] = torch.cat((self.cv2[i](x[i]), self.cv3[i](x[i])), 1)
-        if self.training:  # Training path
-            return {"one2many": x, "one2one": one2one}
-=======
-    @property
-    def one2many(self):
-        """Returns the one-to-many head components, here for backward compatibility."""
-        return dict(box_head=self.cv2, cls_head=self.cv3)
-
-    @property
-    def one2one(self):
-        """Returns the one-to-one head components."""
-        return dict(box_head=self.one2one_cv2, cls_head=self.one2one_cv3)
-
-    def forward(self, x):
-        """Concatenates and returns predicted bounding boxes and class probabilities."""
-        preds = self.forward_head(x, **self.one2many)
         if self.end2end:
             x_detach = [xi.detach() for xi in x]
             one2one = self.forward_head(x_detach, **self.one2one)
@@ -169,16 +125,37 @@
         if self.end2end:
             y = self.postprocess(y.permute(0, 2, 1))
         return y if self.export else (y, preds)
->>>>>>> 87724484
-
-    def forward_head(self, x, box_head=None, cls_head=None):
-        """Concatenates and returns predicted bounding boxes and class probabilities."""
-        if box_head is None or cls_head is None:  # for fused inference
-            return dict()
-        bs = x[0].shape[0]  # batch size
-        boxes = torch.cat([box_head[i](x[i]).view(bs, 4 * self.reg_max, -1) for i in range(self.nl)], dim=-1)
-        scores = torch.cat([cls_head[i](x[i]).view(bs, self.nc, -1) for i in range(self.nl)], dim=-1)
-        return dict(boxes=boxes, scores=scores, feats=x)
+
+        for i in range(self.nl):
+            x[i] = torch.cat((self.cv2[i](x[i]), self.cv3[i](x[i])), 1)
+        if self.training:  # Training path
+            return x
+        y = self._inference(x)
+        return y if self.export else (y, x)
+
+    def forward_end2end(self, x: list[torch.Tensor]) -> dict | tuple:
+        """
+        Perform forward pass of the v10Detect module.
+
+        Args:
+            x (list[torch.Tensor]): Input feature maps from different levels.
+
+        Returns:
+            outputs (dict | tuple): Training mode returns dict with one2many and one2one outputs.
+                Inference mode returns processed detections or tuple with detections and raw outputs.
+        """
+        x_detach = [xi.detach() for xi in x]
+        one2one = [
+            torch.cat((self.one2one_cv2[i](x_detach[i]), self.one2one_cv3[i](x_detach[i])), 1) for i in range(self.nl)
+        ]
+        for i in range(self.nl):
+            x[i] = torch.cat((self.cv2[i](x[i]), self.cv3[i](x[i])), 1)
+        if self.training:  # Training path
+            return {"one2many": x, "one2one": one2one}
+
+        y = self._inference(one2one)
+        y = self.postprocess(y.permute(0, 2, 1), self.max_det, self.nc)
+        return y if self.export else (y, {"one2many": x, "one2one": one2one})
 
     def _inference(self, x: list[torch.Tensor]) -> torch.Tensor:
         """
@@ -191,16 +168,10 @@
             (torch.Tensor): Concatenated tensor of decoded bounding boxes and class probabilities.
         """
         # Inference path
-<<<<<<< HEAD
         shape = x[0].shape  # BCHW
         x_cat = torch.cat([xi.view(shape[0], self.no, -1) for xi in x], 2)
         if self.dynamic or self.shape != shape:
             self.anchors, self.strides = (x.transpose(0, 1) for x in make_anchors(x, self.stride, 0.5))
-=======
-        shape = x["feats"][0].shape  # BCHW
-        if self.format != "imx" and (self.dynamic or self.shape != shape):
-            self.anchors, self.strides = (a.transpose(0, 1) for a in make_anchors(x["feats"], self.stride, 0.5))
->>>>>>> 87724484
             self.shape = shape
 
         box, cls = x["boxes"], x["scores"]
@@ -239,23 +210,16 @@
             dim=1,
         )
 
-<<<<<<< HEAD
     @staticmethod
     def postprocess(preds: torch.Tensor, max_det: int, nc: int = 80) -> torch.Tensor:
-=======
-    def postprocess(self, preds: torch.Tensor):
->>>>>>> 87724484
         """
         Post-process YOLO model predictions.
 
         Args:
             preds (torch.Tensor): Raw predictions with shape (batch_size, num_anchors, 4 + nc) with last dimension
                 format [x, y, w, h, class_probs].
-<<<<<<< HEAD
             max_det (int): Maximum detections per image.
             nc (int, optional): Number of classes.
-=======
->>>>>>> 87724484
 
         Returns:
             (torch.Tensor): Processed predictions with shape (batch_size, min(max_det, num_anchors), 6) and last
@@ -333,34 +297,23 @@
         if self.end2end:
             self.one2one_cv4 = copy.deepcopy(self.cv4)
 
-<<<<<<< HEAD
+    @property
+    def one2many(self):
+        """Returns the one-to-many head components, here for backward compatibility."""
+        return dict(box_head=self.cv2, cls_head=self.cv3, mask_head=self.cv4)
+
+    @property
+    def one2one(self):
+        """Returns the one-to-one head components."""
+        return dict(box_head=self.one2one_cv2, cls_head=self.one2one_cv3, mask_head=self.one2one_cv4)
+
     def forward(self, x: list[torch.Tensor]) -> tuple | list[torch.Tensor]:
         """Return model outputs and mask coefficients if training, otherwise return outputs and mask coefficients."""
         p = self.proto(x[0])  # mask protos
         bs = p.shape[0]  # batch size
-=======
-    @property
-    def one2many(self):
-        """Returns the one-to-many head components, here for backward compatibility."""
-        return dict(box_head=self.cv2, cls_head=self.cv3, mask_head=self.cv4)
->>>>>>> 87724484
-
-    @property
-    def one2one(self):
-        """Returns the one-to-one head components."""
-        return dict(box_head=self.one2one_cv2, cls_head=self.one2one_cv3, mask_head=self.one2one_cv4)
-
-    def forward(self, x):
-        """Concatenates and returns predicted bounding boxes and class probabilities."""
-        outputs = super().forward(x)
-        preds = outputs[1] if isinstance(outputs, tuple) else outputs
-        proto = self.proto(x[0])  # mask protos
-        if isinstance(preds, dict):  # training and validating during training
-            if self.end2end:
-                preds["one2many"]["proto"] = proto
-                preds["one2one"]["proto"] = proto.detach()
-            else:
-                preds["proto"] = proto
+
+        mc = torch.cat([self.cv4[i](x[i]).view(bs, self.nm, -1) for i in range(self.nl)], 2)  # mask coefficients
+        x = Detect.forward(self, x)
         if self.training:
             return preds
         return (outputs, proto) if self.export else ((outputs[0], proto), preds)
@@ -439,7 +392,6 @@
         if self.end2end:
             self.one2one_cv4 = copy.deepcopy(self.cv4)
 
-<<<<<<< HEAD
     def forward(self, x: list[torch.Tensor]) -> torch.Tensor | tuple:
         """Concatenate and return predicted bounding boxes and class probabilities."""
         bs = x[0].shape[0]  # batch size
@@ -453,36 +405,6 @@
         if self.training:
             return x, angle
         return torch.cat([x, angle], 1) if self.export else (torch.cat([x[0], angle], 1), (x[1], angle))
-=======
-    @property
-    def one2many(self):
-        """Returns the one-to-many head components, here for backward compatibility."""
-        return dict(box_head=self.cv2, cls_head=self.cv3, angle_head=self.cv4)
-
-    @property
-    def one2one(self):
-        """Returns the one-to-one head components."""
-        return dict(box_head=self.one2one_cv2, cls_head=self.one2one_cv3, angle_head=self.one2one_cv4)
-
-    def _inference(self, x):
-        """Decode predicted bounding boxes and class probabilities, concatenated with mask coefficients."""
-        # For decode_bboxes convenience
-        self.angle = x["angle"]  # TODO: need to test obb
-        preds = super()._inference(x)
-        return torch.cat([preds, x["angle"]], dim=1)
-
-    def forward_head(self, x, box_head, cls_head, angle_head):
-        """Concatenates and returns predicted bounding boxes, class probabilities, and angles."""
-        preds = super().forward_head(x, box_head, cls_head)
-        if angle_head is not None:
-            bs = x[0].shape[0]  # batch size
-            angle = torch.cat(
-                [angle_head[i](x[i]).view(bs, self.ne, -1) for i in range(self.nl)], 2
-            )  # OBB theta logits
-            angle = (angle.sigmoid() - 0.25) * math.pi  # [-pi/4, 3pi/4]
-            preds["angle"] = angle
-        return preds
->>>>>>> 87724484
 
     def decode_bboxes(self, bboxes: torch.Tensor, anchors: torch.Tensor) -> torch.Tensor:
         """Decode rotated bounding boxes."""
@@ -551,7 +473,6 @@
         if self.end2end:
             self.one2one_cv4 = copy.deepcopy(self.cv4)
 
-<<<<<<< HEAD
     def forward(self, x: list[torch.Tensor]) -> torch.Tensor | tuple:
         """Perform forward pass through YOLO model and return predictions."""
         bs = x[0].shape[0]  # batch size
@@ -564,20 +485,6 @@
 
     def kpts_decode(self, bs: int, kpts: torch.Tensor) -> torch.Tensor:
         """Decode keypoints from predictions."""
-=======
-    @property
-    def one2many(self):
-        """Returns the one-to-many head components, here for backward compatibility."""
-        return dict(box_head=self.cv2, cls_head=self.cv3, pose_head=self.cv4)
-
-    @property
-    def one2one(self):
-        """Returns the one-to-one head components."""
-        return dict(box_head=self.one2one_cv2, cls_head=self.one2one_cv3, pose_head=self.one2one_cv4)
-
-    def kpts_decode(self, kpts):
-        """Decodes keypoints."""
->>>>>>> 87724484
         ndim = self.kpt_shape[1]
         bs = kpts.shape[0]
         if self.export:
