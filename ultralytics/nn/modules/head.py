--- conflicted
+++ resolved
@@ -175,7 +175,6 @@
             self.anchors, self.strides = (a.transpose(0, 1) for a in make_anchors(x["feats"], self.stride, 0.5))
             self.shape = shape
 
-<<<<<<< HEAD
         box, cls = x["boxes"], x["scores"]
         if self.export and self.format in {"tflite", "edgetpu"}:
             # Precompute normalization factor to increase numerical stability
@@ -188,11 +187,6 @@
         else:
             dbox = self.decode_bboxes(self.dfl(boxes), self.anchors.unsqueeze(0)) * self.strides
         return dbox
-=======
-        box, cls = x_cat.split((self.reg_max * 4, self.nc), 1)
-        dbox = self.decode_bboxes(self.dfl(box), self.anchors.unsqueeze(0)) * self.strides
-        return torch.cat((dbox, cls.sigmoid()), 1)
->>>>>>> e760d814
 
     def bias_init(self):
         """Initialize Detect() biases, WARNING: requires stride availability."""
