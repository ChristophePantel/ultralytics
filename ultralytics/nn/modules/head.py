# Ultralytics 🚀 AGPL-3.0 License - https://ultralytics.com/license
"""Model head modules."""

from __future__ import annotations

import copy
import math

import torch
import torch.nn as nn
import torch.nn.functional as F
from torch.nn.init import constant_, xavier_uniform_

from ultralytics.utils import NOT_MACOS14
from ultralytics.utils.tal import dist2bbox, dist2rbox, make_anchors
from ultralytics.utils.torch_utils import TORCH_1_11, fuse_conv_and_bn, smart_inference_mode

from .block import DFL, SAVPE, BNContrastiveHead, ContrastiveHead, Proto, Residual, SwiGLUFFN
from .conv import Conv, DWConv
from .transformer import MLP, DeformableTransformerDecoder, DeformableTransformerDecoderLayer
from .utils import bias_init_with_prob, linear_init

__all__ = "OBB", "Classify", "Detect", "Pose", "RTDETRDecoder", "Segment", "YOLOEDetect", "YOLOESegment", "v10Detect"


class Detect(nn.Module):
    """YOLO Detect head for object detection models.

    This class implements the detection head used in YOLO models for predicting bounding boxes and class probabilities.
    It supports both training and inference modes, with optional end-to-end detection capabilities.

    Attributes:
        dynamic (bool): Force grid reconstruction.
        export (bool): Export mode flag.
        format (str): Export format.
        end2end (bool): End-to-end detection mode.
        max_det (int): Maximum detections per image.
        shape (tuple): Input shape.
        anchors (torch.Tensor): Anchor points.
        strides (torch.Tensor): Feature map strides.
        legacy (bool): Backward compatibility for v3/v5/v8/v9 models.
        xyxy (bool): Output format, xyxy or xywh.
        nc (int): Number of classes.
        nl (int): Number of detection layers.
        reg_max (int): DFL channels.
        no (int): Number of outputs per anchor.
        stride (torch.Tensor): Strides computed during build.
        cv2 (nn.ModuleList): Convolution layers for box regression.
        cv3 (nn.ModuleList): Convolution layers for classification.
        dfl (nn.Module): Distribution Focal Loss layer.
        one2one_cv2 (nn.ModuleList): One-to-one convolution layers for box regression.
        one2one_cv3 (nn.ModuleList): One-to-one convolution layers for classification.

    Methods:
        forward: Perform forward pass and return predictions.
        forward_end2end: Perform forward pass for end-to-end detection.
        bias_init: Initialize detection head biases.
        decode_bboxes: Decode bounding boxes from predictions.
        postprocess: Post-process model predictions.

    Examples:
        Create a detection head for 80 classes
        >>> detect = Detect(nc=80, ch=(256, 512, 1024))
        >>> x = [torch.randn(1, 256, 80, 80), torch.randn(1, 512, 40, 40), torch.randn(1, 1024, 20, 20)]
        >>> outputs = detect(x)
    """

    dynamic = False  # force grid reconstruction
    export = False  # export mode
    format = None  # export format
<<<<<<< HEAD
    end2end = False  # end2end
    max_det = 300  # max_det
=======
    max_det = 1000  # max_det
>>>>>>> 18ff3043
    shape = None
    anchors = torch.empty(0)  # init
    strides = torch.empty(0)  # init
    legacy = False  # backward compatibility for v3/v5/v8/v9 models
    xyxy = False  # xyxy or xywh output

    def __init__(self, nc: int = 80, ch: tuple = ()):
        """Initialize the YOLO detection layer with specified number of classes and channels.

        Args:
            nc (int): Number of classes.
            ch (tuple): Tuple of channel sizes from backbone feature maps.
        """
        super().__init__()
        self.nc = nc  # number of classes
        self.nl = len(ch)  # number of detection layers
        self.reg_max = 16  # DFL channels (ch[0] // 16 to scale 4/8/12/16/20 for n/s/m/l/x)
        self.no = nc + self.reg_max * 4  # number of outputs per anchor
        self.stride = torch.zeros(self.nl)  # strides computed during build
        c2, c3 = max((16, ch[0] // 4, self.reg_max * 4)), max(ch[0], min(self.nc, 100))  # channels
        self.cv2 = nn.ModuleList(
            nn.Sequential(Conv(x, c2, 3), Conv(c2, c2, 3), nn.Conv2d(c2, 4 * self.reg_max, 1)) for x in ch
        )
        self.cv3 = (
            nn.ModuleList(nn.Sequential(Conv(x, c3, 3), Conv(c3, c3, 3), nn.Conv2d(c3, self.nc, 1)) for x in ch)
            if self.legacy
            else nn.ModuleList(
                nn.Sequential(
                    nn.Sequential(DWConv(x, x, 3), Conv(x, c3, 1)),
                    nn.Sequential(DWConv(c3, c3, 3), Conv(c3, c3, 1)),
                    nn.Conv2d(c3, self.nc, 1),
                )
                for x in ch
            )
        )
        self.dfl = DFL(self.reg_max) if self.reg_max > 1 else nn.Identity()

        if self.end2end:
            self.one2one_cv2 = copy.deepcopy(self.cv2)
            self.one2one_cv3 = copy.deepcopy(self.cv3)

    def forward(self, x: list[torch.Tensor]) -> list[torch.Tensor] | tuple:
        """Concatenate and return predicted bounding boxes and class probabilities."""
        if self.end2end:
            return self.forward_end2end(x)

        for i in range(self.nl):
            x[i] = torch.cat((self.cv2[i](x[i]), self.cv3[i](x[i])), 1)
        if self.training:  # Training path
            return x
        y = self._inference(x)
        return y if self.export else (y, x)

    def forward_end2end(self, x: list[torch.Tensor]) -> dict | tuple:
        """Perform forward pass of the v10Detect module.

        Args:
            x (list[torch.Tensor]): Input feature maps from different levels.

        Returns:
            outputs (dict | tuple): Training mode returns dict with one2many and one2one outputs. Inference mode returns
                processed detections or tuple with detections and raw outputs.
        """
        x_detach = [xi.detach() for xi in x]
        one2one = [
            torch.cat((self.one2one_cv2[i](x_detach[i]), self.one2one_cv3[i](x_detach[i])), 1) for i in range(self.nl)
        ]
        for i in range(self.nl):
            x[i] = torch.cat((self.cv2[i](x[i]), self.cv3[i](x[i])), 1)
        if self.training:  # Training path
            return {"one2many": x, "one2one": one2one}

        y = self._inference(one2one)
        y = self.postprocess(y.permute(0, 2, 1), self.max_det, self.nc)
        return y if self.export else (y, {"one2many": x, "one2one": one2one})

    def _inference(self, x: list[torch.Tensor]) -> torch.Tensor:
        """Decode predicted bounding boxes and class probabilities based on multiple-level feature maps.

        Args:
            x (list[torch.Tensor]): List of feature maps from different detection layers.

        Returns:
            (torch.Tensor): Concatenated tensor of decoded bounding boxes and class probabilities.
        """
        # Inference path
        shape = x[0].shape  # BCHW
        x_cat = torch.cat([xi.view(shape[0], self.no, -1) for xi in x], 2)
        if self.dynamic or self.shape != shape:
            self.anchors, self.strides = (x.transpose(0, 1) for x in make_anchors(x, self.stride, 0.5))
            self.shape = shape

        box, cls = x_cat.split((self.reg_max * 4, self.nc), 1)
        dbox = self.decode_bboxes(self.dfl(box), self.anchors.unsqueeze(0)) * self.strides
        return torch.cat((dbox, cls.sigmoid()), 1)

    def bias_init(self):
        """Initialize Detect() biases, WARNING: requires stride availability."""
        m = self  # self.model[-1]  # Detect() module
        # cf = torch.bincount(torch.tensor(np.concatenate(dataset.labels, 0)[:, 0]).long(), minlength=nc) + 1
        # ncf = math.log(0.6 / (m.nc - 0.999999)) if cf is None else torch.log(cf / cf.sum())  # nominal class frequency
        for a, b, s in zip(m.cv2, m.cv3, m.stride):  # from
            a[-1].bias.data[:] = 1.0  # box
            b[-1].bias.data[: m.nc] = math.log(5 / m.nc / (640 / s) ** 2)  # cls (.01 objects, 80 classes, 640 img)
        if self.end2end:
            for a, b, s in zip(m.one2one_cv2, m.one2one_cv3, m.stride):  # from
                a[-1].bias.data[:] = 1.0  # box
                b[-1].bias.data[: m.nc] = math.log(5 / m.nc / (640 / s) ** 2)  # cls (.01 objects, 80 classes, 640 img)

    def decode_bboxes(self, bboxes: torch.Tensor, anchors: torch.Tensor, xywh: bool = True) -> torch.Tensor:
        """Decode bounding boxes from predictions."""
        return dist2bbox(
            bboxes,
            anchors,
            xywh=xywh and not self.end2end and not self.xyxy,
            dim=1,
        )

    @staticmethod
    def postprocess(preds: torch.Tensor, max_det: int, nc: int = 80) -> torch.Tensor:
        """Post-process YOLO model predictions.

        Args:
            preds (torch.Tensor): Raw predictions with shape (batch_size, num_anchors, 4 + nc) with last dimension
                format [x, y, w, h, class_probs].
            max_det (int): Maximum detections per image.
            nc (int, optional): Number of classes.

        Returns:
            (torch.Tensor): Processed predictions with shape (batch_size, min(max_det, num_anchors), 6) and last
                dimension format [x, y, w, h, max_class_prob, class_index].
        """
        batch_size, anchors, _ = preds.shape  # i.e. shape(16,8400,84)
        boxes, scores = preds.split([4, nc], dim=-1)
        index = scores.amax(dim=-1).topk(min(max_det, anchors))[1].unsqueeze(-1)
        boxes = boxes.gather(dim=1, index=index.repeat(1, 1, 4))
        scores = scores.gather(dim=1, index=index.repeat(1, 1, nc))
        scores, index = scores.flatten(1).topk(min(max_det, anchors))
        i = torch.arange(batch_size)[..., None]  # batch indices
        return torch.cat([boxes[i, index // nc], scores[..., None], (index % nc)[..., None].float()], dim=-1)


class Segment(Detect):
    """YOLO Segment head for segmentation models.

    This class extends the Detect head to include mask prediction capabilities for instance segmentation tasks.

    Attributes:
        nm (int): Number of masks.
        npr (int): Number of protos.
        proto (Proto): Prototype generation module.
        cv4 (nn.ModuleList): Convolution layers for mask coefficients.

    Methods:
        forward: Return model outputs and mask coefficients.

    Examples:
        Create a segmentation head
        >>> segment = Segment(nc=80, nm=32, npr=256, ch=(256, 512, 1024))
        >>> x = [torch.randn(1, 256, 80, 80), torch.randn(1, 512, 40, 40), torch.randn(1, 1024, 20, 20)]
        >>> outputs = segment(x)
    """

    def __init__(self, nc: int = 80, nm: int = 32, npr: int = 256, ch: tuple = ()):
        """Initialize the YOLO model attributes such as the number of masks, prototypes, and the convolution layers.

        Args:
            nc (int): Number of classes.
            nm (int): Number of masks.
            npr (int): Number of protos.
            ch (tuple): Tuple of channel sizes from backbone feature maps.
        """
        super().__init__(nc, ch)
        self.nm = nm  # number of masks
        self.npr = npr  # number of protos
        self.proto = Proto(ch[0], self.npr, self.nm)  # protos

        c4 = max(ch[0] // 4, self.nm)
        self.cv4 = nn.ModuleList(nn.Sequential(Conv(x, c4, 3), Conv(c4, c4, 3), nn.Conv2d(c4, self.nm, 1)) for x in ch)

    def forward(self, x: list[torch.Tensor]) -> tuple | list[torch.Tensor]:
        """Return model outputs and mask coefficients if training, otherwise return outputs and mask coefficients."""
        p = self.proto(x[0])  # mask protos
        bs = p.shape[0]  # batch size

        mc = torch.cat([self.cv4[i](x[i]).view(bs, self.nm, -1) for i in range(self.nl)], 2)  # mask coefficients
        x = Detect.forward(self, x)
        if self.training:
            return x, mc, p
        return (torch.cat([x, mc], 1), p) if self.export else (torch.cat([x[0], mc], 1), (x[1], mc, p))


class OBB(Detect):
    """YOLO OBB detection head for detection with rotation models.

    This class extends the Detect head to include oriented bounding box prediction with rotation angles.

    Attributes:
        ne (int): Number of extra parameters.
        cv4 (nn.ModuleList): Convolution layers for angle prediction.
        angle (torch.Tensor): Predicted rotation angles.

    Methods:
        forward: Concatenate and return predicted bounding boxes and class probabilities.
        decode_bboxes: Decode rotated bounding boxes.

    Examples:
        Create an OBB detection head
        >>> obb = OBB(nc=80, ne=1, ch=(256, 512, 1024))
        >>> x = [torch.randn(1, 256, 80, 80), torch.randn(1, 512, 40, 40), torch.randn(1, 1024, 20, 20)]
        >>> outputs = obb(x)
    """

    def __init__(self, nc: int = 80, ne: int = 1, ch: tuple = ()):
        """Initialize OBB with number of classes `nc` and layer channels `ch`.

        Args:
            nc (int): Number of classes.
            ne (int): Number of extra parameters.
            ch (tuple): Tuple of channel sizes from backbone feature maps.
        """
        super().__init__(nc, ch)
        self.ne = ne  # number of extra parameters

        c4 = max(ch[0] // 4, self.ne)
        self.cv4 = nn.ModuleList(nn.Sequential(Conv(x, c4, 3), Conv(c4, c4, 3), nn.Conv2d(c4, self.ne, 1)) for x in ch)

    def forward(self, x: list[torch.Tensor]) -> torch.Tensor | tuple:
        """Concatenate and return predicted bounding boxes and class probabilities."""
        bs = x[0].shape[0]  # batch size
        angle = torch.cat([self.cv4[i](x[i]).view(bs, self.ne, -1) for i in range(self.nl)], 2)  # OBB theta logits
        # NOTE: set `angle` as an attribute so that `decode_bboxes` could use it.
        angle = (angle.sigmoid() - 0.25) * math.pi  # [-pi/4, 3pi/4]
        # angle = angle.sigmoid() * math.pi / 2  # [0, pi/2]
        if not self.training:
            self.angle = angle
        x = Detect.forward(self, x)
        if self.training:
            return x, angle
        return torch.cat([x, angle], 1) if self.export else (torch.cat([x[0], angle], 1), (x[1], angle))

    def decode_bboxes(self, bboxes: torch.Tensor, anchors: torch.Tensor) -> torch.Tensor:
        """Decode rotated bounding boxes."""
        return dist2rbox(bboxes, self.angle, anchors, dim=1)


class Pose(Detect):
    """YOLO Pose head for keypoints models.

    This class extends the Detect head to include keypoint prediction capabilities for pose estimation tasks.

    Attributes:
        kpt_shape (tuple): Number of keypoints and dimensions (2 for x,y or 3 for x,y,visible).
        nk (int): Total number of keypoint values.
        cv4 (nn.ModuleList): Convolution layers for keypoint prediction.

    Methods:
        forward: Perform forward pass through YOLO model and return predictions.
        kpts_decode: Decode keypoints from predictions.

    Examples:
        Create a pose detection head
        >>> pose = Pose(nc=80, kpt_shape=(17, 3), ch=(256, 512, 1024))
        >>> x = [torch.randn(1, 256, 80, 80), torch.randn(1, 512, 40, 40), torch.randn(1, 1024, 20, 20)]
        >>> outputs = pose(x)
    """

    def __init__(self, nc: int = 80, kpt_shape: tuple = (17, 3), ch: tuple = ()):
        """Initialize YOLO network with default parameters and Convolutional Layers.

        Args:
            nc (int): Number of classes.
            kpt_shape (tuple): Number of keypoints, number of dims (2 for x,y or 3 for x,y,visible).
            ch (tuple): Tuple of channel sizes from backbone feature maps.
        """
        super().__init__(nc, ch)
        self.kpt_shape = kpt_shape  # number of keypoints, number of dims (2 for x,y or 3 for x,y,visible)
        self.nk = kpt_shape[0] * kpt_shape[1]  # number of keypoints total

        c4 = max(ch[0] // 4, self.nk)
        self.cv4 = nn.ModuleList(nn.Sequential(Conv(x, c4, 3), Conv(c4, c4, 3), nn.Conv2d(c4, self.nk, 1)) for x in ch)

    def forward(self, x: list[torch.Tensor]) -> torch.Tensor | tuple:
        """Perform forward pass through YOLO model and return predictions."""
        bs = x[0].shape[0]  # batch size
        kpt = torch.cat([self.cv4[i](x[i]).view(bs, self.nk, -1) for i in range(self.nl)], -1)  # (bs, 17*3, h*w)
        x = Detect.forward(self, x)
        if self.training:
            return x, kpt
        pred_kpt = self.kpts_decode(bs, kpt)
        return torch.cat([x, pred_kpt], 1) if self.export else (torch.cat([x[0], pred_kpt], 1), (x[1], kpt))

    def kpts_decode(self, bs: int, kpts: torch.Tensor) -> torch.Tensor:
        """Decode keypoints from predictions."""
        ndim = self.kpt_shape[1]
        if self.export:
            # NCNN fix
            y = kpts.view(bs, *self.kpt_shape, -1)
            a = (y[:, :, :2] * 2.0 + (self.anchors - 0.5)) * self.strides
            if ndim == 3:
                a = torch.cat((a, y[:, :, 2:3].sigmoid()), 2)
            return a.view(bs, self.nk, -1)
        else:
            y = kpts.clone()
            if ndim == 3:
                if NOT_MACOS14:
                    y[:, 2::ndim].sigmoid_()
                else:  # Apple macOS14 MPS bug https://github.com/ultralytics/ultralytics/pull/21878
                    y[:, 2::ndim] = y[:, 2::ndim].sigmoid()
            y[:, 0::ndim] = (y[:, 0::ndim] * 2.0 + (self.anchors[0] - 0.5)) * self.strides
            y[:, 1::ndim] = (y[:, 1::ndim] * 2.0 + (self.anchors[1] - 0.5)) * self.strides
            return y


class Classify(nn.Module):
    """YOLO classification head, i.e. x(b,c1,20,20) to x(b,c2).

    This class implements a classification head that transforms feature maps into class predictions.

    Attributes:
        export (bool): Export mode flag.
        conv (Conv): Convolutional layer for feature transformation.
        pool (nn.AdaptiveAvgPool2d): Global average pooling layer.
        drop (nn.Dropout): Dropout layer for regularization.
        linear (nn.Linear): Linear layer for final classification.

    Methods:
        forward: Perform forward pass of the YOLO model on input image data.

    Examples:
        Create a classification head
        >>> classify = Classify(c1=1024, c2=1000)
        >>> x = torch.randn(1, 1024, 20, 20)
        >>> output = classify(x)
    """

    export = False  # export mode

    def __init__(self, c1: int, c2: int, k: int = 1, s: int = 1, p: int | None = None, g: int = 1):
        """Initialize YOLO classification head to transform input tensor from (b,c1,20,20) to (b,c2) shape.

        Args:
            c1 (int): Number of input channels.
            c2 (int): Number of output classes.
            k (int, optional): Kernel size.
            s (int, optional): Stride.
            p (int, optional): Padding.
            g (int, optional): Groups.
        """
        super().__init__()
        c_ = 1280  # efficientnet_b0 size
        self.conv = Conv(c1, c_, k, s, p, g)
        self.pool = nn.AdaptiveAvgPool2d(1)  # to x(b,c_,1,1)
        self.drop = nn.Dropout(p=0.0, inplace=True)
        self.linear = nn.Linear(c_, c2)  # to x(b,c2)

    def forward(self, x: list[torch.Tensor] | torch.Tensor) -> torch.Tensor | tuple:
        """Perform forward pass of the YOLO model on input image data."""
        if isinstance(x, list):
            x = torch.cat(x, 1)
        x = self.linear(self.drop(self.pool(self.conv(x)).flatten(1)))
        if self.training:
            return x
        y = x.softmax(1)  # get final output
        return y if self.export else (y, x)


class WorldDetect(Detect):
    """Head for integrating YOLO detection models with semantic understanding from text embeddings.

    This class extends the standard Detect head to incorporate text embeddings for enhanced semantic understanding in
    object detection tasks.

    Attributes:
        cv3 (nn.ModuleList): Convolution layers for embedding features.
        cv4 (nn.ModuleList): Contrastive head layers for text-vision alignment.

    Methods:
        forward: Concatenate and return predicted bounding boxes and class probabilities.
        bias_init: Initialize detection head biases.

    Examples:
        Create a WorldDetect head
        >>> world_detect = WorldDetect(nc=80, embed=512, with_bn=False, ch=(256, 512, 1024))
        >>> x = [torch.randn(1, 256, 80, 80), torch.randn(1, 512, 40, 40), torch.randn(1, 1024, 20, 20)]
        >>> text = torch.randn(1, 80, 512)
        >>> outputs = world_detect(x, text)
    """

    def __init__(self, nc: int = 80, embed: int = 512, with_bn: bool = False, ch: tuple = ()):
        """Initialize YOLO detection layer with nc classes and layer channels ch.

        Args:
            nc (int): Number of classes.
            embed (int): Embedding dimension.
            with_bn (bool): Whether to use batch normalization in contrastive head.
            ch (tuple): Tuple of channel sizes from backbone feature maps.
        """
        super().__init__(nc, ch)
        c3 = max(ch[0], min(self.nc, 100))
        self.cv3 = nn.ModuleList(nn.Sequential(Conv(x, c3, 3), Conv(c3, c3, 3), nn.Conv2d(c3, embed, 1)) for x in ch)
        self.cv4 = nn.ModuleList(BNContrastiveHead(embed) if with_bn else ContrastiveHead() for _ in ch)

    def forward(self, x: list[torch.Tensor], text: torch.Tensor) -> list[torch.Tensor] | tuple:
        """Concatenate and return predicted bounding boxes and class probabilities."""
        for i in range(self.nl):
            x[i] = torch.cat((self.cv2[i](x[i]), self.cv4[i](self.cv3[i](x[i]), text)), 1)
        if self.training:
            return x
        self.no = self.nc + self.reg_max * 4  # self.nc could be changed when inference with different texts
        y = self._inference(x)
        return y if self.export else (y, x)

    def bias_init(self):
        """Initialize Detect() biases, WARNING: requires stride availability."""
        m = self  # self.model[-1]  # Detect() module
        # cf = torch.bincount(torch.tensor(np.concatenate(dataset.labels, 0)[:, 0]).long(), minlength=nc) + 1
        # ncf = math.log(0.6 / (m.nc - 0.999999)) if cf is None else torch.log(cf / cf.sum())  # nominal class frequency
        for a, b, s in zip(m.cv2, m.cv3, m.stride):  # from
            a[-1].bias.data[:] = 1.0  # box
            # b[-1].bias.data[:] = math.log(5 / m.nc / (640 / s) ** 2)  # cls (.01 objects, 80 classes, 640 img)


class LRPCHead(nn.Module):
    """Lightweight Region Proposal and Classification Head for efficient object detection.

    This head combines region proposal filtering with classification to enable efficient detection with dynamic
    vocabulary support.

    Attributes:
        vocab (nn.Module): Vocabulary/classification layer.
        pf (nn.Module): Proposal filter module.
        loc (nn.Module): Localization module.
        enabled (bool): Whether the head is enabled.

    Methods:
        conv2linear: Convert a 1x1 convolutional layer to a linear layer.
        forward: Process classification and localization features to generate detection proposals.

    Examples:
        Create an LRPC head
        >>> vocab = nn.Conv2d(256, 80, 1)
        >>> pf = nn.Conv2d(256, 1, 1)
        >>> loc = nn.Conv2d(256, 4, 1)
        >>> head = LRPCHead(vocab, pf, loc, enabled=True)
    """

    def __init__(self, vocab: nn.Module, pf: nn.Module, loc: nn.Module, enabled: bool = True):
        """Initialize LRPCHead with vocabulary, proposal filter, and localization components.

        Args:
            vocab (nn.Module): Vocabulary/classification module.
            pf (nn.Module): Proposal filter module.
            loc (nn.Module): Localization module.
            enabled (bool): Whether to enable the head functionality.
        """
        super().__init__()
        self.vocab = self.conv2linear(vocab) if enabled else vocab
        self.pf = pf
        self.loc = loc
        self.enabled = enabled

    def conv2linear(self, conv: nn.Conv2d) -> nn.Linear:
        """Convert a 1x1 convolutional layer to a linear layer."""
        assert isinstance(conv, nn.Conv2d) and conv.kernel_size == (1, 1)
        linear = nn.Linear(conv.in_channels, conv.out_channels)
        linear.weight.data = conv.weight.view(conv.out_channels, -1).data
        linear.bias.data = conv.bias.data
        return linear

    def forward(self, cls_feat: torch.Tensor, loc_feat: torch.Tensor, conf: float) -> tuple[tuple, torch.Tensor]:
        """Process classification and localization features to generate detection proposals."""
        if self.enabled:
            pf_score = self.pf(cls_feat)[0, 0].flatten(0)
            mask = pf_score.sigmoid() > conf
            cls_feat = cls_feat.flatten(2).transpose(-1, -2)
            cls_feat = self.vocab(cls_feat[:, mask] if conf else cls_feat * mask.unsqueeze(-1).int())
            return (self.loc(loc_feat), cls_feat.transpose(-1, -2)), mask
        else:
            cls_feat = self.vocab(cls_feat)
            loc_feat = self.loc(loc_feat)
            return (loc_feat, cls_feat.flatten(2)), torch.ones(
                cls_feat.shape[2] * cls_feat.shape[3], device=cls_feat.device, dtype=torch.bool
            )


class YOLOEDetect(Detect):
    """Head for integrating YOLO detection models with semantic understanding from text embeddings.

    This class extends the standard Detect head to support text-guided detection with enhanced semantic understanding
    through text embeddings and visual prompt embeddings.

    Attributes:
        is_fused (bool): Whether the model is fused for inference.
        cv3 (nn.ModuleList): Convolution layers for embedding features.
        cv4 (nn.ModuleList): Contrastive head layers for text-vision alignment.
        reprta (Residual): Residual block for text prompt embeddings.
        savpe (SAVPE): Spatial-aware visual prompt embeddings module.
        embed (int): Embedding dimension.

    Methods:
        fuse: Fuse text features with model weights for efficient inference.
        get_tpe: Get text prompt embeddings with normalization.
        get_vpe: Get visual prompt embeddings with spatial awareness.
        forward_lrpc: Process features with fused text embeddings for prompt-free model.
        forward: Process features with class prompt embeddings to generate detections.
        bias_init: Initialize biases for detection heads.

    Examples:
        Create a YOLOEDetect head
        >>> yoloe_detect = YOLOEDetect(nc=80, embed=512, with_bn=True, ch=(256, 512, 1024))
        >>> x = [torch.randn(1, 256, 80, 80), torch.randn(1, 512, 40, 40), torch.randn(1, 1024, 20, 20)]
        >>> cls_pe = torch.randn(1, 80, 512)
        >>> outputs = yoloe_detect(x, cls_pe)
    """

    is_fused = False

    def __init__(self, nc: int = 80, embed: int = 512, with_bn: bool = False, ch: tuple = ()):
        """Initialize YOLO detection layer with nc classes and layer channels ch.

        Args:
            nc (int): Number of classes.
            embed (int): Embedding dimension.
            with_bn (bool): Whether to use batch normalization in contrastive head.
            ch (tuple): Tuple of channel sizes from backbone feature maps.
        """
        super().__init__(nc, ch)
        c3 = max(ch[0], min(self.nc, 100))
        assert c3 <= embed
        assert with_bn
        self.cv3 = (
            nn.ModuleList(nn.Sequential(Conv(x, c3, 3), Conv(c3, c3, 3), nn.Conv2d(c3, embed, 1)) for x in ch)
            if self.legacy
            else nn.ModuleList(
                nn.Sequential(
                    nn.Sequential(DWConv(x, x, 3), Conv(x, c3, 1)),
                    nn.Sequential(DWConv(c3, c3, 3), Conv(c3, c3, 1)),
                    nn.Conv2d(c3, embed, 1),
                )
                for x in ch
            )
        )

        self.cv4 = nn.ModuleList(BNContrastiveHead(embed) if with_bn else ContrastiveHead() for _ in ch)
        if end2end:
            self.one2one_cv3 = copy.deepcopy(self.cv3)  # overwrite with new cv3
            self.one2one_cv4 = copy.deepcopy(self.cv4)

        self.reprta = Residual(SwiGLUFFN(embed, embed))
        self.savpe = SAVPE(ch, c3, embed)
        self.embed = embed

    @smart_inference_mode()
    def fuse(self, txt_feats: torch.Tensor):
        """Fuse text features with model weights for efficient inference."""
        if txt_feats is None:  # means eliminate one2many branch
            self.cv2 = self.cv3 = self.cv4 = None
            return
        if self.is_fused:
            return

        cv3 = self.cv3 if not self.end2end else self.one2one_cv3
        cv4 = self.cv4 if not self.end2end else self.one2one_cv4
        assert not self.training
        txt_feats = txt_feats.to(torch.float32).squeeze(0)
        for cls_head, bn_head in zip(cv3, cv4):
            assert isinstance(cls_head, nn.Sequential)
            assert isinstance(bn_head, BNContrastiveHead)
            conv = cls_head[-1]
            assert isinstance(conv, nn.Conv2d)
            logit_scale = bn_head.logit_scale
            bias = bn_head.bias
            norm = bn_head.norm

            t = txt_feats * logit_scale.exp()
            conv: nn.Conv2d = fuse_conv_and_bn(conv, norm)

            w = conv.weight.data.squeeze(-1).squeeze(-1)
            b = conv.bias.data

            w = t @ w
            b1 = (t @ b.reshape(-1).unsqueeze(-1)).squeeze(-1)
            b2 = torch.ones_like(b1) * bias

            conv = (
                nn.Conv2d(
                    conv.in_channels,
                    w.shape[0],
                    kernel_size=1,
                )
                .requires_grad_(False)
                .to(conv.weight.device)
            )

            conv.weight.data.copy_(w.unsqueeze(-1).unsqueeze(-1))
            conv.bias.data.copy_(b1 + b2)
            cls_head[-1] = conv

            bn_head.fuse()

        del self.reprta
        self.reprta = nn.Identity()
        self.is_fused = True

    def get_tpe(self, tpe: torch.Tensor | None) -> torch.Tensor | None:
        """Get text prompt embeddings with normalization."""
        return None if tpe is None else F.normalize(self.reprta(tpe), dim=-1, p=2)

    def get_vpe(self, x: list[torch.Tensor], vpe: torch.Tensor) -> torch.Tensor:
        """Get visual prompt embeddings with spatial awareness."""
        if vpe.shape[1] == 0:  # no visual prompt embeddings
            return torch.zeros(x[0].shape[0], 0, self.embed, device=x[0].device)
        if vpe.ndim == 4:  # (B, N, H, W)
            vpe = self.savpe(x, vpe)
        assert vpe.ndim == 3  # (B, N, D)
        return vpe

    def forward_lrpc(self, x: list[torch.Tensor], return_mask: bool = False) -> torch.Tensor | tuple:
        """Process features with fused text embeddings to generate detections for prompt-free model."""
        masks = []
        assert self.is_fused, "Prompt-free inference requires model to be fused!"
        for i in range(self.nl):
            cls_feat = self.cv3[i](x[i])
            loc_feat = self.cv2[i](x[i])
            assert isinstance(self.lrpc[i], LRPCHead)
            x[i], mask = self.lrpc[i](
                cls_feat, loc_feat, 0 if self.export and not self.dynamic else getattr(self, "conf", 0.001)
            )
            masks.append(mask)
        shape = x[0][0].shape
        if self.dynamic or self.shape != shape:
            self.anchors, self.strides = (x.transpose(0, 1) for x in make_anchors([b[0] for b in x], self.stride, 0.5))
            self.shape = shape
        box = torch.cat([xi[0].view(shape[0], self.reg_max * 4, -1) for xi in x], 2)
        cls = torch.cat([xi[1] for xi in x], 2)

        if self.export and self.format in {"tflite", "edgetpu"}:
            # Precompute normalization factor to increase numerical stability
            # See https://github.com/ultralytics/ultralytics/issues/7371
            grid_h = shape[2]
            grid_w = shape[3]
            grid_size = torch.tensor([grid_w, grid_h, grid_w, grid_h], device=box.device).reshape(1, 4, 1)
            norm = self.strides / (self.stride[0] * grid_size)
            dbox = self.decode_bboxes(self.dfl(box) * norm, self.anchors.unsqueeze(0) * norm[:, :2])
        else:
            dbox = self.decode_bboxes(self.dfl(box), self.anchors.unsqueeze(0)) * self.strides

        mask = torch.cat(masks)
        y = torch.cat((dbox if self.export and not self.dynamic else dbox[..., mask], cls.sigmoid()), 1)

        if return_mask:
            return (y, mask) if self.export else ((y, x), mask)
        else:
            return y if self.export else (y, x)

    def forward(self, x: list[torch.Tensor], cls_pe: torch.Tensor, return_mask: bool = False) -> torch.Tensor | tuple:
        """Process features with class prompt embeddings to generate detections."""
        if hasattr(self, "lrpc"):  # for prompt-free inference
            return self.forward_lrpc(x, return_mask)
        for i in range(self.nl):
            cls_feat = cv3[i](x[i])
            loc_feat = cv2[i](x[i])
            assert isinstance(self.lrpc[i], LRPCHead)
            box, score, idx = self.lrpc[i](
                cls_feat,
                loc_feat,
                0 if self.export and not self.dynamic else getattr(self, "conf", 0.001),
            )
            boxes.append(box.view(bs, self.reg_max * 4, -1))
            scores.append(score)
            index.append(idx)
        preds = dict(boxes=torch.cat(boxes, 2), scores=torch.cat(scores, 2), feats=x, index=torch.cat(index))
        y = self._inference(preds)
        if self.end2end:
            y = self.postprocess(y.permute(0, 2, 1))
        return y if self.export else (y, preds)

    def _get_decode_boxes(self, x):
        """Decode predicted bounding boxes for inference."""
        dbox = super()._get_decode_boxes(x)
        if hasattr(self, "lrpc"):
            dbox = dbox if self.export and not self.dynamic else dbox[..., x["index"]]
        return dbox

    @property
    def one2many(self):
        """Returns the one-to-many head components, here for v5/v5/v8/v9/11 backward compatibility."""
        return dict(box_head=self.cv2, cls_head=self.cv3, contrastive_head=self.cv4)

    @property
    def one2one(self):
        """Returns the one-to-one head components."""
        return dict(box_head=self.one2one_cv2, cls_head=self.one2one_cv3, contrastive_head=self.one2one_cv4)

    def forward_head(self, x, box_head, cls_head, contrastive_head):
        assert len(x) == 4, f"Expected 4 features including 3 feature maps and 1 text embeddings, but got {len(x)}."
        if box_head is None or cls_head is None:  # for fused inference
            return dict()
        bs = x[0].shape[0]  # batch size
        boxes = torch.cat([box_head[i](x[i]).view(bs, 4 * self.reg_max, -1) for i in range(self.nl)], dim=-1)
        self.nc = x[-1].shape[1]
        scores = torch.cat(
            [contrastive_head[i](cls_head[i](x[i]), x[-1]).reshape(bs, self.nc, -1) for i in range(self.nl)], dim=-1
        )
        self.no = self.nc + self.reg_max * 4  # self.nc could be changed when inference with different texts
        y = self._inference(x)
        return y if self.export else (y, x)

    def bias_init(self):
        """Initialize biases for detection heads."""
        m = self  # self.model[-1]  # Detect() module
        # cf = torch.bincount(torch.tensor(np.concatenate(dataset.labels, 0)[:, 0]).long(), minlength=nc) + 1
        # ncf = math.log(0.6 / (m.nc - 0.999999)) if cf is None else torch.log(cf / cf.sum())  # nominal class frequency
        for a, b, c, s in zip(m.cv2, m.cv3, m.cv4, m.stride):  # from
            a[-1].bias.data[:] = 1.0  # box
            # b[-1].bias.data[:] = math.log(5 / m.nc / (640 / s) ** 2)  # cls (.01 objects, 80 classes, 640 img)
            b[-1].bias.data[:] = 0.0
            c.bias.data[:] = math.log(5 / m.nc / (640 / s) ** 2)


class YOLOESegment(YOLOEDetect):
    """YOLO segmentation head with text embedding capabilities.

    This class extends YOLOEDetect to include mask prediction capabilities for instance segmentation tasks with
    text-guided semantic understanding.

    Attributes:
        nm (int): Number of masks.
        npr (int): Number of protos.
        proto (Proto): Prototype generation module.
        cv5 (nn.ModuleList): Convolution layers for mask coefficients.

    Methods:
        forward: Return model outputs and mask coefficients.

    Examples:
        Create a YOLOESegment head
        >>> yoloe_segment = YOLOESegment(nc=80, nm=32, npr=256, embed=512, with_bn=True, ch=(256, 512, 1024))
        >>> x = [torch.randn(1, 256, 80, 80), torch.randn(1, 512, 40, 40), torch.randn(1, 1024, 20, 20)]
        >>> text = torch.randn(1, 80, 512)
        >>> outputs = yoloe_segment(x, text)
    """

    def __init__(
        self, nc: int = 80, nm: int = 32, npr: int = 256, embed: int = 512, with_bn: bool = False, ch: tuple = ()
    ):
        """Initialize YOLOESegment with class count, mask parameters, and embedding dimensions.

        Args:
            nc (int): Number of classes.
            nm (int): Number of masks.
            npr (int): Number of protos.
            embed (int): Embedding dimension.
            with_bn (bool): Whether to use batch normalization in contrastive head.
            ch (tuple): Tuple of channel sizes from backbone feature maps.
        """
        super().__init__(nc, embed, with_bn, ch)
        self.nm = nm
        self.npr = npr
        self.proto = Proto(ch[0], self.npr, self.nm)

        c5 = max(ch[0] // 4, self.nm)
        self.cv5 = nn.ModuleList(nn.Sequential(Conv(x, c5, 3), Conv(c5, c5, 3), nn.Conv2d(c5, self.nm, 1)) for x in ch)

    @property
    def one2many(self):
        """Returns the one-to-many head components, here for v5/v5/v8/v9/11 backward compatibility."""
        return dict(box_head=self.cv2, cls_head=self.cv3, mask_head=self.cv5, contrastive_head=self.cv4)

    @property
    def one2one(self):
        """Returns the one-to-one head components."""
        return dict(
            box_head=self.one2one_cv2,
            cls_head=self.one2one_cv3,
            mask_head=self.one2one_cv5,
            contrastive_head=self.one2one_cv4,
        )

    def forward_lrpc(self, x: list[torch.Tensor]) -> torch.Tensor | tuple:
        """Process features with fused text embeddings to generate detections for prompt-free model."""
        boxes, scores, index = [], [], []
        bs = x[0].shape[0]
        cv2 = self.cv2 if not self.end2end else self.one2one_cv2
        cv3 = self.cv3 if not self.end2end else self.one2one_cv2
        cv5 = self.cv5 if not self.end2end else self.one2one_cv5
        for i in range(self.nl):
            cls_feat = cv3[i](x[i])
            loc_feat = cv2[i](x[i])
            assert isinstance(self.lrpc[i], LRPCHead)
            box, score, idx = self.lrpc[i](
                cls_feat,
                loc_feat,
                0 if self.export and not self.dynamic else getattr(self, "conf", 0.001),
            )
            boxes.append(box.view(bs, self.reg_max * 4, -1))
            scores.append(score)
            index.append(idx)
        mc = torch.cat([cv5[i](x[i]).view(bs, self.nm, -1) for i in range(self.nl)], 2)
        index = torch.cat(index)
        preds = dict(
            boxes=torch.cat(boxes, 2),
            scores=torch.cat(scores, 2),
            feats=x,
            index=index,
            mask_coefficient=mc * index.int() if self.export and not self.dynamic else mc[..., index],
        )
        y = self._inference(preds)
        if self.end2end:
            y = self.postprocess(y.permute(0, 2, 1))
        return y if self.export else (y, preds)

    def forward(self, x: list[torch.Tensor]) -> tuple | list[torch.Tensor] | dict[str, torch.Tensor]:
        """Return model outputs and mask coefficients if training, otherwise return outputs and mask coefficients."""
        p = self.proto(x[0])  # mask protos
        bs = p.shape[0]  # batch size

        mc = torch.cat([self.cv5[i](x[i]).view(bs, self.nm, -1) for i in range(self.nl)], 2)  # mask coefficients
        has_lrpc = hasattr(self, "lrpc")

        if not has_lrpc:
            x = YOLOEDetect.forward(self, x, text)
        else:
            x, mask = YOLOEDetect.forward(self, x, text, return_mask=True)

        if self.training:
            return x, mc, p

        if has_lrpc:
            mc = (mc * mask.int()) if self.export and not self.dynamic else mc[..., mask]

        return (torch.cat([x, mc], 1), p) if self.export else (torch.cat([x[0], mc], 1), (x[1], mc, p))


class RTDETRDecoder(nn.Module):
    """Real-Time Deformable Transformer Decoder (RTDETRDecoder) module for object detection.

    This decoder module utilizes Transformer architecture along with deformable convolutions to predict bounding boxes
    and class labels for objects in an image. It integrates features from multiple layers and runs through a series of
    Transformer decoder layers to output the final predictions.

    Attributes:
        export (bool): Export mode flag.
        hidden_dim (int): Dimension of hidden layers.
        nhead (int): Number of heads in multi-head attention.
        nl (int): Number of feature levels.
        nc (int): Number of classes.
        num_queries (int): Number of query points.
        num_decoder_layers (int): Number of decoder layers.
        input_proj (nn.ModuleList): Input projection layers for backbone features.
        decoder (DeformableTransformerDecoder): Transformer decoder module.
        denoising_class_embed (nn.Embedding): Class embeddings for denoising.
        num_denoising (int): Number of denoising queries.
        label_noise_ratio (float): Label noise ratio for training.
        box_noise_scale (float): Box noise scale for training.
        learnt_init_query (bool): Whether to learn initial query embeddings.
        tgt_embed (nn.Embedding): Target embeddings for queries.
        query_pos_head (MLP): Query position head.
        enc_output (nn.Sequential): Encoder output layers.
        enc_score_head (nn.Linear): Encoder score prediction head.
        enc_bbox_head (MLP): Encoder bbox prediction head.
        dec_score_head (nn.ModuleList): Decoder score prediction heads.
        dec_bbox_head (nn.ModuleList): Decoder bbox prediction heads.

    Methods:
        forward: Run forward pass and return bounding box and classification scores.

    Examples:
        Create an RTDETRDecoder
        >>> decoder = RTDETRDecoder(nc=80, ch=(512, 1024, 2048), hd=256, nq=300)
        >>> x = [torch.randn(1, 512, 64, 64), torch.randn(1, 1024, 32, 32), torch.randn(1, 2048, 16, 16)]
        >>> outputs = decoder(x)
    """

    export = False  # export mode
    shapes = []
    anchors = torch.empty(0)
    valid_mask = torch.empty(0)
    dynamic = False

    def __init__(
        self,
        nc: int = 80,
        ch: tuple = (512, 1024, 2048),
        hd: int = 256,  # hidden dim
        nq: int = 300,  # num queries
        ndp: int = 4,  # num decoder points
        nh: int = 8,  # num head
        ndl: int = 6,  # num decoder layers
        d_ffn: int = 1024,  # dim of feedforward
        dropout: float = 0.0,
        act: nn.Module = nn.ReLU(),
        eval_idx: int = -1,
        # Training args
        nd: int = 100,  # num denoising
        label_noise_ratio: float = 0.5,
        box_noise_scale: float = 1.0,
        learnt_init_query: bool = False,
    ):
        """Initialize the RTDETRDecoder module with the given parameters.

        Args:
            nc (int): Number of classes.
            ch (tuple): Channels in the backbone feature maps.
            hd (int): Dimension of hidden layers.
            nq (int): Number of query points.
            ndp (int): Number of decoder points.
            nh (int): Number of heads in multi-head attention.
            ndl (int): Number of decoder layers.
            d_ffn (int): Dimension of the feed-forward networks.
            dropout (float): Dropout rate.
            act (nn.Module): Activation function.
            eval_idx (int): Evaluation index.
            nd (int): Number of denoising.
            label_noise_ratio (float): Label noise ratio.
            box_noise_scale (float): Box noise scale.
            learnt_init_query (bool): Whether to learn initial query embeddings.
        """
        super().__init__()
        self.hidden_dim = hd
        self.nhead = nh
        self.nl = len(ch)  # num level
        self.nc = nc
        self.num_queries = nq
        self.num_decoder_layers = ndl

        # Backbone feature projection
        self.input_proj = nn.ModuleList(nn.Sequential(nn.Conv2d(x, hd, 1, bias=False), nn.BatchNorm2d(hd)) for x in ch)
        # NOTE: simplified version but it's not consistent with .pt weights.
        # self.input_proj = nn.ModuleList(Conv(x, hd, act=False) for x in ch)

        # Transformer module
        decoder_layer = DeformableTransformerDecoderLayer(hd, nh, d_ffn, dropout, act, self.nl, ndp)
        self.decoder = DeformableTransformerDecoder(hd, decoder_layer, ndl, eval_idx)

        # Denoising part
        self.denoising_class_embed = nn.Embedding(nc, hd)
        self.num_denoising = nd
        self.label_noise_ratio = label_noise_ratio
        self.box_noise_scale = box_noise_scale

        # Decoder embedding
        self.learnt_init_query = learnt_init_query
        if learnt_init_query:
            self.tgt_embed = nn.Embedding(nq, hd)
        self.query_pos_head = MLP(4, 2 * hd, hd, num_layers=2)

        # Encoder head
        self.enc_output = nn.Sequential(nn.Linear(hd, hd), nn.LayerNorm(hd))
        self.enc_score_head = nn.Linear(hd, nc)
        self.enc_bbox_head = MLP(hd, hd, 4, num_layers=3)

        # Decoder head
        self.dec_score_head = nn.ModuleList([nn.Linear(hd, nc) for _ in range(ndl)])
        self.dec_bbox_head = nn.ModuleList([MLP(hd, hd, 4, num_layers=3) for _ in range(ndl)])

        self._reset_parameters()

    def forward(self, x: list[torch.Tensor], batch: dict | None = None) -> tuple | torch.Tensor:
        """Run the forward pass of the module, returning bounding box and classification scores for the input.

        Args:
            x (list[torch.Tensor]): List of feature maps from the backbone.
            batch (dict, optional): Batch information for training.

        Returns:
            outputs (tuple | torch.Tensor): During training, returns a tuple of bounding boxes, scores, and other
                metadata. During inference, returns a tensor of shape (bs, 300, 4+nc) containing bounding boxes and
                class scores.
        """
        from ultralytics.models.utils.ops import get_cdn_group

        # Input projection and embedding
        feats, shapes = self._get_encoder_input(x)

        # Prepare denoising training
        dn_embed, dn_bbox, attn_mask, dn_meta = get_cdn_group(
            batch,
            self.nc,
            self.num_queries,
            self.denoising_class_embed.weight,
            self.num_denoising,
            self.label_noise_ratio,
            self.box_noise_scale,
            self.training,
        )

        embed, refer_bbox, enc_bboxes, enc_scores = self._get_decoder_input(feats, shapes, dn_embed, dn_bbox)

        # Decoder
        dec_bboxes, dec_scores = self.decoder(
            embed,
            refer_bbox,
            feats,
            shapes,
            self.dec_bbox_head,
            self.dec_score_head,
            self.query_pos_head,
            attn_mask=attn_mask,
        )
        x = dec_bboxes, dec_scores, enc_bboxes, enc_scores, dn_meta
        if self.training:
            return x
        # (bs, 300, 4+nc)
        y = torch.cat((dec_bboxes.squeeze(0), dec_scores.squeeze(0).sigmoid()), -1)
        return y if self.export else (y, x)

    def _generate_anchors(
        self,
        shapes: list[list[int]],
        grid_size: float = 0.05,
        dtype: torch.dtype = torch.float32,
        device: str = "cpu",
        eps: float = 1e-2,
    ) -> tuple[torch.Tensor, torch.Tensor]:
        """Generate anchor bounding boxes for given shapes with specific grid size and validate them.

        Args:
            shapes (list): List of feature map shapes.
            grid_size (float, optional): Base size of grid cells.
            dtype (torch.dtype, optional): Data type for tensors.
            device (str, optional): Device to create tensors on.
            eps (float, optional): Small value for numerical stability.

        Returns:
            anchors (torch.Tensor): Generated anchor boxes.
            valid_mask (torch.Tensor): Valid mask for anchors.
        """
        anchors = []
        for i, (h, w) in enumerate(shapes):
            sy = torch.arange(end=h, dtype=dtype, device=device)
            sx = torch.arange(end=w, dtype=dtype, device=device)
            grid_y, grid_x = torch.meshgrid(sy, sx, indexing="ij") if TORCH_1_11 else torch.meshgrid(sy, sx)
            grid_xy = torch.stack([grid_x, grid_y], -1)  # (h, w, 2)

            valid_WH = torch.tensor([w, h], dtype=dtype, device=device)
            grid_xy = (grid_xy.unsqueeze(0) + 0.5) / valid_WH  # (1, h, w, 2)
            wh = torch.ones_like(grid_xy, dtype=dtype, device=device) * grid_size * (2.0**i)
            anchors.append(torch.cat([grid_xy, wh], -1).view(-1, h * w, 4))  # (1, h*w, 4)

        anchors = torch.cat(anchors, 1)  # (1, h*w*nl, 4)
        valid_mask = ((anchors > eps) & (anchors < 1 - eps)).all(-1, keepdim=True)  # 1, h*w*nl, 1
        anchors = torch.log(anchors / (1 - anchors))
        anchors = anchors.masked_fill(~valid_mask, float("inf"))
        return anchors, valid_mask

    def _get_encoder_input(self, x: list[torch.Tensor]) -> tuple[torch.Tensor, list[list[int]]]:
        """Process and return encoder inputs by getting projection features from input and concatenating them.

        Args:
            x (list[torch.Tensor]): List of feature maps from the backbone.

        Returns:
            feats (torch.Tensor): Processed features.
            shapes (list): List of feature map shapes.
        """
        # Get projection features
        x = [self.input_proj[i](feat) for i, feat in enumerate(x)]
        # Get encoder inputs
        feats = []
        shapes = []
        for feat in x:
            h, w = feat.shape[2:]
            # [b, c, h, w] -> [b, h*w, c]
            feats.append(feat.flatten(2).permute(0, 2, 1))
            # [nl, 2]
            shapes.append([h, w])

        # [b, h*w, c]
        feats = torch.cat(feats, 1)
        return feats, shapes

    def _get_decoder_input(
        self,
        feats: torch.Tensor,
        shapes: list[list[int]],
        dn_embed: torch.Tensor | None = None,
        dn_bbox: torch.Tensor | None = None,
    ) -> tuple[torch.Tensor, torch.Tensor, torch.Tensor, torch.Tensor]:
        """Generate and prepare the input required for the decoder from the provided features and shapes.

        Args:
            feats (torch.Tensor): Processed features from encoder.
            shapes (list): List of feature map shapes.
            dn_embed (torch.Tensor, optional): Denoising embeddings.
            dn_bbox (torch.Tensor, optional): Denoising bounding boxes.

        Returns:
            embeddings (torch.Tensor): Query embeddings for decoder.
            refer_bbox (torch.Tensor): Reference bounding boxes.
            enc_bboxes (torch.Tensor): Encoded bounding boxes.
            enc_scores (torch.Tensor): Encoded scores.
        """
        bs = feats.shape[0]
        if self.dynamic or self.shapes != shapes:
            self.anchors, self.valid_mask = self._generate_anchors(shapes, dtype=feats.dtype, device=feats.device)
            self.shapes = shapes

        # Prepare input for decoder
        features = self.enc_output(self.valid_mask * feats)  # bs, h*w, 256
        enc_outputs_scores = self.enc_score_head(features)  # (bs, h*w, nc)

        # Query selection
        # (bs, num_queries)
        topk_ind = torch.topk(enc_outputs_scores.max(-1).values, self.num_queries, dim=1).indices.view(-1)
        # (bs, num_queries)
        batch_ind = torch.arange(end=bs, dtype=topk_ind.dtype).unsqueeze(-1).repeat(1, self.num_queries).view(-1)

        # (bs, num_queries, 256)
        top_k_features = features[batch_ind, topk_ind].view(bs, self.num_queries, -1)
        # (bs, num_queries, 4)
        top_k_anchors = self.anchors[:, topk_ind].view(bs, self.num_queries, -1)

        # Dynamic anchors + static content
        refer_bbox = self.enc_bbox_head(top_k_features) + top_k_anchors

        enc_bboxes = refer_bbox.sigmoid()
        if dn_bbox is not None:
            refer_bbox = torch.cat([dn_bbox, refer_bbox], 1)
        enc_scores = enc_outputs_scores[batch_ind, topk_ind].view(bs, self.num_queries, -1)

        embeddings = self.tgt_embed.weight.unsqueeze(0).repeat(bs, 1, 1) if self.learnt_init_query else top_k_features
        if self.training:
            refer_bbox = refer_bbox.detach()
            if not self.learnt_init_query:
                embeddings = embeddings.detach()
        if dn_embed is not None:
            embeddings = torch.cat([dn_embed, embeddings], 1)

        return embeddings, refer_bbox, enc_bboxes, enc_scores

    def _reset_parameters(self):
        """Initialize or reset the parameters of the model's various components with predefined weights and biases."""
        # Class and bbox head init
        bias_cls = bias_init_with_prob(0.01) / 80 * self.nc
        # NOTE: the weight initialization in `linear_init` would cause NaN when training with custom datasets.
        # linear_init(self.enc_score_head)
        constant_(self.enc_score_head.bias, bias_cls)
        constant_(self.enc_bbox_head.layers[-1].weight, 0.0)
        constant_(self.enc_bbox_head.layers[-1].bias, 0.0)
        for cls_, reg_ in zip(self.dec_score_head, self.dec_bbox_head):
            # linear_init(cls_)
            constant_(cls_.bias, bias_cls)
            constant_(reg_.layers[-1].weight, 0.0)
            constant_(reg_.layers[-1].bias, 0.0)

        linear_init(self.enc_output[0])
        xavier_uniform_(self.enc_output[0].weight)
        if self.learnt_init_query:
            xavier_uniform_(self.tgt_embed.weight)
        xavier_uniform_(self.query_pos_head.layers[0].weight)
        xavier_uniform_(self.query_pos_head.layers[1].weight)
        for layer in self.input_proj:
            xavier_uniform_(layer[0].weight)


class v10Detect(Detect):
    """v10 Detection head from https://arxiv.org/pdf/2405.14458.

    This class implements the YOLOv10 detection head with dual-assignment training and consistent dual predictions for
    improved efficiency and performance.

    Attributes:
        end2end (bool): End-to-end detection mode.
        max_det (int): Maximum number of detections.
        cv3 (nn.ModuleList): Light classification head layers.
        one2one_cv3 (nn.ModuleList): One-to-one classification head layers.

    Methods:
        __init__: Initialize the v10Detect object with specified number of classes and input channels.
        forward: Perform forward pass of the v10Detect module.
        bias_init: Initialize biases of the Detect module.
        fuse: Remove the one2many head for inference optimization.

    Examples:
        Create a v10Detect head
        >>> v10_detect = v10Detect(nc=80, ch=(256, 512, 1024))
        >>> x = [torch.randn(1, 256, 80, 80), torch.randn(1, 512, 40, 40), torch.randn(1, 1024, 20, 20)]
        >>> outputs = v10_detect(x)
    """

    end2end = True

    def __init__(self, nc: int = 80, ch: tuple = ()):
        """Initialize the v10Detect object with the specified number of classes and input channels.

        Args:
            nc (int): Number of classes.
            ch (tuple): Tuple of channel sizes from backbone feature maps.
        """
        super().__init__(nc, ch)
        c3 = max(ch[0], min(self.nc, 100))  # channels
        # Light cls head
        self.cv3 = nn.ModuleList(
            nn.Sequential(
                nn.Sequential(Conv(x, x, 3, g=x), Conv(x, c3, 1)),
                nn.Sequential(Conv(c3, c3, 3, g=c3), Conv(c3, c3, 1)),
                nn.Conv2d(c3, self.nc, 1),
            )
            for x in ch
        )
        self.one2one_cv3 = copy.deepcopy(self.cv3)

    def fuse(self):
        """Remove the one2many head for inference optimization."""
        self.cv2 = self.cv3 = nn.ModuleList([nn.Identity()] * self.nl)<|MERGE_RESOLUTION|>--- conflicted
+++ resolved
@@ -68,12 +68,7 @@
     dynamic = False  # force grid reconstruction
     export = False  # export mode
     format = None  # export format
-<<<<<<< HEAD
-    end2end = False  # end2end
-    max_det = 300  # max_det
-=======
     max_det = 1000  # max_det
->>>>>>> 18ff3043
     shape = None
     anchors = torch.empty(0)  # init
     strides = torch.empty(0)  # init
