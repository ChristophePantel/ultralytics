# Ultralytics 🚀 AGPL-3.0 License - https://ultralytics.com/license
"""Block modules."""

from __future__ import annotations

import torch
import torch.nn as nn
import torch.nn.functional as F

from ultralytics.utils.torch_utils import fuse_conv_and_bn

from .conv import Conv, DWConv, GhostConv, LightConv, RepConv, autopad
from .transformer import TransformerBlock

__all__ = (
    "C1",
    "C2",
    "C2PSA",
    "C3",
    "C3TR",
    "CIB",
    "DFL",
    "ELAN1",
    "PSA",
    "SPP",
    "SPPELAN",
    "SPPF",
    "AConv",
    "ADown",
    "Attention",
    "BNContrastiveHead",
    "Bottleneck",
    "BottleneckCSP",
    "C2f",
    "C2fAttn",
    "C2fCIB",
    "C2fPSA",
    "C3Ghost",
    "C3k2",
    "C3x",
    "CBFuse",
    "CBLinear",
    "ContrastiveHead",
    "GhostBottleneck",
    "HGBlock",
    "HGStem",
    "ImagePoolingAttn",
    "Proto",
    "RepC3",
    "RepNCSPELAN4",
    "RepVGGDW",
    "ResNetLayer",
    "SCDown",
    "TorchVision",
)


class DFL(nn.Module):
    """Integral module of Distribution Focal Loss (DFL).

    Proposed in Generalized Focal Loss https://ieeexplore.ieee.org/document/9792391
    """

    def __init__(self, c1: int = 16):
        """Initialize a convolutional layer with a given number of input channels.

        Args:
            c1 (int): Number of input channels.
        """
        super().__init__()
        self.conv = nn.Conv2d(c1, 1, 1, bias=False).requires_grad_(False)
        x = torch.arange(c1, dtype=torch.float)
        self.conv.weight.data[:] = nn.Parameter(x.view(1, c1, 1, 1))
        self.c1 = c1

    def forward(self, x: torch.Tensor) -> torch.Tensor:
        """Apply the DFL module to input tensor and return transformed output."""
        b, _, a = x.shape  # batch, channels, anchors
        return self.conv(x.view(b, 4, self.c1, a).transpose(2, 1).softmax(1)).view(b, 4, a)
        # return self.conv(x.view(b, self.c1, 4, a).softmax(1)).view(b, 4, a)


class Proto(nn.Module):
    """Ultralytics YOLO models mask Proto module for segmentation models."""

    def __init__(self, c1: int, c_: int = 256, c2: int = 32):
        """Initialize the Ultralytics YOLO models mask Proto module with specified number of protos and masks.

        Args:
            c1 (int): Input channels.
            c_ (int): Intermediate channels.
            c2 (int): Output channels (number of protos).
        """
        super().__init__()
        self.cv1 = Conv(c1, c_, k=3)
        self.upsample = nn.ConvTranspose2d(c_, c_, 2, 2, 0, bias=True)  # nn.Upsample(scale_factor=2, mode='nearest')
        self.cv2 = Conv(c_, c_, k=3)
        self.cv3 = Conv(c_, c2)

    def forward(self, x: torch.Tensor) -> torch.Tensor:
        """Perform a forward pass through layers using an upsampled input image."""
        return self.cv3(self.cv2(self.upsample(self.cv1(x))))


class Protov2(nn.Module):
    """Ultralytics YOLO models mask Proto module for segmentation models."""

    def __init__(self, c1: int, p2_ch: int, c_: int = 256, c2: int = 32):
        """
        Initialize the Ultralytics YOLO models mask Proto module with specified number of protos and masks.

        Args:
            c1 (int): Input channels.
            c_ (int): Intermediate channels.
            c2 (int): Output channels (number of protos).
        """
        super().__init__()
        self.cv1 = Conv(c1, c_, k=3)
        self.upsample = nn.ConvTranspose2d(c_, c_, 2, 2, 0, bias=True)  # nn.Upsample(scale_factor=2, mode='nearest')
        self.cv2 = Conv(c_ + p2_ch, c_, k=3)
        self.cv3 = Conv(c_, c2)

    def forward(self, x: torch.Tensor) -> torch.Tensor:
        """Perform a forward pass through layers using an upsampled input image."""
        x1 = self.upsample(self.cv1(x[1]))
        x = torch.cat([x[0], x1], dim=1)
        x = self.cv3(self.cv2(x))
        return x


class Protov3(nn.Module):
    """Ultralytics YOLO models mask Proto module for segmentation models."""

    def __init__(self, c1: int, c_: int = 256, c2: int = 32):
        """
        Initialize the Ultralytics YOLO models mask Proto module with specified number of protos and masks.

        Args:
            c1 (int): Input channels.
            c_ (int): Intermediate channels.
            c2 (int): Output channels (number of protos).
        """
        super().__init__()
        self.cv0 = Conv(c1, c_, k=1)
        self.cv1 = Conv(c_, c_, k=3)
        self.upsample = nn.ConvTranspose2d(c_, c_, 2, 2, 0, bias=True)  # nn.Upsample(scale_factor=2, mode='nearest')
        self.upsample_p5 = nn.Upsample(scale_factor=4, mode='nearest')
        self.upsample_p4 = nn.Upsample(scale_factor=2, mode='nearest')
        self.cv2 = Conv(c_, c_, k=3)
        self.cv3 = Conv(c_, c2)

    def forward(self, x: torch.Tensor) -> torch.Tensor:
        """Perform a forward pass through layers using an upsampled input image."""
        p4 = self.upsample_p4(x[1])
        p5 = self.upsample_p5(x[2])
        x = torch.cat([x[0], p4, p5], dim=1)
        return self.cv3(self.cv2(self.upsample(self.cv1(self.cv0(x)))))


class Protov4(nn.Module):
    """Ultralytics YOLO models mask Proto module for segmentation models."""

    def __init__(self, ch: int, c_: int = 256, c2: int = 32):
        """
        Initialize the Ultralytics YOLO models mask Proto module with specified number of protos and masks.

        Args:
            c1 (int): Input channels.
            c_ (int): Intermediate channels.
            c2 (int): Output channels (number of protos).
        """
        super().__init__()
        self.cv0 = Conv(3*ch[0], c_, k=1)
        self.cv1 = Conv(c_, c_, k=3)
        self.upsample = nn.ConvTranspose2d(c_, c_, 2, 2, 0, bias=True)  # nn.Upsample(scale_factor=2, mode='nearest')
        self.upsample_p5 = nn.Sequential(Conv(ch[2], ch[0], k=1), nn.Upsample(scale_factor=4, mode='nearest'))
        self.upsample_p4 = nn.Sequential(Conv(ch[1], ch[0], k=1), nn.Upsample(scale_factor=2, mode='nearest'))
        self.cv2 = Conv(c_, c_, k=3)
        self.cv3 = Conv(c_, c2)

    def forward(self, x: torch.Tensor) -> torch.Tensor:
        """Perform a forward pass through layers using an upsampled input image."""
        p4 = self.upsample_p4(x[1])
        p5 = self.upsample_p5(x[2])
        x = torch.cat([x[0], p4, p5], dim=1)
        return self.cv3(self.cv2(self.upsample(self.cv1(self.cv0(x)))))


class Protov4_add(nn.Module):
    """Ultralytics YOLO models mask Proto module for segmentation models."""

    def __init__(self, ch: int, c_: int = 256, c2: int = 32):
        """
        Initialize the Ultralytics YOLO models mask Proto module with specified number of protos and masks.

        Args:
            c1 (int): Input channels.
            c_ (int): Intermediate channels.
            c2 (int): Output channels (number of protos).
        """
        super().__init__()
        self.cv0 = Conv(ch[0], c_, k=3)
        self.cv1 = Conv(c_, c_, k=3)
        self.upsample = nn.ConvTranspose2d(c_, c_, 2, 2, 0, bias=True)  # nn.Upsample(scale_factor=2, mode='nearest')
        self.upsample_p5 = nn.Sequential(Conv(ch[2], ch[0], k=1), nn.Upsample(scale_factor=4, mode='nearest'))
        self.upsample_p4 = nn.Sequential(Conv(ch[1], ch[0], k=1), nn.Upsample(scale_factor=2, mode='nearest'))
        self.cv2 = Conv(c_, c_, k=3)
        self.cv3 = Conv(c_, c2)

    def forward(self, x: torch.Tensor) -> torch.Tensor:
        """Perform a forward pass through layers using an upsampled input image."""
        p4 = self.upsample_p4(x[1])
        p5 = self.upsample_p5(x[2])
        x = x[0] + p4 + p5
        return self.cv3(self.cv2(self.upsample(self.cv1(self.cv0(x)))))


class Protov4_add_semseg(nn.Module):
    """Ultralytics YOLO models mask Proto module for segmentation models."""

    def __init__(self, ch: int, c_: int = 256, c2: int = 32, nc: int = 80):
        """
        Initialize the Ultralytics YOLO models mask Proto module with specified number of protos and masks.

        Args:
            c1 (int): Input channels.
            c_ (int): Intermediate channels.
            c2 (int): Output channels (number of protos).
        """
        super().__init__()
        self.cv0 = Conv(ch[0], c_, k=3)
        self.cv1 = Conv(c_, c_, k=3)
        self.upsample = nn.ConvTranspose2d(c_, c_, 2, 2, 0, bias=True)  # nn.Upsample(scale_factor=2, mode='nearest')
        self.upsample_p5 = nn.Sequential(Conv(ch[2], ch[0], k=1), nn.Upsample(scale_factor=4, mode='nearest'))
        self.upsample_p4 = nn.Sequential(Conv(ch[1], ch[0], k=1), nn.Upsample(scale_factor=2, mode='nearest'))
        self.cv2 = Conv(c_, c_, k=3)
        self.cv3 = Conv(c_, c2)
        self.semseg = Semsegv2(ch[0], c_, nc)

    def forward(self, x: torch.Tensor) -> torch.Tensor:
        """Perform a forward pass through layers using an upsampled input image."""
        p4 = self.upsample_p4(x[1])
        p5 = self.upsample_p5(x[2])
        x = x[0] + p4 + p5
        p = self.cv3(self.cv2(self.upsample(self.cv1(self.cv0(x)))))
        if self.training:
            semseg = self.semseg(x)
            return (p, semseg)
        return p


class Protov5(nn.Module):
    """Ultralytics YOLO models mask Proto module for segmentation models."""

    def __init__(self, ch: int, c_: int = 256, c2: int = 32):
        """
        Initialize the Ultralytics YOLO models mask Proto module with specified number of protos and masks.

        Args:
            c1 (int): Input channels.
            c_ (int): Intermediate channels.
            c2 (int): Output channels (number of protos).
        """
        super().__init__()
        self.cv1 = Conv(ch[0], c_, k=3)
        self.upsample_p3 = nn.ConvTranspose2d(c_, c_, 2, 2, 0, bias=True)  # nn.Upsample(scale_factor=2, mode='nearest')
        self.upsample_p5 = nn.ConvTranspose2d(ch[2], ch[1], 2, 2, 0, bias=True)
        self.bn_act_p5 = nn.Sequential(nn.BatchNorm2d(ch[1]), nn.SiLU())
        self.upsample_p4 = nn.ConvTranspose2d(ch[1], ch[0], 2, 2, 0, bias=True)
        self.bn_act_p4 = nn.Sequential(nn.BatchNorm2d(ch[0]), nn.SiLU())
        self.cv2 = Conv(c_, c_, k=3)
        self.cv3 = Conv(c_, c2)

    def forward(self, x: torch.Tensor) -> torch.Tensor:
        """Perform a forward pass through layers using an upsampled input image."""
        upsampled_p5 = self.bn_act_p5(self.upsample_p5(x[2])) + x[1]
        upsampled_p4 = self.bn_act_p4(self.upsample_p4(upsampled_p5)) + x[0]
        return self.cv3(self.cv2(self.upsample_p3(self.cv1(upsampled_p4))))


class Protov6(nn.Module):
    """Ultralytics YOLO models mask Proto module for segmentation models."""

    def __init__(self, c1: int, c_: int = 256, c2: int = 32, nc: int = 80):
        """
        Initialize the Ultralytics YOLO models mask Proto module with specified number of protos and masks.

        Args:
            c1 (int): Input channels.
            c_ (int): Intermediate channels.
            c2 (int): Output channels (number of protos).
        """
        super().__init__()
        self.cv1 = Conv(c1, c_, k=3)
        self.upsample = nn.ConvTranspose2d(c_, c_, 2, 2, 0, bias=True)  # nn.Upsample(scale_factor=2, mode='nearest')
        self.semseg = nn.Sequential(Conv(c_, c_, k=3), nn.Conv2d(c_, nc, 1))
        self.cv2 = Conv(c_, c_, k=3)
        self.cv3 = Conv(c_, c2)

    def forward(self, x: torch.Tensor) -> torch.Tensor:
        """Perform a forward pass through layers using an upsampled input image."""
        p2_feat = self.upsample(self.cv1(x))
        insseg = self.cv3(self.cv2(p2_feat))
        if self.training:
            semseg = self.semseg(p2_feat)
            return insseg, semseg
        return insseg


class Semseg(nn.Module):
    """Ultralytics YOLO models mask Proto module for segmentation models."""

    def __init__(self, c1: int, c_: int = 256, nc: int = 80):
        """
        Initialize the Ultralytics YOLO models mask Proto module with specified number of protos and masks.

        Args:
            c1 (int): Input channels.
            c_ (int): Intermediate channels.
            c2 (int): Output channels (number of protos).
        """
        super().__init__()
        self.cv1 = Conv(c1, c_, k=3)
        self.upsample = nn.ConvTranspose2d(c_, c_, 2, 2, 0, bias=True)  # nn.Upsample(scale_factor=2, mode='nearest')
        self.cv2 = Conv(c_, c_, k=3)
        self.cv3 = nn.Conv2d(c_, nc, 1)

    def forward(self, x: torch.Tensor) -> torch.Tensor:
        """Perform a forward pass through layers using an upsampled input image."""
        return self.cv3(self.cv2(self.upsample(self.cv1(x))))


class Semsegv2(nn.Module):
    """Ultralytics YOLO models mask Proto module for segmentation models."""

    def __init__(self, c1: int, c_: int = 256, nc: int = 80):
        """
        Initialize the Ultralytics YOLO models mask Proto module with specified number of protos and masks.

        Args:
            c1 (int): Input channels.
            c_ (int): Intermediate channels.
            c2 (int): Output channels (number of protos).
        """
        super().__init__()
        self.cv1 = Conv(c1, c_, k=3)
        self.cv2 = Conv(c_, c_, k=3)
        self.cv3 = nn.Conv2d(c_, nc, 1)

    def forward(self, x: torch.Tensor) -> torch.Tensor:
        """Perform a forward pass through layers using an upsampled input image."""
        return self.cv3(self.cv2((self.cv1(x))))


<<<<<<< HEAD
=======
class Protov4_add_semseg(nn.Module):
    """Ultralytics YOLO models mask Proto module for segmentation models."""

    def __init__(self, ch: int, c_: int = 256, c2: int = 32, nc: int = 80):
        """
        Initialize the Ultralytics YOLO models mask Proto module with specified number of protos and masks.

        Args:
            c1 (int): Input channels.
            c_ (int): Intermediate channels.
            c2 (int): Output channels (number of protos).
        """
        super().__init__()
        self.cv0 = Conv(ch[0], c_, k=3)
        self.cv1 = Conv(c_, c_, k=3)
        self.upsample = nn.ConvTranspose2d(c_, c_, 2, 2, 0, bias=True)  # nn.Upsample(scale_factor=2, mode='nearest')
        self.upsample_p5 = nn.Sequential(Conv(ch[2], ch[0], k=1), nn.Upsample(scale_factor=4, mode='nearest'))
        self.upsample_p4 = nn.Sequential(Conv(ch[1], ch[0], k=1), nn.Upsample(scale_factor=2, mode='nearest'))
        self.cv2 = Conv(c_, c_, k=3)
        self.cv3 = Conv(c_, c2)
        self.semseg = Semsegv2(ch[0], c_, nc)

    def forward(self, x: torch.Tensor) -> torch.Tensor:
        """Perform a forward pass through layers using an upsampled input image."""
        p4 = self.upsample_p4(x[1])
        p5 = self.upsample_p5(x[2])
        x = x[0] + p4 + p5
        p = self.cv3(self.cv2(self.upsample(self.cv1(self.cv0(x)))))
        if self.training:
            semseg = self.semseg(x)
            return (p, semseg)
        return p


>>>>>>> d6305154
class HGStem(nn.Module):
    """StemBlock of PPHGNetV2 with 5 convolutions and one maxpool2d.

    https://github.com/PaddlePaddle/PaddleDetection/blob/develop/ppdet/modeling/backbones/hgnet_v2.py
    """

    def __init__(self, c1: int, cm: int, c2: int):
        """Initialize the StemBlock of PPHGNetV2.

        Args:
            c1 (int): Input channels.
            cm (int): Middle channels.
            c2 (int): Output channels.
        """
        super().__init__()
        self.stem1 = Conv(c1, cm, 3, 2, act=nn.ReLU())
        self.stem2a = Conv(cm, cm // 2, 2, 1, 0, act=nn.ReLU())
        self.stem2b = Conv(cm // 2, cm, 2, 1, 0, act=nn.ReLU())
        self.stem3 = Conv(cm * 2, cm, 3, 2, act=nn.ReLU())
        self.stem4 = Conv(cm, c2, 1, 1, act=nn.ReLU())
        self.pool = nn.MaxPool2d(kernel_size=2, stride=1, padding=0, ceil_mode=True)

    def forward(self, x: torch.Tensor) -> torch.Tensor:
        """Forward pass of a PPHGNetV2 backbone layer."""
        x = self.stem1(x)
        x = F.pad(x, [0, 1, 0, 1])
        x2 = self.stem2a(x)
        x2 = F.pad(x2, [0, 1, 0, 1])
        x2 = self.stem2b(x2)
        x1 = self.pool(x)
        x = torch.cat([x1, x2], dim=1)
        x = self.stem3(x)
        x = self.stem4(x)
        return x


class HGBlock(nn.Module):
    """HG_Block of PPHGNetV2 with 2 convolutions and LightConv.

    https://github.com/PaddlePaddle/PaddleDetection/blob/develop/ppdet/modeling/backbones/hgnet_v2.py
    """

    def __init__(
        self,
        c1: int,
        cm: int,
        c2: int,
        k: int = 3,
        n: int = 6,
        lightconv: bool = False,
        shortcut: bool = False,
        act: nn.Module = nn.ReLU(),
    ):
        """Initialize HGBlock with specified parameters.

        Args:
            c1 (int): Input channels.
            cm (int): Middle channels.
            c2 (int): Output channels.
            k (int): Kernel size.
            n (int): Number of LightConv or Conv blocks.
            lightconv (bool): Whether to use LightConv.
            shortcut (bool): Whether to use shortcut connection.
            act (nn.Module): Activation function.
        """
        super().__init__()
        block = LightConv if lightconv else Conv
        self.m = nn.ModuleList(block(c1 if i == 0 else cm, cm, k=k, act=act) for i in range(n))
        self.sc = Conv(c1 + n * cm, c2 // 2, 1, 1, act=act)  # squeeze conv
        self.ec = Conv(c2 // 2, c2, 1, 1, act=act)  # excitation conv
        self.add = shortcut and c1 == c2

    def forward(self, x: torch.Tensor) -> torch.Tensor:
        """Forward pass of a PPHGNetV2 backbone layer."""
        y = [x]
        y.extend(m(y[-1]) for m in self.m)
        y = self.ec(self.sc(torch.cat(y, 1)))
        return y + x if self.add else y


class SPP(nn.Module):
    """Spatial Pyramid Pooling (SPP) layer https://arxiv.org/abs/1406.4729."""

    def __init__(self, c1: int, c2: int, k: tuple[int, ...] = (5, 9, 13)):
        """Initialize the SPP layer with input/output channels and pooling kernel sizes.

        Args:
            c1 (int): Input channels.
            c2 (int): Output channels.
            k (tuple): Kernel sizes for max pooling.
        """
        super().__init__()
        c_ = c1 // 2  # hidden channels
        self.cv1 = Conv(c1, c_, 1, 1)
        self.cv2 = Conv(c_ * (len(k) + 1), c2, 1, 1)
        self.m = nn.ModuleList([nn.MaxPool2d(kernel_size=x, stride=1, padding=x // 2) for x in k])

    def forward(self, x: torch.Tensor) -> torch.Tensor:
        """Forward pass of the SPP layer, performing spatial pyramid pooling."""
        x = self.cv1(x)
        return self.cv2(torch.cat([x] + [m(x) for m in self.m], 1))


class SPPF(nn.Module):
    """Spatial Pyramid Pooling - Fast (SPPF) layer for YOLOv5 by Glenn Jocher."""

    def __init__(self, c1: int, c2: int, k: int = 5):
        """Initialize the SPPF layer with given input/output channels and kernel size.

        Args:
            c1 (int): Input channels.
            c2 (int): Output channels.
            k (int): Kernel size.

        Notes:
            This module is equivalent to SPP(k=(5, 9, 13)).
        """
        super().__init__()
        c_ = c1 // 2  # hidden channels
        self.cv1 = Conv(c1, c_, 1, 1)
        self.cv2 = Conv(c_ * 4, c2, 1, 1)
        self.m = nn.MaxPool2d(kernel_size=k, stride=1, padding=k // 2)

    def forward(self, x: torch.Tensor) -> torch.Tensor:
        """Apply sequential pooling operations to input and return concatenated feature maps."""
        y = [self.cv1(x)]
        y.extend(self.m(y[-1]) for _ in range(3))
        return self.cv2(torch.cat(y, 1))


class C1(nn.Module):
    """CSP Bottleneck with 1 convolution."""

    def __init__(self, c1: int, c2: int, n: int = 1):
        """Initialize the CSP Bottleneck with 1 convolution.

        Args:
            c1 (int): Input channels.
            c2 (int): Output channels.
            n (int): Number of convolutions.
        """
        super().__init__()
        self.cv1 = Conv(c1, c2, 1, 1)
        self.m = nn.Sequential(*(Conv(c2, c2, 3) for _ in range(n)))

    def forward(self, x: torch.Tensor) -> torch.Tensor:
        """Apply convolution and residual connection to input tensor."""
        y = self.cv1(x)
        return self.m(y) + y


class C2(nn.Module):
    """CSP Bottleneck with 2 convolutions."""

    def __init__(self, c1: int, c2: int, n: int = 1, shortcut: bool = True, g: int = 1, e: float = 0.5):
        """Initialize a CSP Bottleneck with 2 convolutions.

        Args:
            c1 (int): Input channels.
            c2 (int): Output channels.
            n (int): Number of Bottleneck blocks.
            shortcut (bool): Whether to use shortcut connections.
            g (int): Groups for convolutions.
            e (float): Expansion ratio.
        """
        super().__init__()
        self.c = int(c2 * e)  # hidden channels
        self.cv1 = Conv(c1, 2 * self.c, 1, 1)
        self.cv2 = Conv(2 * self.c, c2, 1)  # optional act=FReLU(c2)
        # self.attention = ChannelAttention(2 * self.c)  # or SpatialAttention()
        self.m = nn.Sequential(*(Bottleneck(self.c, self.c, shortcut, g, k=((3, 3), (3, 3)), e=1.0) for _ in range(n)))

    def forward(self, x: torch.Tensor) -> torch.Tensor:
        """Forward pass through the CSP bottleneck with 2 convolutions."""
        a, b = self.cv1(x).chunk(2, 1)
        return self.cv2(torch.cat((self.m(a), b), 1))


class C2f(nn.Module):
    """Faster Implementation of CSP Bottleneck with 2 convolutions."""

    def __init__(self, c1: int, c2: int, n: int = 1, shortcut: bool = False, g: int = 1, e: float = 0.5):
        """Initialize a CSP bottleneck with 2 convolutions.

        Args:
            c1 (int): Input channels.
            c2 (int): Output channels.
            n (int): Number of Bottleneck blocks.
            shortcut (bool): Whether to use shortcut connections.
            g (int): Groups for convolutions.
            e (float): Expansion ratio.
        """
        super().__init__()
        self.c = int(c2 * e)  # hidden channels
        self.cv1 = Conv(c1, 2 * self.c, 1, 1)
        self.cv2 = Conv((2 + n) * self.c, c2, 1)  # optional act=FReLU(c2)
        self.m = nn.ModuleList(Bottleneck(self.c, self.c, shortcut, g, k=((3, 3), (3, 3)), e=1.0) for _ in range(n))

    def forward(self, x: torch.Tensor) -> torch.Tensor:
        """Forward pass through C2f layer."""
        x1 = self.cv1(x)
        x2 = x1[:, self.c :]
        y = [x1] + [(x2 := m(x2)) for m in self.m]
        return self.cv2(torch.cat(y, 1))


class C3(nn.Module):
    """CSP Bottleneck with 3 convolutions."""

    def __init__(self, c1: int, c2: int, n: int = 1, shortcut: bool = True, g: int = 1, e: float = 0.5):
        """Initialize the CSP Bottleneck with 3 convolutions.

        Args:
            c1 (int): Input channels.
            c2 (int): Output channels.
            n (int): Number of Bottleneck blocks.
            shortcut (bool): Whether to use shortcut connections.
            g (int): Groups for convolutions.
            e (float): Expansion ratio.
        """
        super().__init__()
        c_ = int(c2 * e)  # hidden channels
        self.cv1 = Conv(c1, c_, 1, 1)
        self.cv2 = Conv(c1, c_, 1, 1)
        self.cv3 = Conv(2 * c_, c2, 1)  # optional act=FReLU(c2)
        self.m = nn.Sequential(*(Bottleneck(c_, c_, shortcut, g, k=((1, 1), (3, 3)), e=1.0) for _ in range(n)))

    def forward(self, x: torch.Tensor) -> torch.Tensor:
        """Forward pass through the CSP bottleneck with 3 convolutions."""
        return self.cv3(torch.cat((self.m(self.cv1(x)), self.cv2(x)), 1))


class C3x(C3):
    """C3 module with cross-convolutions."""

    def __init__(self, c1: int, c2: int, n: int = 1, shortcut: bool = True, g: int = 1, e: float = 0.5):
        """Initialize C3 module with cross-convolutions.

        Args:
            c1 (int): Input channels.
            c2 (int): Output channels.
            n (int): Number of Bottleneck blocks.
            shortcut (bool): Whether to use shortcut connections.
            g (int): Groups for convolutions.
            e (float): Expansion ratio.
        """
        super().__init__(c1, c2, n, shortcut, g, e)
        self.c_ = int(c2 * e)
        self.m = nn.Sequential(*(Bottleneck(self.c_, self.c_, shortcut, g, k=((1, 3), (3, 1)), e=1) for _ in range(n)))


class RepC3(nn.Module):
    """Rep C3."""

    def __init__(self, c1: int, c2: int, n: int = 3, e: float = 1.0):
        """Initialize CSP Bottleneck with a single convolution.

        Args:
            c1 (int): Input channels.
            c2 (int): Output channels.
            n (int): Number of RepConv blocks.
            e (float): Expansion ratio.
        """
        super().__init__()
        c_ = int(c2 * e)  # hidden channels
        self.cv1 = Conv(c1, c_, 1, 1)
        self.cv2 = Conv(c1, c_, 1, 1)
        self.m = nn.Sequential(*[RepConv(c_, c_) for _ in range(n)])
        self.cv3 = Conv(c_, c2, 1, 1) if c_ != c2 else nn.Identity()

    def forward(self, x: torch.Tensor) -> torch.Tensor:
        """Forward pass of RepC3 module."""
        return self.cv3(self.m(self.cv1(x)) + self.cv2(x))


class C3TR(C3):
    """C3 module with TransformerBlock()."""

    def __init__(self, c1: int, c2: int, n: int = 1, shortcut: bool = True, g: int = 1, e: float = 0.5):
        """Initialize C3 module with TransformerBlock.

        Args:
            c1 (int): Input channels.
            c2 (int): Output channels.
            n (int): Number of Transformer blocks.
            shortcut (bool): Whether to use shortcut connections.
            g (int): Groups for convolutions.
            e (float): Expansion ratio.
        """
        super().__init__(c1, c2, n, shortcut, g, e)
        c_ = int(c2 * e)
        self.m = TransformerBlock(c_, c_, 4, n)


class C3Ghost(C3):
    """C3 module with GhostBottleneck()."""

    def __init__(self, c1: int, c2: int, n: int = 1, shortcut: bool = True, g: int = 1, e: float = 0.5):
        """Initialize C3 module with GhostBottleneck.

        Args:
            c1 (int): Input channels.
            c2 (int): Output channels.
            n (int): Number of Ghost bottleneck blocks.
            shortcut (bool): Whether to use shortcut connections.
            g (int): Groups for convolutions.
            e (float): Expansion ratio.
        """
        super().__init__(c1, c2, n, shortcut, g, e)
        c_ = int(c2 * e)  # hidden channels
        self.m = nn.Sequential(*(GhostBottleneck(c_, c_) for _ in range(n)))


class GhostBottleneck(nn.Module):
    """Ghost Bottleneck https://github.com/huawei-noah/Efficient-AI-Backbones."""

    def __init__(self, c1: int, c2: int, k: int = 3, s: int = 1):
        """Initialize Ghost Bottleneck module.

        Args:
            c1 (int): Input channels.
            c2 (int): Output channels.
            k (int): Kernel size.
            s (int): Stride.
        """
        super().__init__()
        c_ = c2 // 2
        self.conv = nn.Sequential(
            GhostConv(c1, c_, 1, 1),  # pw
            DWConv(c_, c_, k, s, act=False) if s == 2 else nn.Identity(),  # dw
            GhostConv(c_, c2, 1, 1, act=False),  # pw-linear
        )
        self.shortcut = (
            nn.Sequential(DWConv(c1, c1, k, s, act=False), Conv(c1, c2, 1, 1, act=False)) if s == 2 else nn.Identity()
        )

    def forward(self, x: torch.Tensor) -> torch.Tensor:
        """Apply skip connection and concatenation to input tensor."""
        return self.conv(x) + self.shortcut(x)


class Bottleneck(nn.Module):
    """Standard bottleneck."""

    def __init__(
        self, c1: int, c2: int, shortcut: bool = True, g: int = 1, k: tuple[int, int] = (3, 3), e: float = 0.5
    ):
        """Initialize a standard bottleneck module.

        Args:
            c1 (int): Input channels.
            c2 (int): Output channels.
            shortcut (bool): Whether to use shortcut connection.
            g (int): Groups for convolutions.
            k (tuple): Kernel sizes for convolutions.
            e (float): Expansion ratio.
        """
        super().__init__()
        c_ = int(c2 * e)  # hidden channels
        self.cv1 = Conv(c1, c_, k[0], 1)
        self.cv2 = Conv(c_, c2, k[1], 1, g=g)
        self.add = shortcut and c1 == c2

    def forward(self, x: torch.Tensor) -> torch.Tensor:
        """Apply bottleneck with optional shortcut connection."""
        return x + self.cv2(self.cv1(x)) if self.add else self.cv2(self.cv1(x))


class BottleneckCSP(nn.Module):
    """CSP Bottleneck https://github.com/WongKinYiu/CrossStagePartialNetworks."""

    def __init__(self, c1: int, c2: int, n: int = 1, shortcut: bool = True, g: int = 1, e: float = 0.5):
        """Initialize CSP Bottleneck.

        Args:
            c1 (int): Input channels.
            c2 (int): Output channels.
            n (int): Number of Bottleneck blocks.
            shortcut (bool): Whether to use shortcut connections.
            g (int): Groups for convolutions.
            e (float): Expansion ratio.
        """
        super().__init__()
        c_ = int(c2 * e)  # hidden channels
        self.cv1 = Conv(c1, c_, 1, 1)
        self.cv2 = nn.Conv2d(c1, c_, 1, 1, bias=False)
        self.cv3 = nn.Conv2d(c_, c_, 1, 1, bias=False)
        self.cv4 = Conv(2 * c_, c2, 1, 1)
        self.bn = nn.BatchNorm2d(2 * c_)  # applied to cat(cv2, cv3)
        self.act = nn.SiLU()
        self.m = nn.Sequential(*(Bottleneck(c_, c_, shortcut, g, e=1.0) for _ in range(n)))

    def forward(self, x: torch.Tensor) -> torch.Tensor:
        """Apply CSP bottleneck with 3 convolutions."""
        y1 = self.cv3(self.m(self.cv1(x)))
        y2 = self.cv2(x)
        return self.cv4(self.act(self.bn(torch.cat((y1, y2), 1))))


class ResNetBlock(nn.Module):
    """ResNet block with standard convolution layers."""

    def __init__(self, c1: int, c2: int, s: int = 1, e: int = 4):
        """Initialize ResNet block.

        Args:
            c1 (int): Input channels.
            c2 (int): Output channels.
            s (int): Stride.
            e (int): Expansion ratio.
        """
        super().__init__()
        c3 = e * c2
        self.cv1 = Conv(c1, c2, k=1, s=1, act=True)
        self.cv2 = Conv(c2, c2, k=3, s=s, p=1, act=True)
        self.cv3 = Conv(c2, c3, k=1, act=False)
        self.shortcut = nn.Sequential(Conv(c1, c3, k=1, s=s, act=False)) if s != 1 or c1 != c3 else nn.Identity()

    def forward(self, x: torch.Tensor) -> torch.Tensor:
        """Forward pass through the ResNet block."""
        return F.relu(self.cv3(self.cv2(self.cv1(x))) + self.shortcut(x))


class ResNetLayer(nn.Module):
    """ResNet layer with multiple ResNet blocks."""

    def __init__(self, c1: int, c2: int, s: int = 1, is_first: bool = False, n: int = 1, e: int = 4):
        """Initialize ResNet layer.

        Args:
            c1 (int): Input channels.
            c2 (int): Output channels.
            s (int): Stride.
            is_first (bool): Whether this is the first layer.
            n (int): Number of ResNet blocks.
            e (int): Expansion ratio.
        """
        super().__init__()
        self.is_first = is_first

        if self.is_first:
            self.layer = nn.Sequential(
                Conv(c1, c2, k=7, s=2, p=3, act=True), nn.MaxPool2d(kernel_size=3, stride=2, padding=1)
            )
        else:
            blocks = [ResNetBlock(c1, c2, s, e=e)]
            blocks.extend([ResNetBlock(e * c2, c2, 1, e=e) for _ in range(n - 1)])
            self.layer = nn.Sequential(*blocks)

    def forward(self, x: torch.Tensor) -> torch.Tensor:
        """Forward pass through the ResNet layer."""
        return self.layer(x)


class MaxSigmoidAttnBlock(nn.Module):
    """Max Sigmoid attention block."""

    def __init__(self, c1: int, c2: int, nh: int = 1, ec: int = 128, gc: int = 512, scale: bool = False):
        """Initialize MaxSigmoidAttnBlock.

        Args:
            c1 (int): Input channels.
            c2 (int): Output channels.
            nh (int): Number of heads.
            ec (int): Embedding channels.
            gc (int): Guide channels.
            scale (bool): Whether to use learnable scale parameter.
        """
        super().__init__()
        self.nh = nh
        self.hc = c2 // nh
        self.ec = Conv(c1, ec, k=1, act=False) if c1 != ec else None
        self.gl = nn.Linear(gc, ec)
        self.bias = nn.Parameter(torch.zeros(nh))
        self.proj_conv = Conv(c1, c2, k=3, s=1, act=False)
        self.scale = nn.Parameter(torch.ones(1, nh, 1, 1)) if scale else 1.0

    def forward(self, x: torch.Tensor, guide: torch.Tensor) -> torch.Tensor:
        """Forward pass of MaxSigmoidAttnBlock.

        Args:
            x (torch.Tensor): Input tensor.
            guide (torch.Tensor): Guide tensor.

        Returns:
            (torch.Tensor): Output tensor after attention.
        """
        bs, _, h, w = x.shape

        guide = self.gl(guide)
        guide = guide.view(bs, guide.shape[1], self.nh, self.hc)
        embed = self.ec(x) if self.ec is not None else x
        embed = embed.view(bs, self.nh, self.hc, h, w)

        aw = torch.einsum("bmchw,bnmc->bmhwn", embed, guide)
        aw = aw.max(dim=-1)[0]
        aw = aw / (self.hc**0.5)
        aw = aw + self.bias[None, :, None, None]
        aw = aw.sigmoid() * self.scale

        x = self.proj_conv(x)
        x = x.view(bs, self.nh, -1, h, w)
        x = x * aw.unsqueeze(2)
        return x.view(bs, -1, h, w)


class C2fAttn(nn.Module):
    """C2f module with an additional attn module."""

    def __init__(
        self,
        c1: int,
        c2: int,
        n: int = 1,
        ec: int = 128,
        nh: int = 1,
        gc: int = 512,
        shortcut: bool = False,
        g: int = 1,
        e: float = 0.5,
    ):
        """Initialize C2f module with attention mechanism.

        Args:
            c1 (int): Input channels.
            c2 (int): Output channels.
            n (int): Number of Bottleneck blocks.
            ec (int): Embedding channels for attention.
            nh (int): Number of heads for attention.
            gc (int): Guide channels for attention.
            shortcut (bool): Whether to use shortcut connections.
            g (int): Groups for convolutions.
            e (float): Expansion ratio.
        """
        super().__init__()
        self.c = int(c2 * e)  # hidden channels
        self.cv1 = Conv(c1, 2 * self.c, 1, 1)
        self.cv2 = Conv((3 + n) * self.c, c2, 1)  # optional act=FReLU(c2)
        self.m = nn.ModuleList(Bottleneck(self.c, self.c, shortcut, g, k=((3, 3), (3, 3)), e=1.0) for _ in range(n))
        self.attn = MaxSigmoidAttnBlock(self.c, self.c, gc=gc, ec=ec, nh=nh)

    def forward(self, x: torch.Tensor, guide: torch.Tensor) -> torch.Tensor:
        """Forward pass through C2f layer with attention.

        Args:
            x (torch.Tensor): Input tensor.
            guide (torch.Tensor): Guide tensor for attention.

        Returns:
            (torch.Tensor): Output tensor after processing.
        """
        x1 = self.cv1(x)
        x2 = x1[:, self.c :]
        y = [x1] + [(x2 := m(x2)) for m in self.m]
        y.append(self.attn(y[-1], guide))
        return self.cv2(torch.cat(y, 1))


class ImagePoolingAttn(nn.Module):
    """ImagePoolingAttn: Enhance the text embeddings with image-aware information."""

    def __init__(
        self, ec: int = 256, ch: tuple[int, ...] = (), ct: int = 512, nh: int = 8, k: int = 3, scale: bool = False
    ):
        """Initialize ImagePoolingAttn module.

        Args:
            ec (int): Embedding channels.
            ch (tuple): Channel dimensions for feature maps.
            ct (int): Channel dimension for text embeddings.
            nh (int): Number of attention heads.
            k (int): Kernel size for pooling.
            scale (bool): Whether to use learnable scale parameter.
        """
        super().__init__()

        nf = len(ch)
        self.query = nn.Sequential(nn.LayerNorm(ct), nn.Linear(ct, ec))
        self.key = nn.Sequential(nn.LayerNorm(ec), nn.Linear(ec, ec))
        self.value = nn.Sequential(nn.LayerNorm(ec), nn.Linear(ec, ec))
        self.proj = nn.Linear(ec, ct)
        self.scale = nn.Parameter(torch.tensor([0.0]), requires_grad=True) if scale else 1.0
        self.projections = nn.ModuleList([nn.Conv2d(in_channels, ec, kernel_size=1) for in_channels in ch])
        self.im_pools = nn.ModuleList([nn.AdaptiveMaxPool2d((k, k)) for _ in range(nf)])
        self.ec = ec
        self.nh = nh
        self.nf = nf
        self.hc = ec // nh
        self.k = k

    def forward(self, x: list[torch.Tensor], text: torch.Tensor) -> torch.Tensor:
        """Forward pass of ImagePoolingAttn.

        Args:
            x (list[torch.Tensor]): List of input feature maps.
            text (torch.Tensor): Text embeddings.

        Returns:
            (torch.Tensor): Enhanced text embeddings.
        """
        bs = x[0].shape[0]
        assert len(x) == self.nf
        num_patches = self.k**2
        x = [pool(proj(x)).view(bs, -1, num_patches) for (x, proj, pool) in zip(x, self.projections, self.im_pools)]
        x = torch.cat(x, dim=-1).transpose(1, 2)
        q = self.query(text)
        k = self.key(x)
        v = self.value(x)

        # q = q.reshape(1, text.shape[1], self.nh, self.hc).repeat(bs, 1, 1, 1)
        q = q.reshape(bs, -1, self.nh, self.hc)
        k = k.reshape(bs, -1, self.nh, self.hc)
        v = v.reshape(bs, -1, self.nh, self.hc)

        aw = torch.einsum("bnmc,bkmc->bmnk", q, k)
        aw = aw / (self.hc**0.5)
        aw = F.softmax(aw, dim=-1)

        x = torch.einsum("bmnk,bkmc->bnmc", aw, v)
        x = self.proj(x.reshape(bs, -1, self.ec))
        return x * self.scale + text


class ContrastiveHead(nn.Module):
    """Implements contrastive learning head for region-text similarity in vision-language models."""

    def __init__(self):
        """Initialize ContrastiveHead with region-text similarity parameters."""
        super().__init__()
        # NOTE: use -10.0 to keep the init cls loss consistency with other losses
        self.bias = nn.Parameter(torch.tensor([-10.0]))
        self.logit_scale = nn.Parameter(torch.ones([]) * torch.tensor(1 / 0.07).log())

    def forward(self, x: torch.Tensor, w: torch.Tensor) -> torch.Tensor:
        """Forward function of contrastive learning.

        Args:
            x (torch.Tensor): Image features.
            w (torch.Tensor): Text features.

        Returns:
            (torch.Tensor): Similarity scores.
        """
        x = F.normalize(x, dim=1, p=2)
        w = F.normalize(w, dim=-1, p=2)
        x = torch.einsum("bchw,bkc->bkhw", x, w)
        return x * self.logit_scale.exp() + self.bias


class BNContrastiveHead(nn.Module):
    """Batch Norm Contrastive Head using batch norm instead of l2-normalization.

    Args:
        embed_dims (int): Embed dimensions of text and image features.
    """

    def __init__(self, embed_dims: int):
        """Initialize BNContrastiveHead.

        Args:
            embed_dims (int): Embedding dimensions for features.
        """
        super().__init__()
        self.norm = nn.BatchNorm2d(embed_dims)
        # NOTE: use -10.0 to keep the init cls loss consistency with other losses
        self.bias = nn.Parameter(torch.tensor([-10.0]))
        # use -1.0 is more stable
        self.logit_scale = nn.Parameter(-1.0 * torch.ones([]))

    def fuse(self):
        """Fuse the batch normalization layer in the BNContrastiveHead module."""
        del self.norm
        del self.bias
        del self.logit_scale
        self.forward = self.forward_fuse

    def forward_fuse(self, x: torch.Tensor, w: torch.Tensor) -> torch.Tensor:
        """Passes input out unchanged."""
        return x

    def forward(self, x: torch.Tensor, w: torch.Tensor) -> torch.Tensor:
        """Forward function of contrastive learning with batch normalization.

        Args:
            x (torch.Tensor): Image features.
            w (torch.Tensor): Text features.

        Returns:
            (torch.Tensor): Similarity scores.
        """
        x = self.norm(x)
        w = F.normalize(w, dim=-1, p=2)

        x = torch.einsum("bchw,bkc->bkhw", x, w)
        return x * self.logit_scale.exp() + self.bias


class RepBottleneck(Bottleneck):
    """Rep bottleneck."""

    def __init__(
        self, c1: int, c2: int, shortcut: bool = True, g: int = 1, k: tuple[int, int] = (3, 3), e: float = 0.5
    ):
        """Initialize RepBottleneck.

        Args:
            c1 (int): Input channels.
            c2 (int): Output channels.
            shortcut (bool): Whether to use shortcut connection.
            g (int): Groups for convolutions.
            k (tuple): Kernel sizes for convolutions.
            e (float): Expansion ratio.
        """
        super().__init__(c1, c2, shortcut, g, k, e)
        c_ = int(c2 * e)  # hidden channels
        self.cv1 = RepConv(c1, c_, k[0], 1)


class RepCSP(C3):
    """Repeatable Cross Stage Partial Network (RepCSP) module for efficient feature extraction."""

    def __init__(self, c1: int, c2: int, n: int = 1, shortcut: bool = True, g: int = 1, e: float = 0.5):
        """Initialize RepCSP layer.

        Args:
            c1 (int): Input channels.
            c2 (int): Output channels.
            n (int): Number of RepBottleneck blocks.
            shortcut (bool): Whether to use shortcut connections.
            g (int): Groups for convolutions.
            e (float): Expansion ratio.
        """
        super().__init__(c1, c2, n, shortcut, g, e)
        c_ = int(c2 * e)  # hidden channels
        self.m = nn.Sequential(*(RepBottleneck(c_, c_, shortcut, g, e=1.0) for _ in range(n)))


class RepNCSPELAN4(nn.Module):
    """CSP-ELAN."""

    def __init__(self, c1: int, c2: int, c3: int, c4: int, n: int = 1):
        """Initialize CSP-ELAN layer.

        Args:
            c1 (int): Input channels.
            c2 (int): Output channels.
            c3 (int): Intermediate channels.
            c4 (int): Intermediate channels for RepCSP.
            n (int): Number of RepCSP blocks.
        """
        super().__init__()
        self.c = c3 // 2
        self.cv1 = Conv(c1, c3, 1, 1)
        self.cv2 = nn.Sequential(RepCSP(c3 // 2, c4, n), Conv(c4, c4, 3, 1))
        self.cv3 = nn.Sequential(RepCSP(c4, c4, n), Conv(c4, c4, 3, 1))
        self.cv4 = Conv(c3 + (2 * c4), c2, 1, 1)

    def forward(self, x: torch.Tensor) -> torch.Tensor:
        """Forward pass through RepNCSPELAN4 layer."""
        x1 = self.cv1(x)
        x2 = x1[:, self.c :]
        y = [x1] + [(x2 := m(x2)) for m in [self.cv2, self.cv3]]
        return self.cv4(torch.cat(y, 1))


class ELAN1(RepNCSPELAN4):
    """ELAN1 module with 4 convolutions."""

    def __init__(self, c1: int, c2: int, c3: int, c4: int):
        """Initialize ELAN1 layer.

        Args:
            c1 (int): Input channels.
            c2 (int): Output channels.
            c3 (int): Intermediate channels.
            c4 (int): Intermediate channels for convolutions.
        """
        super().__init__(c1, c2, c3, c4)
        self.c = c3 // 2
        self.cv1 = Conv(c1, c3, 1, 1)
        self.cv2 = Conv(c3 // 2, c4, 3, 1)
        self.cv3 = Conv(c4, c4, 3, 1)
        self.cv4 = Conv(c3 + (2 * c4), c2, 1, 1)


class AConv(nn.Module):
    """AConv."""

    def __init__(self, c1: int, c2: int):
        """Initialize AConv module.

        Args:
            c1 (int): Input channels.
            c2 (int): Output channels.
        """
        super().__init__()
        self.cv1 = Conv(c1, c2, 3, 2, 1)

    def forward(self, x: torch.Tensor) -> torch.Tensor:
        """Forward pass through AConv layer."""
        x = torch.nn.functional.avg_pool2d(x, 2, 1, 0, False, True)
        return self.cv1(x)


class ADown(nn.Module):
    """ADown."""

    def __init__(self, c1: int, c2: int):
        """Initialize ADown module.

        Args:
            c1 (int): Input channels.
            c2 (int): Output channels.
        """
        super().__init__()
        self.c = c2 // 2
        self.cv1 = Conv(c1 // 2, self.c, 3, 2, 1)
        self.cv2 = Conv(c1 // 2, self.c, 1, 1, 0)

    def forward(self, x: torch.Tensor) -> torch.Tensor:
        """Forward pass through ADown layer."""
        x = torch.nn.functional.avg_pool2d(x, 2, 1, 0, False, True)
        x1, x2 = x.chunk(2, 1)
        x1 = self.cv1(x1)
        x2 = torch.nn.functional.max_pool2d(x2, 3, 2, 1)
        x2 = self.cv2(x2)
        return torch.cat((x1, x2), 1)


class SPPELAN(nn.Module):
    """SPP-ELAN."""

    def __init__(self, c1: int, c2: int, c3: int, k: int = 5):
        """Initialize SPP-ELAN block.

        Args:
            c1 (int): Input channels.
            c2 (int): Output channels.
            c3 (int): Intermediate channels.
            k (int): Kernel size for max pooling.
        """
        super().__init__()
        self.c = c3
        self.cv1 = Conv(c1, c3, 1, 1)
        self.cv2 = nn.MaxPool2d(kernel_size=k, stride=1, padding=k // 2)
        self.cv3 = nn.MaxPool2d(kernel_size=k, stride=1, padding=k // 2)
        self.cv4 = nn.MaxPool2d(kernel_size=k, stride=1, padding=k // 2)
        self.cv5 = Conv(4 * c3, c2, 1, 1)

    def forward(self, x: torch.Tensor) -> torch.Tensor:
        """Forward pass through SPPELAN layer."""
        y = [self.cv1(x)]
        y.extend(m(y[-1]) for m in [self.cv2, self.cv3, self.cv4])
        return self.cv5(torch.cat(y, 1))


class CBLinear(nn.Module):
    """CBLinear."""

    def __init__(self, c1: int, c2s: list[int], k: int = 1, s: int = 1, p: int | None = None, g: int = 1):
        """Initialize CBLinear module.

        Args:
            c1 (int): Input channels.
            c2s (list[int]): List of output channel sizes.
            k (int): Kernel size.
            s (int): Stride.
            p (int | None): Padding.
            g (int): Groups.
        """
        super().__init__()
        self.c2s = c2s
        self.conv = nn.Conv2d(c1, sum(c2s), k, s, autopad(k, p), groups=g, bias=True)

    def forward(self, x: torch.Tensor) -> list[torch.Tensor]:
        """Forward pass through CBLinear layer."""
        return self.conv(x).split(self.c2s, dim=1)


class CBFuse(nn.Module):
    """CBFuse."""

    def __init__(self, idx: list[int]):
        """Initialize CBFuse module.

        Args:
            idx (list[int]): Indices for feature selection.
        """
        super().__init__()
        self.idx = idx

    def forward(self, xs: list[torch.Tensor]) -> torch.Tensor:
        """Forward pass through CBFuse layer.

        Args:
            xs (list[torch.Tensor]): List of input tensors.

        Returns:
            (torch.Tensor): Fused output tensor.
        """
        target_size = xs[-1].shape[2:]
        res = [F.interpolate(x[self.idx[i]], size=target_size, mode="nearest") for i, x in enumerate(xs[:-1])]
        return torch.sum(torch.stack(res + xs[-1:]), dim=0)


class C3f(nn.Module):
    """Faster Implementation of CSP Bottleneck with 2 convolutions."""

    def __init__(self, c1: int, c2: int, n: int = 1, shortcut: bool = False, g: int = 1, e: float = 0.5):
        """Initialize CSP bottleneck layer with two convolutions.

        Args:
            c1 (int): Input channels.
            c2 (int): Output channels.
            n (int): Number of Bottleneck blocks.
            shortcut (bool): Whether to use shortcut connections.
            g (int): Groups for convolutions.
            e (float): Expansion ratio.
        """
        super().__init__()
        c_ = int(c2 * e)  # hidden channels
        self.cv1 = Conv(c1, c_, 1, 1)
        self.cv2 = Conv(c1, c_, 1, 1)
        self.cv3 = Conv((2 + n) * c_, c2, 1)  # optional act=FReLU(c2)
        self.m = nn.ModuleList(Bottleneck(c_, c_, shortcut, g, k=((3, 3), (3, 3)), e=1.0) for _ in range(n))

    def forward(self, x: torch.Tensor) -> torch.Tensor:
        """Forward pass through C3f layer."""
        y = [self.cv2(x), self.cv1(x)]
        y.extend(m(y[-1]) for m in self.m)
        return self.cv3(torch.cat(y, 1))


class C3k2(C2f):
    """Faster Implementation of CSP Bottleneck with 2 convolutions."""

    def __init__(
        self, c1: int, c2: int, n: int = 1, c3k: bool = False, e: float = 0.5, g: int = 1, shortcut: bool = True
    ):
        """Initialize C3k2 module.

        Args:
            c1 (int): Input channels.
            c2 (int): Output channels.
            n (int): Number of blocks.
            c3k (bool): Whether to use C3k blocks.
            e (float): Expansion ratio.
            g (int): Groups for convolutions.
            shortcut (bool): Whether to use shortcut connections.
        """
        super().__init__(c1, c2, n, shortcut, g, e)
        self.m = nn.ModuleList(
            C3k(self.c, self.c, 2, shortcut, g) if c3k else Bottleneck(self.c, self.c, shortcut, g) for _ in range(n)
        )


class C3k(C3):
    """C3k is a CSP bottleneck module with customizable kernel sizes for feature extraction in neural networks."""

    def __init__(self, c1: int, c2: int, n: int = 1, shortcut: bool = True, g: int = 1, e: float = 0.5, k: int = 3):
        """Initialize C3k module.

        Args:
            c1 (int): Input channels.
            c2 (int): Output channels.
            n (int): Number of Bottleneck blocks.
            shortcut (bool): Whether to use shortcut connections.
            g (int): Groups for convolutions.
            e (float): Expansion ratio.
            k (int): Kernel size.
        """
        super().__init__(c1, c2, n, shortcut, g, e)
        c_ = int(c2 * e)  # hidden channels
        # self.m = nn.Sequential(*(RepBottleneck(c_, c_, shortcut, g, k=(k, k), e=1.0) for _ in range(n)))
        self.m = nn.Sequential(*(Bottleneck(c_, c_, shortcut, g, k=(k, k), e=1.0) for _ in range(n)))


class RepVGGDW(torch.nn.Module):
    """RepVGGDW is a class that represents a depth wise separable convolutional block in RepVGG architecture."""

    def __init__(self, ed: int) -> None:
        """Initialize RepVGGDW module.

        Args:
            ed (int): Input and output channels.
        """
        super().__init__()
        self.conv = Conv(ed, ed, 7, 1, 3, g=ed, act=False)
        self.conv1 = Conv(ed, ed, 3, 1, 1, g=ed, act=False)
        self.dim = ed
        self.act = nn.SiLU()

    def forward(self, x: torch.Tensor) -> torch.Tensor:
        """Perform a forward pass of the RepVGGDW block.

        Args:
            x (torch.Tensor): Input tensor.

        Returns:
            (torch.Tensor): Output tensor after applying the depth wise separable convolution.
        """
        return self.act(self.conv(x) + self.conv1(x))

    def forward_fuse(self, x: torch.Tensor) -> torch.Tensor:
        """Perform a forward pass of the RepVGGDW block without fusing the convolutions.

        Args:
            x (torch.Tensor): Input tensor.

        Returns:
            (torch.Tensor): Output tensor after applying the depth wise separable convolution.
        """
        return self.act(self.conv(x))

    @torch.no_grad()
    def fuse(self):
        """Fuse the convolutional layers in the RepVGGDW block.

        This method fuses the convolutional layers and updates the weights and biases accordingly.
        """
        conv = fuse_conv_and_bn(self.conv.conv, self.conv.bn)
        conv1 = fuse_conv_and_bn(self.conv1.conv, self.conv1.bn)

        conv_w = conv.weight
        conv_b = conv.bias
        conv1_w = conv1.weight
        conv1_b = conv1.bias

        conv1_w = torch.nn.functional.pad(conv1_w, [2, 2, 2, 2])

        final_conv_w = conv_w + conv1_w
        final_conv_b = conv_b + conv1_b

        conv.weight.data.copy_(final_conv_w)
        conv.bias.data.copy_(final_conv_b)

        self.conv = conv
        del self.conv1


class CIB(nn.Module):
    """Conditional Identity Block (CIB) module.

    Args:
        c1 (int): Number of input channels.
        c2 (int): Number of output channels.
        shortcut (bool, optional): Whether to add a shortcut connection. Defaults to True.
        e (float, optional): Scaling factor for the hidden channels. Defaults to 0.5.
        lk (bool, optional): Whether to use RepVGGDW for the third convolutional layer. Defaults to False.
    """

    def __init__(self, c1: int, c2: int, shortcut: bool = True, e: float = 0.5, lk: bool = False):
        """Initialize the CIB module.

        Args:
            c1 (int): Input channels.
            c2 (int): Output channels.
            shortcut (bool): Whether to use shortcut connection.
            e (float): Expansion ratio.
            lk (bool): Whether to use RepVGGDW.
        """
        super().__init__()
        c_ = int(c2 * e)  # hidden channels
        self.cv1 = nn.Sequential(
            Conv(c1, c1, 3, g=c1),
            Conv(c1, 2 * c_, 1),
            RepVGGDW(2 * c_) if lk else Conv(2 * c_, 2 * c_, 3, g=2 * c_),
            Conv(2 * c_, c2, 1),
            Conv(c2, c2, 3, g=c2),
        )

        self.add = shortcut and c1 == c2

    def forward(self, x: torch.Tensor) -> torch.Tensor:
        """Forward pass of the CIB module.

        Args:
            x (torch.Tensor): Input tensor.

        Returns:
            (torch.Tensor): Output tensor.
        """
        return x + self.cv1(x) if self.add else self.cv1(x)


class C2fCIB(C2f):
    """C2fCIB class represents a convolutional block with C2f and CIB modules.

    Args:
        c1 (int): Number of input channels.
        c2 (int): Number of output channels.
        n (int, optional): Number of CIB modules to stack. Defaults to 1.
        shortcut (bool, optional): Whether to use shortcut connection. Defaults to False.
        lk (bool, optional): Whether to use local key connection. Defaults to False.
        g (int, optional): Number of groups for grouped convolution. Defaults to 1.
        e (float, optional): Expansion ratio for CIB modules. Defaults to 0.5.
    """

    def __init__(
        self, c1: int, c2: int, n: int = 1, shortcut: bool = False, lk: bool = False, g: int = 1, e: float = 0.5
    ):
        """Initialize C2fCIB module.

        Args:
            c1 (int): Input channels.
            c2 (int): Output channels.
            n (int): Number of CIB modules.
            shortcut (bool): Whether to use shortcut connection.
            lk (bool): Whether to use local key connection.
            g (int): Groups for convolutions.
            e (float): Expansion ratio.
        """
        super().__init__(c1, c2, n, shortcut, g, e)
        self.m = nn.ModuleList(CIB(self.c, self.c, shortcut, e=1.0, lk=lk) for _ in range(n))


class Attention(nn.Module):
    """Attention module that performs self-attention on the input tensor.

    Args:
        dim (int): The input tensor dimension.
        num_heads (int): The number of attention heads.
        attn_ratio (float): The ratio of the attention key dimension to the head dimension.

    Attributes:
        num_heads (int): The number of attention heads.
        head_dim (int): The dimension of each attention head.
        key_dim (int): The dimension of the attention key.
        scale (float): The scaling factor for the attention scores.
        qkv (Conv): Convolutional layer for computing the query, key, and value.
        proj (Conv): Convolutional layer for projecting the attended values.
        pe (Conv): Convolutional layer for positional encoding.
    """

    def __init__(self, dim: int, num_heads: int = 8, attn_ratio: float = 0.5):
        """Initialize multi-head attention module.

        Args:
            dim (int): Input dimension.
            num_heads (int): Number of attention heads.
            attn_ratio (float): Attention ratio for key dimension.
        """
        super().__init__()
        self.num_heads = num_heads
        self.head_dim = dim // num_heads
        self.key_dim = int(self.head_dim * attn_ratio)
        self.scale = self.key_dim**-0.5
        nh_kd = self.key_dim * num_heads
        h = dim + nh_kd * 2
        self.qkv = Conv(dim, h, 1, act=False)
        self.proj = Conv(dim, dim, 1, act=False)
        self.pe = Conv(dim, dim, 3, 1, g=dim, act=False)

    def forward(self, x: torch.Tensor) -> torch.Tensor:
        """Forward pass of the Attention module.

        Args:
            x (torch.Tensor): The input tensor.

        Returns:
            (torch.Tensor): The output tensor after self-attention.
        """
        B, C, H, W = x.shape
        N = H * W
        qkv = self.qkv(x)
        q, k, v = qkv.view(B, self.num_heads, self.key_dim * 2 + self.head_dim, N).split(
            [self.key_dim, self.key_dim, self.head_dim], dim=2
        )

        attn = (q.transpose(-2, -1) @ k) * self.scale
        attn = attn.softmax(dim=-1)
        x = (v @ attn.transpose(-2, -1)).view(B, C, H, W) + self.pe(v.reshape(B, C, H, W))
        x = self.proj(x)
        return x


class PSABlock(nn.Module):
    """PSABlock class implementing a Position-Sensitive Attention block for neural networks.

    This class encapsulates the functionality for applying multi-head attention and feed-forward neural network layers
    with optional shortcut connections.

    Attributes:
        attn (Attention): Multi-head attention module.
        ffn (nn.Sequential): Feed-forward neural network module.
        add (bool): Flag indicating whether to add shortcut connections.

    Methods:
        forward: Performs a forward pass through the PSABlock, applying attention and feed-forward layers.

    Examples:
        Create a PSABlock and perform a forward pass
        >>> psablock = PSABlock(c=128, attn_ratio=0.5, num_heads=4, shortcut=True)
        >>> input_tensor = torch.randn(1, 128, 32, 32)
        >>> output_tensor = psablock(input_tensor)
    """

    def __init__(self, c: int, attn_ratio: float = 0.5, num_heads: int = 4, shortcut: bool = True) -> None:
        """Initialize the PSABlock.

        Args:
            c (int): Input and output channels.
            attn_ratio (float): Attention ratio for key dimension.
            num_heads (int): Number of attention heads.
            shortcut (bool): Whether to use shortcut connections.
        """
        super().__init__()

        self.attn = Attention(c, attn_ratio=attn_ratio, num_heads=num_heads)
        self.ffn = nn.Sequential(Conv(c, c * 2, 1), Conv(c * 2, c, 1, act=False))
        self.add = shortcut

    def forward(self, x: torch.Tensor) -> torch.Tensor:
        """Execute a forward pass through PSABlock.

        Args:
            x (torch.Tensor): Input tensor.

        Returns:
            (torch.Tensor): Output tensor after attention and feed-forward processing.
        """
        x = x + self.attn(x) if self.add else self.attn(x)
        x = x + self.ffn(x) if self.add else self.ffn(x)
        return x


class PSA(nn.Module):
    """PSA class for implementing Position-Sensitive Attention in neural networks.

    This class encapsulates the functionality for applying position-sensitive attention and feed-forward networks to
    input tensors, enhancing feature extraction and processing capabilities.

    Attributes:
        c (int): Number of hidden channels after applying the initial convolution.
        cv1 (Conv): 1x1 convolution layer to reduce the number of input channels to 2*c.
        cv2 (Conv): 1x1 convolution layer to reduce the number of output channels to c.
        attn (Attention): Attention module for position-sensitive attention.
        ffn (nn.Sequential): Feed-forward network for further processing.

    Methods:
        forward: Applies position-sensitive attention and feed-forward network to the input tensor.

    Examples:
        Create a PSA module and apply it to an input tensor
        >>> psa = PSA(c1=128, c2=128, e=0.5)
        >>> input_tensor = torch.randn(1, 128, 64, 64)
        >>> output_tensor = psa.forward(input_tensor)
    """

    def __init__(self, c1: int, c2: int, e: float = 0.5):
        """Initialize PSA module.

        Args:
            c1 (int): Input channels.
            c2 (int): Output channels.
            e (float): Expansion ratio.
        """
        super().__init__()
        assert c1 == c2
        self.c = int(c1 * e)
        self.cv1 = Conv(c1, 2 * self.c, 1, 1)
        self.cv2 = Conv(2 * self.c, c1, 1)

        self.attn = Attention(self.c, attn_ratio=0.5, num_heads=self.c // 64)
        self.ffn = nn.Sequential(Conv(self.c, self.c * 2, 1), Conv(self.c * 2, self.c, 1, act=False))

    def forward(self, x: torch.Tensor) -> torch.Tensor:
        """Execute forward pass in PSA module.

        Args:
            x (torch.Tensor): Input tensor.

        Returns:
            (torch.Tensor): Output tensor after attention and feed-forward processing.
        """
        a, b = self.cv1(x).split((self.c, self.c), dim=1)
        b = b + self.attn(b)
        b = b + self.ffn(b)
        return self.cv2(torch.cat((a, b), 1))


class C2PSA(nn.Module):
    """C2PSA module with attention mechanism for enhanced feature extraction and processing.

    This module implements a convolutional block with attention mechanisms to enhance feature extraction and processing
    capabilities. It includes a series of PSABlock modules for self-attention and feed-forward operations.

    Attributes:
        c (int): Number of hidden channels.
        cv1 (Conv): 1x1 convolution layer to reduce the number of input channels to 2*c.
        cv2 (Conv): 1x1 convolution layer to reduce the number of output channels to c.
        m (nn.Sequential): Sequential container of PSABlock modules for attention and feed-forward operations.

    Methods:
        forward: Performs a forward pass through the C2PSA module, applying attention and feed-forward operations.

    Examples:
        >>> c2psa = C2PSA(c1=256, c2=256, n=3, e=0.5)
        >>> input_tensor = torch.randn(1, 256, 64, 64)
        >>> output_tensor = c2psa(input_tensor)

    Notes:
        This module essentially is the same as PSA module, but refactored to allow stacking more PSABlock modules.
    """

    def __init__(self, c1: int, c2: int, n: int = 1, e: float = 0.5):
        """Initialize C2PSA module.

        Args:
            c1 (int): Input channels.
            c2 (int): Output channels.
            n (int): Number of PSABlock modules.
            e (float): Expansion ratio.
        """
        super().__init__()
        assert c1 == c2
        self.c = int(c1 * e)
        self.cv1 = Conv(c1, 2 * self.c, 1, 1)
        self.cv2 = Conv(2 * self.c, c1, 1)

        self.m = nn.Sequential(*(PSABlock(self.c, attn_ratio=0.5, num_heads=self.c // 64) for _ in range(n)))

    def forward(self, x: torch.Tensor) -> torch.Tensor:
        """Process the input tensor through a series of PSA blocks.

        Args:
            x (torch.Tensor): Input tensor.

        Returns:
            (torch.Tensor): Output tensor after processing.
        """
        a, b = self.cv1(x).split((self.c, self.c), dim=1)
        b = self.m(b)
        return self.cv2(torch.cat((a, b), 1))


class C2fPSA(C2f):
    """C2fPSA module with enhanced feature extraction using PSA blocks.

    This class extends the C2f module by incorporating PSA blocks for improved attention mechanisms and feature
    extraction.

    Attributes:
        c (int): Number of hidden channels.
        cv1 (Conv): 1x1 convolution layer to reduce the number of input channels to 2*c.
        cv2 (Conv): 1x1 convolution layer to reduce the number of output channels to c.
        m (nn.ModuleList): List of PSA blocks for feature extraction.

    Methods:
        forward: Performs a forward pass through the C2fPSA module.

    Examples:
        >>> import torch
        >>> from ultralytics.models.common import C2fPSA
        >>> model = C2fPSA(c1=64, c2=64, n=3, e=0.5)
        >>> x = torch.randn(1, 64, 128, 128)
        >>> output = model(x)
        >>> print(output.shape)
    """

    def __init__(self, c1: int, c2: int, n: int = 1, e: float = 0.5):
        """Initialize C2fPSA module.

        Args:
            c1 (int): Input channels.
            c2 (int): Output channels.
            n (int): Number of PSABlock modules.
            e (float): Expansion ratio.
        """
        assert c1 == c2
        super().__init__(c1, c2, n=n, e=e)
        self.m = nn.ModuleList(PSABlock(self.c, attn_ratio=0.5, num_heads=self.c // 64) for _ in range(n))


class SCDown(nn.Module):
    """SCDown module for downsampling with separable convolutions.

    This module performs downsampling using a combination of pointwise and depthwise convolutions, which helps in
    efficiently reducing the spatial dimensions of the input tensor while maintaining the channel information.

    Attributes:
        cv1 (Conv): Pointwise convolution layer that reduces the number of channels.
        cv2 (Conv): Depthwise convolution layer that performs spatial downsampling.

    Methods:
        forward: Applies the SCDown module to the input tensor.

    Examples:
        >>> import torch
        >>> from ultralytics import SCDown
        >>> model = SCDown(c1=64, c2=128, k=3, s=2)
        >>> x = torch.randn(1, 64, 128, 128)
        >>> y = model(x)
        >>> print(y.shape)
        torch.Size([1, 128, 64, 64])
    """

    def __init__(self, c1: int, c2: int, k: int, s: int):
        """Initialize SCDown module.

        Args:
            c1 (int): Input channels.
            c2 (int): Output channels.
            k (int): Kernel size.
            s (int): Stride.
        """
        super().__init__()
        self.cv1 = Conv(c1, c2, 1, 1)
        self.cv2 = Conv(c2, c2, k=k, s=s, g=c2, act=False)

    def forward(self, x: torch.Tensor) -> torch.Tensor:
        """Apply convolution and downsampling to the input tensor.

        Args:
            x (torch.Tensor): Input tensor.

        Returns:
            (torch.Tensor): Downsampled output tensor.
        """
        return self.cv2(self.cv1(x))


class TorchVision(nn.Module):
    """TorchVision module to allow loading any torchvision model.

    This class provides a way to load a model from the torchvision library, optionally load pre-trained weights, and
    customize the model by truncating or unwrapping layers.

    Args:
        model (str): Name of the torchvision model to load.
        weights (str, optional): Pre-trained weights to load. Default is "DEFAULT".
        unwrap (bool, optional): Unwraps the model to a sequential containing all but the last `truncate` layers.
        truncate (int, optional): Number of layers to truncate from the end if `unwrap` is True. Default is 2.
        split (bool, optional): Returns output from intermediate child modules as list. Default is False.

    Attributes:
        m (nn.Module): The loaded torchvision model, possibly truncated and unwrapped.
    """

    def __init__(
        self, model: str, weights: str = "DEFAULT", unwrap: bool = True, truncate: int = 2, split: bool = False
    ):
        """Load the model and weights from torchvision.

        Args:
            model (str): Name of the torchvision model to load.
            weights (str): Pre-trained weights to load.
            unwrap (bool): Whether to unwrap the model.
            truncate (int): Number of layers to truncate.
            split (bool): Whether to split the output.
        """
        import torchvision  # scope for faster 'import ultralytics'

        super().__init__()
        if hasattr(torchvision.models, "get_model"):
            self.m = torchvision.models.get_model(model, weights=weights)
        else:
            self.m = torchvision.models.__dict__[model](pretrained=bool(weights))
        if unwrap:
            layers = list(self.m.children())
            if isinstance(layers[0], nn.Sequential):  # Second-level for some models like EfficientNet, Swin
                layers = [*list(layers[0].children()), *layers[1:]]
            self.m = nn.Sequential(*(layers[:-truncate] if truncate else layers))
            self.split = split
        else:
            self.split = False
            self.m.head = self.m.heads = nn.Identity()

    def forward(self, x: torch.Tensor) -> torch.Tensor:
        """Forward pass through the model.

        Args:
            x (torch.Tensor): Input tensor.

        Returns:
            (torch.Tensor | list[torch.Tensor]): Output tensor or list of tensors.
        """
        if self.split:
            y = [x]
            y.extend(m(y[-1]) for m in self.m)
        else:
            y = self.m(x)
        return y


class AAttn(nn.Module):
    """Area-attention module for YOLO models, providing efficient attention mechanisms.

    This module implements an area-based attention mechanism that processes input features in a spatially-aware manner,
    making it particularly effective for object detection tasks.

    Attributes:
        area (int): Number of areas the feature map is divided.
        num_heads (int): Number of heads into which the attention mechanism is divided.
        head_dim (int): Dimension of each attention head.
        qkv (Conv): Convolution layer for computing query, key and value tensors.
        proj (Conv): Projection convolution layer.
        pe (Conv): Position encoding convolution layer.

    Methods:
        forward: Applies area-attention to input tensor.

    Examples:
        >>> attn = AAttn(dim=256, num_heads=8, area=4)
        >>> x = torch.randn(1, 256, 32, 32)
        >>> output = attn(x)
        >>> print(output.shape)
        torch.Size([1, 256, 32, 32])
    """

    def __init__(self, dim: int, num_heads: int, area: int = 1):
        """Initialize an Area-attention module for YOLO models.

        Args:
            dim (int): Number of hidden channels.
            num_heads (int): Number of heads into which the attention mechanism is divided.
            area (int): Number of areas the feature map is divided.
        """
        super().__init__()
        self.area = area

        self.num_heads = num_heads
        self.head_dim = head_dim = dim // num_heads
        all_head_dim = head_dim * self.num_heads

        self.qkv = Conv(dim, all_head_dim * 3, 1, act=False)
        self.proj = Conv(all_head_dim, dim, 1, act=False)
        self.pe = Conv(all_head_dim, dim, 7, 1, 3, g=dim, act=False)

    def forward(self, x: torch.Tensor) -> torch.Tensor:
        """Process the input tensor through the area-attention.

        Args:
            x (torch.Tensor): Input tensor.

        Returns:
            (torch.Tensor): Output tensor after area-attention.
        """
        B, C, H, W = x.shape
        N = H * W

        qkv = self.qkv(x).flatten(2).transpose(1, 2)
        if self.area > 1:
            qkv = qkv.reshape(B * self.area, N // self.area, C * 3)
            B, N, _ = qkv.shape
        q, k, v = (
            qkv.view(B, N, self.num_heads, self.head_dim * 3)
            .permute(0, 2, 3, 1)
            .split([self.head_dim, self.head_dim, self.head_dim], dim=2)
        )
        attn = (q.transpose(-2, -1) @ k) * (self.head_dim**-0.5)
        attn = attn.softmax(dim=-1)
        x = v @ attn.transpose(-2, -1)
        x = x.permute(0, 3, 1, 2)
        v = v.permute(0, 3, 1, 2)

        if self.area > 1:
            x = x.reshape(B // self.area, N * self.area, C)
            v = v.reshape(B // self.area, N * self.area, C)
            B, N, _ = x.shape

        x = x.reshape(B, H, W, C).permute(0, 3, 1, 2).contiguous()
        v = v.reshape(B, H, W, C).permute(0, 3, 1, 2).contiguous()

        x = x + self.pe(v)
        return self.proj(x)


class ABlock(nn.Module):
    """Area-attention block module for efficient feature extraction in YOLO models.

    This module implements an area-attention mechanism combined with a feed-forward network for processing feature maps.
    It uses a novel area-based attention approach that is more efficient than traditional self-attention while
    maintaining effectiveness.

    Attributes:
        attn (AAttn): Area-attention module for processing spatial features.
        mlp (nn.Sequential): Multi-layer perceptron for feature transformation.

    Methods:
        _init_weights: Initializes module weights using truncated normal distribution.
        forward: Applies area-attention and feed-forward processing to input tensor.

    Examples:
        >>> block = ABlock(dim=256, num_heads=8, mlp_ratio=1.2, area=1)
        >>> x = torch.randn(1, 256, 32, 32)
        >>> output = block(x)
        >>> print(output.shape)
        torch.Size([1, 256, 32, 32])
    """

    def __init__(self, dim: int, num_heads: int, mlp_ratio: float = 1.2, area: int = 1):
        """Initialize an Area-attention block module.

        Args:
            dim (int): Number of input channels.
            num_heads (int): Number of heads into which the attention mechanism is divided.
            mlp_ratio (float): Expansion ratio for MLP hidden dimension.
            area (int): Number of areas the feature map is divided.
        """
        super().__init__()

        self.attn = AAttn(dim, num_heads=num_heads, area=area)
        mlp_hidden_dim = int(dim * mlp_ratio)
        self.mlp = nn.Sequential(Conv(dim, mlp_hidden_dim, 1), Conv(mlp_hidden_dim, dim, 1, act=False))

        self.apply(self._init_weights)

    def _init_weights(self, m: nn.Module):
        """Initialize weights using a truncated normal distribution.

        Args:
            m (nn.Module): Module to initialize.
        """
        if isinstance(m, nn.Conv2d):
            nn.init.trunc_normal_(m.weight, std=0.02)
            if m.bias is not None:
                nn.init.constant_(m.bias, 0)

    def forward(self, x: torch.Tensor) -> torch.Tensor:
        """Forward pass through ABlock.

        Args:
            x (torch.Tensor): Input tensor.

        Returns:
            (torch.Tensor): Output tensor after area-attention and feed-forward processing.
        """
        x = x + self.attn(x)
        return x + self.mlp(x)


class A2C2f(nn.Module):
    """Area-Attention C2f module for enhanced feature extraction with area-based attention mechanisms.

    This module extends the C2f architecture by incorporating area-attention and ABlock layers for improved feature
    processing. It supports both area-attention and standard convolution modes.

    Attributes:
        cv1 (Conv): Initial 1x1 convolution layer that reduces input channels to hidden channels.
        cv2 (Conv): Final 1x1 convolution layer that processes concatenated features.
        gamma (nn.Parameter | None): Learnable parameter for residual scaling when using area attention.
        m (nn.ModuleList): List of either ABlock or C3k modules for feature processing.

    Methods:
        forward: Processes input through area-attention or standard convolution pathway.

    Examples:
        >>> m = A2C2f(512, 512, n=1, a2=True, area=1)
        >>> x = torch.randn(1, 512, 32, 32)
        >>> output = m(x)
        >>> print(output.shape)
        torch.Size([1, 512, 32, 32])
    """

    def __init__(
        self,
        c1: int,
        c2: int,
        n: int = 1,
        a2: bool = True,
        area: int = 1,
        residual: bool = False,
        mlp_ratio: float = 2.0,
        e: float = 0.5,
        g: int = 1,
        shortcut: bool = True,
    ):
        """Initialize Area-Attention C2f module.

        Args:
            c1 (int): Number of input channels.
            c2 (int): Number of output channels.
            n (int): Number of ABlock or C3k modules to stack.
            a2 (bool): Whether to use area attention blocks. If False, uses C3k blocks instead.
            area (int): Number of areas the feature map is divided.
            residual (bool): Whether to use residual connections with learnable gamma parameter.
            mlp_ratio (float): Expansion ratio for MLP hidden dimension.
            e (float): Channel expansion ratio for hidden channels.
            g (int): Number of groups for grouped convolutions.
            shortcut (bool): Whether to use shortcut connections in C3k blocks.
        """
        super().__init__()
        c_ = int(c2 * e)  # hidden channels
        assert c_ % 32 == 0, "Dimension of ABlock be a multiple of 32."

        self.cv1 = Conv(c1, c_, 1, 1)
        self.cv2 = Conv((1 + n) * c_, c2, 1)

        self.gamma = nn.Parameter(0.01 * torch.ones(c2), requires_grad=True) if a2 and residual else None
        self.m = nn.ModuleList(
            nn.Sequential(*(ABlock(c_, c_ // 32, mlp_ratio, area) for _ in range(2)))
            if a2
            else C3k(c_, c_, 2, shortcut, g)
            for _ in range(n)
        )

    def forward(self, x: torch.Tensor) -> torch.Tensor:
        """Forward pass through A2C2f layer.

        Args:
            x (torch.Tensor): Input tensor.

        Returns:
            (torch.Tensor): Output tensor after processing.
        """
        y = [self.cv1(x)]
        y.extend(m(y[-1]) for m in self.m)
        y = self.cv2(torch.cat(y, 1))
        if self.gamma is not None:
            return x + self.gamma.view(-1, self.gamma.shape[0], 1, 1) * y
        return y


class SwiGLUFFN(nn.Module):
    """SwiGLU Feed-Forward Network for transformer-based architectures."""

    def __init__(self, gc: int, ec: int, e: int = 4) -> None:
        """Initialize SwiGLU FFN with input dimension, output dimension, and expansion factor.

        Args:
            gc (int): Guide channels.
            ec (int): Embedding channels.
            e (int): Expansion factor.
        """
        super().__init__()
        self.w12 = nn.Linear(gc, e * ec)
        self.w3 = nn.Linear(e * ec // 2, ec)

    def forward(self, x: torch.Tensor) -> torch.Tensor:
        """Apply SwiGLU transformation to input features."""
        x12 = self.w12(x)
        x1, x2 = x12.chunk(2, dim=-1)
        hidden = F.silu(x1) * x2
        return self.w3(hidden)


class Residual(nn.Module):
    """Residual connection wrapper for neural network modules."""

    def __init__(self, m: nn.Module) -> None:
        """Initialize residual module with the wrapped module.

        Args:
            m (nn.Module): Module to wrap with residual connection.
        """
        super().__init__()
        self.m = m
        nn.init.zeros_(self.m.w3.bias)
        # For models with l scale, please change the initialization to
        # nn.init.constant_(self.m.w3.weight, 1e-6)
        nn.init.zeros_(self.m.w3.weight)

    def forward(self, x: torch.Tensor) -> torch.Tensor:
        """Apply residual connection to input features."""
        return x + self.m(x)


class SAVPE(nn.Module):
    """Spatial-Aware Visual Prompt Embedding module for feature enhancement."""

    def __init__(self, ch: list[int], c3: int, embed: int):
        """Initialize SAVPE module with channels, intermediate channels, and embedding dimension.

        Args:
            ch (list[int]): List of input channel dimensions.
            c3 (int): Intermediate channels.
            embed (int): Embedding dimension.
        """
        super().__init__()
        self.cv1 = nn.ModuleList(
            nn.Sequential(
                Conv(x, c3, 3), Conv(c3, c3, 3), nn.Upsample(scale_factor=i * 2) if i in {1, 2} else nn.Identity()
            )
            for i, x in enumerate(ch)
        )

        self.cv2 = nn.ModuleList(
            nn.Sequential(Conv(x, c3, 1), nn.Upsample(scale_factor=i * 2) if i in {1, 2} else nn.Identity())
            for i, x in enumerate(ch)
        )

        self.c = 16
        self.cv3 = nn.Conv2d(3 * c3, embed, 1)
        self.cv4 = nn.Conv2d(3 * c3, self.c, 3, padding=1)
        self.cv5 = nn.Conv2d(1, self.c, 3, padding=1)
        self.cv6 = nn.Sequential(Conv(2 * self.c, self.c, 3), nn.Conv2d(self.c, self.c, 3, padding=1))

    def forward(self, x: list[torch.Tensor], vp: torch.Tensor) -> torch.Tensor:
        """Process input features and visual prompts to generate enhanced embeddings."""
        y = [self.cv2[i](xi) for i, xi in enumerate(x)]
        y = self.cv4(torch.cat(y, dim=1))

        x = [self.cv1[i](xi) for i, xi in enumerate(x)]
        x = self.cv3(torch.cat(x, dim=1))

        B, C, H, W = x.shape

        Q = vp.shape[1]

        x = x.view(B, C, -1)

        y = y.reshape(B, 1, self.c, H, W).expand(-1, Q, -1, -1, -1).reshape(B * Q, self.c, H, W)
        vp = vp.reshape(B, Q, 1, H, W).reshape(B * Q, 1, H, W)

        y = self.cv6(torch.cat((y, self.cv5(vp)), dim=1))

        y = y.reshape(B, Q, self.c, -1)
        vp = vp.reshape(B, Q, 1, -1)

        score = y * vp + torch.logical_not(vp) * torch.finfo(y.dtype).min
        score = F.softmax(score, dim=-1).to(y.dtype)
        aggregated = score.transpose(-2, -3) @ x.reshape(B, self.c, C // self.c, -1).transpose(-1, -2)

        return F.normalize(aggregated.transpose(-2, -3).reshape(B, Q, -1), dim=-1, p=2)<|MERGE_RESOLUTION|>--- conflicted
+++ resolved
@@ -102,10 +102,10 @@
         return self.cv3(self.cv2(self.upsample(self.cv1(x))))
 
 
-class Protov2(nn.Module):
+class Semsegv2(nn.Module):
     """Ultralytics YOLO models mask Proto module for segmentation models."""
 
-    def __init__(self, c1: int, p2_ch: int, c_: int = 256, c2: int = 32):
+    def __init__(self, c1: int, c_: int = 256, nc: int = 80):
         """
         Initialize the Ultralytics YOLO models mask Proto module with specified number of protos and masks.
 
@@ -116,103 +116,12 @@
         """
         super().__init__()
         self.cv1 = Conv(c1, c_, k=3)
-        self.upsample = nn.ConvTranspose2d(c_, c_, 2, 2, 0, bias=True)  # nn.Upsample(scale_factor=2, mode='nearest')
-        self.cv2 = Conv(c_ + p2_ch, c_, k=3)
-        self.cv3 = Conv(c_, c2)
+        self.cv2 = Conv(c_, c_, k=3)
+        self.cv3 = nn.Conv2d(c_, nc, 1)
 
     def forward(self, x: torch.Tensor) -> torch.Tensor:
         """Perform a forward pass through layers using an upsampled input image."""
-        x1 = self.upsample(self.cv1(x[1]))
-        x = torch.cat([x[0], x1], dim=1)
-        x = self.cv3(self.cv2(x))
-        return x
-
-
-class Protov3(nn.Module):
-    """Ultralytics YOLO models mask Proto module for segmentation models."""
-
-    def __init__(self, c1: int, c_: int = 256, c2: int = 32):
-        """
-        Initialize the Ultralytics YOLO models mask Proto module with specified number of protos and masks.
-
-        Args:
-            c1 (int): Input channels.
-            c_ (int): Intermediate channels.
-            c2 (int): Output channels (number of protos).
-        """
-        super().__init__()
-        self.cv0 = Conv(c1, c_, k=1)
-        self.cv1 = Conv(c_, c_, k=3)
-        self.upsample = nn.ConvTranspose2d(c_, c_, 2, 2, 0, bias=True)  # nn.Upsample(scale_factor=2, mode='nearest')
-        self.upsample_p5 = nn.Upsample(scale_factor=4, mode='nearest')
-        self.upsample_p4 = nn.Upsample(scale_factor=2, mode='nearest')
-        self.cv2 = Conv(c_, c_, k=3)
-        self.cv3 = Conv(c_, c2)
-
-    def forward(self, x: torch.Tensor) -> torch.Tensor:
-        """Perform a forward pass through layers using an upsampled input image."""
-        p4 = self.upsample_p4(x[1])
-        p5 = self.upsample_p5(x[2])
-        x = torch.cat([x[0], p4, p5], dim=1)
-        return self.cv3(self.cv2(self.upsample(self.cv1(self.cv0(x)))))
-
-
-class Protov4(nn.Module):
-    """Ultralytics YOLO models mask Proto module for segmentation models."""
-
-    def __init__(self, ch: int, c_: int = 256, c2: int = 32):
-        """
-        Initialize the Ultralytics YOLO models mask Proto module with specified number of protos and masks.
-
-        Args:
-            c1 (int): Input channels.
-            c_ (int): Intermediate channels.
-            c2 (int): Output channels (number of protos).
-        """
-        super().__init__()
-        self.cv0 = Conv(3*ch[0], c_, k=1)
-        self.cv1 = Conv(c_, c_, k=3)
-        self.upsample = nn.ConvTranspose2d(c_, c_, 2, 2, 0, bias=True)  # nn.Upsample(scale_factor=2, mode='nearest')
-        self.upsample_p5 = nn.Sequential(Conv(ch[2], ch[0], k=1), nn.Upsample(scale_factor=4, mode='nearest'))
-        self.upsample_p4 = nn.Sequential(Conv(ch[1], ch[0], k=1), nn.Upsample(scale_factor=2, mode='nearest'))
-        self.cv2 = Conv(c_, c_, k=3)
-        self.cv3 = Conv(c_, c2)
-
-    def forward(self, x: torch.Tensor) -> torch.Tensor:
-        """Perform a forward pass through layers using an upsampled input image."""
-        p4 = self.upsample_p4(x[1])
-        p5 = self.upsample_p5(x[2])
-        x = torch.cat([x[0], p4, p5], dim=1)
-        return self.cv3(self.cv2(self.upsample(self.cv1(self.cv0(x)))))
-
-
-class Protov4_add(nn.Module):
-    """Ultralytics YOLO models mask Proto module for segmentation models."""
-
-    def __init__(self, ch: int, c_: int = 256, c2: int = 32):
-        """
-        Initialize the Ultralytics YOLO models mask Proto module with specified number of protos and masks.
-
-        Args:
-            c1 (int): Input channels.
-            c_ (int): Intermediate channels.
-            c2 (int): Output channels (number of protos).
-        """
-        super().__init__()
-        self.cv0 = Conv(ch[0], c_, k=3)
-        self.cv1 = Conv(c_, c_, k=3)
-        self.upsample = nn.ConvTranspose2d(c_, c_, 2, 2, 0, bias=True)  # nn.Upsample(scale_factor=2, mode='nearest')
-        self.upsample_p5 = nn.Sequential(Conv(ch[2], ch[0], k=1), nn.Upsample(scale_factor=4, mode='nearest'))
-        self.upsample_p4 = nn.Sequential(Conv(ch[1], ch[0], k=1), nn.Upsample(scale_factor=2, mode='nearest'))
-        self.cv2 = Conv(c_, c_, k=3)
-        self.cv3 = Conv(c_, c2)
-
-    def forward(self, x: torch.Tensor) -> torch.Tensor:
-        """Perform a forward pass through layers using an upsampled input image."""
-        p4 = self.upsample_p4(x[1])
-        p5 = self.upsample_p5(x[2])
-        x = x[0] + p4 + p5
-        return self.cv3(self.cv2(self.upsample(self.cv1(self.cv0(x)))))
+        return self.cv3(self.cv2((self.cv1(x))))
 
 
 class Protov4_add_semseg(nn.Module):
@@ -247,148 +156,8 @@
             semseg = self.semseg(x)
             return (p, semseg)
         return p
-
-
-class Protov5(nn.Module):
-    """Ultralytics YOLO models mask Proto module for segmentation models."""
-
-    def __init__(self, ch: int, c_: int = 256, c2: int = 32):
-        """
-        Initialize the Ultralytics YOLO models mask Proto module with specified number of protos and masks.
-
-        Args:
-            c1 (int): Input channels.
-            c_ (int): Intermediate channels.
-            c2 (int): Output channels (number of protos).
-        """
-        super().__init__()
-        self.cv1 = Conv(ch[0], c_, k=3)
-        self.upsample_p3 = nn.ConvTranspose2d(c_, c_, 2, 2, 0, bias=True)  # nn.Upsample(scale_factor=2, mode='nearest')
-        self.upsample_p5 = nn.ConvTranspose2d(ch[2], ch[1], 2, 2, 0, bias=True)
-        self.bn_act_p5 = nn.Sequential(nn.BatchNorm2d(ch[1]), nn.SiLU())
-        self.upsample_p4 = nn.ConvTranspose2d(ch[1], ch[0], 2, 2, 0, bias=True)
-        self.bn_act_p4 = nn.Sequential(nn.BatchNorm2d(ch[0]), nn.SiLU())
-        self.cv2 = Conv(c_, c_, k=3)
-        self.cv3 = Conv(c_, c2)
-
-    def forward(self, x: torch.Tensor) -> torch.Tensor:
-        """Perform a forward pass through layers using an upsampled input image."""
-        upsampled_p5 = self.bn_act_p5(self.upsample_p5(x[2])) + x[1]
-        upsampled_p4 = self.bn_act_p4(self.upsample_p4(upsampled_p5)) + x[0]
-        return self.cv3(self.cv2(self.upsample_p3(self.cv1(upsampled_p4))))
-
-
-class Protov6(nn.Module):
-    """Ultralytics YOLO models mask Proto module for segmentation models."""
-
-    def __init__(self, c1: int, c_: int = 256, c2: int = 32, nc: int = 80):
-        """
-        Initialize the Ultralytics YOLO models mask Proto module with specified number of protos and masks.
-
-        Args:
-            c1 (int): Input channels.
-            c_ (int): Intermediate channels.
-            c2 (int): Output channels (number of protos).
-        """
-        super().__init__()
-        self.cv1 = Conv(c1, c_, k=3)
-        self.upsample = nn.ConvTranspose2d(c_, c_, 2, 2, 0, bias=True)  # nn.Upsample(scale_factor=2, mode='nearest')
-        self.semseg = nn.Sequential(Conv(c_, c_, k=3), nn.Conv2d(c_, nc, 1))
-        self.cv2 = Conv(c_, c_, k=3)
-        self.cv3 = Conv(c_, c2)
-
-    def forward(self, x: torch.Tensor) -> torch.Tensor:
-        """Perform a forward pass through layers using an upsampled input image."""
-        p2_feat = self.upsample(self.cv1(x))
-        insseg = self.cv3(self.cv2(p2_feat))
-        if self.training:
-            semseg = self.semseg(p2_feat)
-            return insseg, semseg
-        return insseg
-
-
-class Semseg(nn.Module):
-    """Ultralytics YOLO models mask Proto module for segmentation models."""
-
-    def __init__(self, c1: int, c_: int = 256, nc: int = 80):
-        """
-        Initialize the Ultralytics YOLO models mask Proto module with specified number of protos and masks.
-
-        Args:
-            c1 (int): Input channels.
-            c_ (int): Intermediate channels.
-            c2 (int): Output channels (number of protos).
-        """
-        super().__init__()
-        self.cv1 = Conv(c1, c_, k=3)
-        self.upsample = nn.ConvTranspose2d(c_, c_, 2, 2, 0, bias=True)  # nn.Upsample(scale_factor=2, mode='nearest')
-        self.cv2 = Conv(c_, c_, k=3)
-        self.cv3 = nn.Conv2d(c_, nc, 1)
-
-    def forward(self, x: torch.Tensor) -> torch.Tensor:
-        """Perform a forward pass through layers using an upsampled input image."""
-        return self.cv3(self.cv2(self.upsample(self.cv1(x))))
-
-
-class Semsegv2(nn.Module):
-    """Ultralytics YOLO models mask Proto module for segmentation models."""
-
-    def __init__(self, c1: int, c_: int = 256, nc: int = 80):
-        """
-        Initialize the Ultralytics YOLO models mask Proto module with specified number of protos and masks.
-
-        Args:
-            c1 (int): Input channels.
-            c_ (int): Intermediate channels.
-            c2 (int): Output channels (number of protos).
-        """
-        super().__init__()
-        self.cv1 = Conv(c1, c_, k=3)
-        self.cv2 = Conv(c_, c_, k=3)
-        self.cv3 = nn.Conv2d(c_, nc, 1)
-
-    def forward(self, x: torch.Tensor) -> torch.Tensor:
-        """Perform a forward pass through layers using an upsampled input image."""
-        return self.cv3(self.cv2((self.cv1(x))))
-
-
-<<<<<<< HEAD
-=======
-class Protov4_add_semseg(nn.Module):
-    """Ultralytics YOLO models mask Proto module for segmentation models."""
-
-    def __init__(self, ch: int, c_: int = 256, c2: int = 32, nc: int = 80):
-        """
-        Initialize the Ultralytics YOLO models mask Proto module with specified number of protos and masks.
-
-        Args:
-            c1 (int): Input channels.
-            c_ (int): Intermediate channels.
-            c2 (int): Output channels (number of protos).
-        """
-        super().__init__()
-        self.cv0 = Conv(ch[0], c_, k=3)
-        self.cv1 = Conv(c_, c_, k=3)
-        self.upsample = nn.ConvTranspose2d(c_, c_, 2, 2, 0, bias=True)  # nn.Upsample(scale_factor=2, mode='nearest')
-        self.upsample_p5 = nn.Sequential(Conv(ch[2], ch[0], k=1), nn.Upsample(scale_factor=4, mode='nearest'))
-        self.upsample_p4 = nn.Sequential(Conv(ch[1], ch[0], k=1), nn.Upsample(scale_factor=2, mode='nearest'))
-        self.cv2 = Conv(c_, c_, k=3)
-        self.cv3 = Conv(c_, c2)
-        self.semseg = Semsegv2(ch[0], c_, nc)
-
-    def forward(self, x: torch.Tensor) -> torch.Tensor:
-        """Perform a forward pass through layers using an upsampled input image."""
-        p4 = self.upsample_p4(x[1])
-        p5 = self.upsample_p5(x[2])
-        x = x[0] + p4 + p5
-        p = self.cv3(self.cv2(self.upsample(self.cv1(self.cv0(x)))))
-        if self.training:
-            semseg = self.semseg(x)
-            return (p, semseg)
-        return p
-
-
->>>>>>> d6305154
+    
+
 class HGStem(nn.Module):
     """StemBlock of PPHGNetV2 with 5 convolutions and one maxpool2d.
 
