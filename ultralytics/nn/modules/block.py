--- conflicted
+++ resolved
@@ -102,8 +102,6 @@
         return self.cv3(self.cv2(self.upsample(self.cv1(x))))
 
 
-<<<<<<< HEAD
-=======
 class Protov2(nn.Module):
     """Ultralytics YOLO models mask Proto module for segmentation models."""
 
@@ -354,7 +352,6 @@
         return self.cv3(self.cv2((self.cv1(x))))
 
 
->>>>>>> f3b3b368
 class HGStem(nn.Module):
     """StemBlock of PPHGNetV2 with 5 convolutions and one maxpool2d.
 
