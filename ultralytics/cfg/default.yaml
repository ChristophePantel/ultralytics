# Ultralytics 🚀 AGPL-3.0 License - https://ultralytics.com/license

# Global configuration YAML with settings and hyperparameters for YOLO training, validation, prediction and export
# For documentation see https://docs.ultralytics.com/usage/cfg/

task: detect # (str) YOLO task, i.e. detect, segment, classify, pose, obb
mode: train # (str) YOLO mode, i.e. train, val, predict, export, track, benchmark

# Train settings -------------------------------------------------------------------------------------------------------
model: # (str, optional) path to model file, i.e. yolov8n.pt or yolov8n.yaml
data: # (str, optional) path to data file, i.e. coco8.yaml
epochs: 100 # (int) number of epochs to train for
time: # (float, optional) max hours to train; overrides epochs if set
patience: 100 # (int) early stop after N epochs without val improvement
batch: 16 # (int) batch size; use -1 for AutoBatch
imgsz: 640 # (int | list) train/val use int (square); predict/export may use [h,w]
save: True # (bool) save train checkpoints and predict results
save_period: -1 # (int) save checkpoint every N epochs; disabled if < 1
cache: False # (bool | str) cache images in RAM (True/'ram') or on 'disk' to speed dataloading; False disables
device: # (int | str | list) device: 0 or [0,1,2,3] for CUDA, 'cpu'/'mps', or -1/[-1,-1] to auto-select idle GPUs
workers: 8 # (int) dataloader workers (per RANK if DDP)
project: # (str, optional) project name for results root
name: # (str, optional) experiment name; results in 'project/name'
exist_ok: False # (bool) overwrite existing 'project/name' if True
pretrained: True # (bool | str) use pretrained weights (bool) or load weights from path (str)
optimizer: auto # (str) optimizer: SGD, Adam, Adamax, AdamW, NAdam, RAdam, RMSProp, or auto
verbose: True # (bool) print verbose logs during training/val
seed: 0 # (int) random seed for reproducibility
deterministic: True # (bool) enable deterministic ops; reproducible but may be slower
single_cls: False # (bool) treat all classes as a single class
rect: False # (bool) rectangular batches for train; rectangular batching for val when mode='val'
cos_lr: False # (bool) cosine learning rate scheduler
close_mosaic: 10 # (int) disable mosaic augmentation for final N epochs (0 to keep enabled)
resume: False # (bool) resume training from last checkpoint in the run dir
amp: True # (bool) Automatic Mixed Precision (AMP) training; True runs AMP capability check
fraction: 1.0 # (float) fraction of training dataset to use (1.0 = all)
profile: False # (bool) profile ONNX/TensorRT speeds during training for loggers
freeze: # (int | list, optional) freeze first N layers (int) or specific layer indices (list)
multi_scale: False # (bool) multiscale training by varying image size
compile: False # (bool | str) enable torch.compile() backend='inductor'; True="default", False=off, or "default|reduce-overhead|max-autotune-no-cudagraphs"

# Segmentation
overlap_mask: True # (bool) merge instance masks into one mask during training (segment only)
mask_ratio: 4 # (int) mask downsample ratio (segment only)

# Classification
dropout: 0.0 # (float) dropout for classification head (classify only)

# Val/Test settings ----------------------------------------------------------------------------------------------------
val: True # (bool) run validation/testing during training
split: val # (str) dataset split to evaluate: 'val', 'test' or 'train'
save_json: False # (bool) save results to COCO JSON for external evaluation
conf: # (float, optional) confidence threshold; defaults: predict=0.25, val=0.001
iou: 0.7 # (float) IoU threshold used for NMS
max_det: 300 # (int) maximum number of detections per image
half: False # (bool) use half precision (FP16) if supported
dnn: False # (bool) use OpenCV DNN for ONNX inference
plots: True # (bool) save plots and images during train/val

# Predict settings -----------------------------------------------------------------------------------------------------
source: # (str, optional) path/dir/URL/stream for images or videos; e.g. 'ultralytics/assets' or '0' for webcam
vid_stride: 1 # (int) read every Nth frame for video sources
stream_buffer: False # (bool) True buffers all frames; False keeps the most recent frame for low-latency streams
visualize: False # (bool) visualize model features (predict) or TP/FP/FN confusion (val)
augment: False # (bool) apply test-time augmentation during prediction
agnostic_nms: False # (bool) class-agnostic NMS
classes: # (int | list[int], optional) filter by class id(s), e.g. 0 or [0,2,3]
retina_masks: False # (bool) use high-resolution segmentation masks (segment)
embed: # (list[int], optional) return feature embeddings from given layer indices

# Visualize settings ---------------------------------------------------------------------------------------------------
show: False # (bool) show images/videos in a window if supported
save_frames: False # (bool) save individual frames from video predictions
save_txt: False # (bool) save results as .txt files (xywh format)
save_conf: False # (bool) save confidence scores with results
save_crop: False # (bool) save cropped prediction regions to files
show_labels: True # (bool) draw class labels on images, e.g. 'person'
show_conf: True # (bool) draw confidence values on images, e.g. '0.99'
show_boxes: True # (bool) draw bounding boxes on images
line_width: # (int, optional) line width of boxes; auto-scales with image size if not set

# Export settings ------------------------------------------------------------------------------------------------------
format: torchscript # (str) target format, e.g. torchscript|onnx|openvino|engine|coreml|saved_model|pb|tflite|edgetpu|tfjs|paddle|mnn|ncnn|imx|rknn|executorch
keras: False # (bool) TF SavedModel only (format=saved_model); enable Keras layers during export
optimize: False # (bool) TorchScript only; apply mobile optimizations to the scripted model
int8: False # (bool) INT8/PTQ where supported (openvino, tflite, tfjs, engine, imx); needs calibration data/fraction
dynamic: False # (bool) dynamic shapes for torchscript, onnx, openvino, engine; enable variable image sizes
simplify: True # (bool) ONNX/engine only; run graph simplifier for cleaner ONNX before runtime conversion
opset: # (int, optional) ONNX/engine only; opset version for export; leave unset to use a tested default
workspace: # (float, optional) engine (TensorRT) only; workspace size in GiB, e.g. 4
nms: False # (bool) fuse NMS into exported model when backend supports; if True, conf/iou apply (agnostic_nms except coreml)

# Hyperparameters ------------------------------------------------------------------------------------------------------
lr0: 0.01 # (float) initial learning rate (SGD=1e-2, Adam/AdamW=1e-3)
lrf: 0.01 # (float) final LR fraction; final LR = lr0 * lrf
momentum: 0.937 # (float) SGD momentum or Adam beta1
weight_decay: 0.0005 # (float) weight decay (L2 regularization)
warmup_epochs: 3.0 # (float) warmup epochs (fractions allowed)
warmup_momentum: 0.8 # (float) initial momentum during warmup
warmup_bias_lr: 0.1 # (float) bias learning rate during warmup
<<<<<<< HEAD
=======
o2m: 1.0
muon_w: 0.5
sgd_w: 0.5
cls_w: 1.0
>>>>>>> 35ff9d82
box: 7.5 # (float) box loss gain
cls: 0.5 # (float) classification loss gain
dfl: 1.5 # (float) distribution focal loss gain
pose: 12.0 # (float) pose loss gain (pose tasks)
kobj: 1.0 # (float) keypoint objectness loss gain (pose tasks)
nbs: 64 # (int) nominal batch size used for loss normalization
hsv_h: 0.015 # (float) HSV hue augmentation fraction
hsv_s: 0.7 # (float) HSV saturation augmentation fraction
hsv_v: 0.4 # (float) HSV value (brightness) augmentation fraction
degrees: 0.0 # (float) rotation degrees (+/-)
translate: 0.1 # (float) translation fraction (+/-)
scale: 0.5 # (float) scale gain (+/-)
shear: 0.0 # (float) shear degrees (+/-)
perspective: 0.0 # (float) perspective fraction (0–0.001 typical)
flipud: 0.0 # (float) vertical flip probability
fliplr: 0.5 # (float) horizontal flip probability
bgr: 0.0 # (float) RGB↔BGR channel swap probability
mosaic: 1.0 # (float) mosaic augmentation probability
mixup: 0.0 # (float) MixUp augmentation probability
cutmix: 0.0 # (float) CutMix augmentation probability
copy_paste: 0.0 # (float) segmentation copy-paste probability
copy_paste_mode: flip # (str) copy-paste strategy for segmentation: flip or mixup
auto_augment: randaugment # (str) classification auto augmentation policy: randaugment, autoaugment, augmix
erasing: 0.4 # (float) random erasing probability for classification (0–0.9), <1.0

# Custom config.yaml ---------------------------------------------------------------------------------------------------
cfg: # (str, optional) path to a config.yaml that overrides defaults

# Tracker settings ------------------------------------------------------------------------------------------------------
tracker: botsort.yaml # (str) tracker config file: botsort.yaml or bytetrack.yaml<|MERGE_RESOLUTION|>--- conflicted
+++ resolved
@@ -98,13 +98,10 @@
 warmup_epochs: 3.0 # (float) warmup epochs (fractions allowed)
 warmup_momentum: 0.8 # (float) initial momentum during warmup
 warmup_bias_lr: 0.1 # (float) bias learning rate during warmup
-<<<<<<< HEAD
-=======
 o2m: 1.0
 muon_w: 0.5
 sgd_w: 0.5
 cls_w: 1.0
->>>>>>> 35ff9d82
 box: 7.5 # (float) box loss gain
 cls: 0.5 # (float) classification loss gain
 dfl: 1.5 # (float) distribution focal loss gain
