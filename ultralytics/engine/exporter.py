# Ultralytics 🚀 AGPL-3.0 License - https://ultralytics.com/license
"""
Export a YOLO PyTorch model to other formats. TensorFlow exports authored by https://github.com/zldrobit.

Format                  | `format=argument`         | Model
---                     | ---                       | ---
PyTorch                 | -                         | yolo11n.pt
TorchScript             | `torchscript`             | yolo11n.torchscript
ONNX                    | `onnx`                    | yolo11n.onnx
OpenVINO                | `openvino`                | yolo11n_openvino_model/
TensorRT                | `engine`                  | yolo11n.engine
CoreML                  | `coreml`                  | yolo11n.mlpackage
TensorFlow SavedModel   | `saved_model`             | yolo11n_saved_model/
TensorFlow GraphDef     | `pb`                      | yolo11n.pb
TensorFlow Lite         | `tflite`                  | yolo11n.tflite
TensorFlow Edge TPU     | `edgetpu`                 | yolo11n_edgetpu.tflite
TensorFlow.js           | `tfjs`                    | yolo11n_web_model/
PaddlePaddle            | `paddle`                  | yolo11n_paddle_model/
MNN                     | `mnn`                     | yolo11n.mnn
NCNN                    | `ncnn`                    | yolo11n_ncnn_model/
IMX                     | `imx`                     | yolo11n_imx_model/
RKNN                    | `rknn`                    | yolo11n_rknn_model/
ExecuTorch              | `executorch`              | yolo11n_executorch_model/

Requirements:
    $ pip install "ultralytics[export]"

Python:
    from ultralytics import YOLO
    model = YOLO('yolo11n.pt')
    results = model.export(format='onnx')

CLI:
    $ yolo mode=export model=yolo11n.pt format=onnx

Inference:
    $ yolo predict model=yolo11n.pt                 # PyTorch
                         yolo11n.torchscript        # TorchScript
                         yolo11n.onnx               # ONNX Runtime or OpenCV DNN with dnn=True
                         yolo11n_openvino_model     # OpenVINO
                         yolo11n.engine             # TensorRT
                         yolo11n.mlpackage          # CoreML (macOS-only)
                         yolo11n_saved_model        # TensorFlow SavedModel
                         yolo11n.pb                 # TensorFlow GraphDef
                         yolo11n.tflite             # TensorFlow Lite
                         yolo11n_edgetpu.tflite     # TensorFlow Edge TPU
                         yolo11n_paddle_model       # PaddlePaddle
                         yolo11n.mnn                # MNN
                         yolo11n_ncnn_model         # NCNN
                         yolo11n_imx_model          # IMX
                         yolo11n_rknn_model         # RKNN
                         yolo11n_executorch_model   # ExecuTorch

TensorFlow.js:
    $ cd .. && git clone https://github.com/zldrobit/tfjs-yolov5-example.git && cd tfjs-yolov5-example
    $ npm install
    $ ln -s ../../yolo11n_web_model public/yolo11n_web_model
    $ npm start
"""

import json
import os
import re
import shutil
import subprocess
import time
import warnings
from copy import deepcopy
from datetime import datetime
from pathlib import Path

import numpy as np
import torch

from ultralytics import __version__
from ultralytics.cfg import TASK2DATA, get_cfg
from ultralytics.data import build_dataloader
from ultralytics.data.dataset import YOLODataset
from ultralytics.data.utils import check_cls_dataset, check_det_dataset
from ultralytics.nn.autobackend import check_class_names, default_class_names
from ultralytics.nn.modules import C2f, Classify, Detect, RTDETRDecoder
from ultralytics.nn.tasks import ClassificationModel, DetectionModel, SegmentationModel, WorldModel
from ultralytics.utils import (
    ARM64,
    DEFAULT_CFG,
    IS_COLAB,
    IS_JETSON,
    LINUX,
    LOGGER,
    MACOS,
    MACOS_VERSION,
    RKNN_CHIPS,
    SETTINGS,
    TORCH_VERSION,
    WINDOWS,
    YAML,
    callbacks,
    colorstr,
    get_default_args,
)
from ultralytics.utils.checks import (
    check_imgsz,
    check_requirements,
    check_version,
    is_intel,
    is_sudo_available,
)
from ultralytics.utils.export import (
    keras2pb,
    onnx2engine,
    onnx2saved_model,
    pb2tfjs,
    tflite2edgetpu,
    torch2imx,
    torch2onnx,
)
from ultralytics.utils.files import file_size
from ultralytics.utils.metrics import batch_probiou
from ultralytics.utils.nms import TorchNMS
from ultralytics.utils.ops import Profile
from ultralytics.utils.patches import arange_patch
from ultralytics.utils.torch_utils import TORCH_1_11, TORCH_1_13, TORCH_2_1, TORCH_2_4, TORCH_2_9, select_device


def export_formats():
    """Return a dictionary of Ultralytics YOLO export formats."""
    x = [
        ["PyTorch", "-", ".pt", True, True, []],
        ["TorchScript", "torchscript", ".torchscript", True, True, ["batch", "optimize", "half", "nms", "dynamic"]],
        ["ONNX", "onnx", ".onnx", True, True, ["batch", "dynamic", "half", "opset", "simplify", "nms"]],
        [
            "OpenVINO",
            "openvino",
            "_openvino_model",
            True,
            False,
            ["batch", "dynamic", "half", "int8", "nms", "fraction"],
        ],
        [
            "TensorRT",
            "engine",
            ".engine",
            False,
            True,
            ["batch", "dynamic", "half", "int8", "simplify", "nms", "fraction"],
        ],
        ["CoreML", "coreml", ".mlpackage", True, False, ["batch", "dynamic", "half", "int8", "nms"]],
        ["TensorFlow SavedModel", "saved_model", "_saved_model", True, True, ["batch", "int8", "keras", "nms"]],
        ["TensorFlow GraphDef", "pb", ".pb", True, True, ["batch"]],
        ["TensorFlow Lite", "tflite", ".tflite", True, False, ["batch", "half", "int8", "nms", "fraction"]],
        ["TensorFlow Edge TPU", "edgetpu", "_edgetpu.tflite", True, False, []],
        ["TensorFlow.js", "tfjs", "_web_model", True, False, ["batch", "half", "int8", "nms"]],
        ["PaddlePaddle", "paddle", "_paddle_model", True, True, ["batch"]],
        ["MNN", "mnn", ".mnn", True, True, ["batch", "half", "int8"]],
        ["NCNN", "ncnn", "_ncnn_model", True, True, ["batch", "half"]],
        ["IMX", "imx", "_imx_model", True, True, ["int8", "fraction", "nms"]],
        ["RKNN", "rknn", "_rknn_model", False, False, ["batch", "name"]],
<<<<<<< HEAD
        ["ExecuTorch", "executorch", "_executorch_model", True, False, ["batch"]],
=======
        ["Axelera", "axelera", "_axelera_model", False, False, ["batch", "name"]],
        
>>>>>>> c412b795
    ]
    return dict(zip(["Format", "Argument", "Suffix", "CPU", "GPU", "Arguments"], zip(*x)))


def best_onnx_opset(onnx, cuda=False) -> int:
    """Return max ONNX opset for this torch version with ONNX fallback."""
    version = ".".join(TORCH_VERSION.split(".")[:2])
    if TORCH_2_4:  # _constants.ONNX_MAX_OPSET first defined in torch 1.13
        opset = torch.onnx.utils._constants.ONNX_MAX_OPSET - 1  # use second-latest version for safety
        if cuda:
            opset -= 2  # fix CUDA ONNXRuntime NMS squeeze op errors
    else:
        opset = {
            "1.8": 12,
            "1.9": 12,
            "1.10": 13,
            "1.11": 14,
            "1.12": 15,
            "1.13": 17,
            "2.0": 17,  # reduced from 18 to fix ONNX errors
            "2.1": 17,  # reduced from 19
            "2.2": 17,  # reduced from 19
            "2.3": 17,  # reduced from 19
            "2.4": 20,
            "2.5": 20,
            "2.6": 20,
            "2.7": 20,
            "2.8": 23,
        }.get(version, 12)
    return min(opset, onnx.defs.onnx_opset_version())


def validate_args(format, passed_args, valid_args):
    """Validate arguments based on the export format.

    Args:
        format (str): The export format.
        passed_args (Namespace): The arguments used during export.
        valid_args (list): List of valid arguments for the format.

    Raises:
        AssertionError: If an unsupported argument is used, or if the format lacks supported argument listings.
    """
    export_args = ["half", "int8", "dynamic", "keras", "nms", "batch", "fraction"]

    assert valid_args is not None, f"ERROR ❌️ valid arguments for '{format}' not listed."
    custom = {"batch": 1, "data": None, "device": None}  # exporter defaults
    default_args = get_cfg(DEFAULT_CFG, custom)
    for arg in export_args:
        not_default = getattr(passed_args, arg, None) != getattr(default_args, arg, None)
        if not_default:
            assert arg in valid_args, f"ERROR ❌️ argument '{arg}' is not supported for format='{format}'"


def try_export(inner_func):
    """YOLO export decorator, i.e. @try_export."""
    inner_args = get_default_args(inner_func)

    def outer_func(*args, **kwargs):
        """Export a model."""
        prefix = inner_args["prefix"]
        dt = 0.0
        try:
            with Profile() as dt:
                f = inner_func(*args, **kwargs)  # exported file/dir or tuple of (file/dir, *)
            path = f if isinstance(f, (str, Path)) else f[0]
            mb = file_size(path)
            assert mb > 0.0, "0.0 MB output model size"
            LOGGER.info(f"{prefix} export success ✅ {dt.t:.1f}s, saved as '{path}' ({mb:.1f} MB)")
            return f
        except Exception as e:
            LOGGER.error(f"{prefix} export failure {dt.t:.1f}s: {e}")
            raise e

    return outer_func


class Exporter:
    """A class for exporting YOLO models to various formats.

    This class provides functionality to export YOLO models to different formats including ONNX, TensorRT, CoreML,
    TensorFlow, and others. It handles format validation, device selection, model preparation, and the actual export
    process for each supported format.

    Attributes:
        args (SimpleNamespace): Configuration arguments for the exporter.
        callbacks (dict): Dictionary of callback functions for different export events.
        im (torch.Tensor): Input tensor for model inference during export.
        model (torch.nn.Module): The YOLO model to be exported.
        file (Path): Path to the model file being exported.
        output_shape (tuple): Shape of the model output tensor(s).
        pretty_name (str): Formatted model name for display purposes.
        metadata (dict): Model metadata including description, author, version, etc.
        device (torch.device): Device on which the model is loaded.
        imgsz (tuple): Input image size for the model.

    Methods:
        __call__: Main export method that handles the export process.
        get_int8_calibration_dataloader: Build dataloader for INT8 calibration.
        export_torchscript: Export model to TorchScript format.
        export_onnx: Export model to ONNX format.
        export_openvino: Export model to OpenVINO format.
        export_paddle: Export model to PaddlePaddle format.
        export_mnn: Export model to MNN format.
        export_ncnn: Export model to NCNN format.
        export_coreml: Export model to CoreML format.
        export_engine: Export model to TensorRT format.
        export_saved_model: Export model to TensorFlow SavedModel format.
        export_pb: Export model to TensorFlow GraphDef format.
        export_tflite: Export model to TensorFlow Lite format.
        export_edgetpu: Export model to Edge TPU format.
        export_tfjs: Export model to TensorFlow.js format.
        export_rknn: Export model to RKNN format.
        export_imx: Export model to IMX format.

    Examples:
        Export a YOLOv8 model to ONNX format
        >>> from ultralytics.engine.exporter import Exporter
        >>> exporter = Exporter()
        >>> exporter(model="yolov8n.pt")  # exports to yolov8n.onnx

        Export with specific arguments
        >>> args = {"format": "onnx", "dynamic": True, "half": True}
        >>> exporter = Exporter(overrides=args)
        >>> exporter(model="yolov8n.pt")
    """

    def __init__(self, cfg=DEFAULT_CFG, overrides=None, _callbacks=None):
        """Initialize the Exporter class.

        Args:
            cfg (str, optional): Path to a configuration file.
            overrides (dict, optional): Configuration overrides.
            _callbacks (dict, optional): Dictionary of callback functions.
        """
        self.args = get_cfg(cfg, overrides)
        self.callbacks = _callbacks or callbacks.get_default_callbacks()
        callbacks.add_integration_callbacks(self)

    def __call__(self, model=None) -> str:
        """Return list of exported files/dirs after running callbacks."""
        t = time.time()
        fmt = self.args.format.lower()  # to lowercase
        if fmt in {"tensorrt", "trt"}:  # 'engine' aliases
            fmt = "engine"
        if fmt in {"mlmodel", "mlpackage", "mlprogram", "apple", "ios", "coreml"}:  # 'coreml' aliases
            fmt = "coreml"
        fmts_dict = export_formats()
        fmts = tuple(fmts_dict["Argument"][1:])  # available export formats
        if fmt not in fmts:
            import difflib

            # Get the closest match if format is invalid
            matches = difflib.get_close_matches(fmt, fmts, n=1, cutoff=0.6)  # 60% similarity required to match
            if not matches:
                msg = "Model is already in PyTorch format." if fmt == "pt" else f"Invalid export format='{fmt}'."
                raise ValueError(f"{msg} Valid formats are {fmts}")
            LOGGER.warning(f"Invalid export format='{fmt}', updating to format='{matches[0]}'")
            fmt = matches[0]
        flags = [x == fmt for x in fmts]
        if sum(flags) != 1:
            raise ValueError(f"Invalid export format='{fmt}'. Valid formats are {fmts}")
<<<<<<< HEAD
        (
            jit,
            onnx,
            xml,
            engine,
            coreml,
            saved_model,
            pb,
            tflite,
            edgetpu,
            tfjs,
            paddle,
            mnn,
            ncnn,
            imx,
            rknn,
            executorch,
        ) = flags  # export booleans
=======
        (jit, onnx, xml, engine, coreml, saved_model, pb, tflite, edgetpu, tfjs, paddle, mnn, ncnn, imx, rknn, axelera) = (
            flags  # export booleans
        )
>>>>>>> c412b795

        is_tf_format = any((saved_model, pb, tflite, edgetpu, tfjs))

        # Device
        dla = None
        if engine and self.args.device is None:
            LOGGER.warning("TensorRT requires GPU export, automatically assigning device=0")
            self.args.device = "0"
        if engine and "dla" in str(self.args.device):  # convert int/list to str first
            dla = self.args.device.rsplit(":", 1)[-1]
            self.args.device = "0"  # update device to "0"
            assert dla in {"0", "1"}, f"Expected self.args.device='dla:0' or 'dla:1, but got {self.args.device}."
        if imx and self.args.device is None and torch.cuda.is_available():
            LOGGER.warning("Exporting on CPU while CUDA is available, setting device=0 for faster export on GPU.")
            self.args.device = "0"  # update device to "0"
        self.device = select_device("cpu" if self.args.device is None else self.args.device)

        # Argument compatibility checks
        fmt_keys = fmts_dict["Arguments"][flags.index(True) + 1]
        validate_args(fmt, self.args, fmt_keys)
        if imx:
            if not self.args.int8:
                LOGGER.warning("IMX export requires int8=True, setting int8=True.")
                self.args.int8 = True
            if not self.args.nms and model.task in {"detect", "pose"}:
                LOGGER.warning("IMX export requires nms=True, setting nms=True.")
                self.args.nms = True
            if model.task not in {"detect", "pose", "classify"}:
                raise ValueError("IMX export only supported for detection, pose estimation, and classification models.")
        if not hasattr(model, "names"):
            model.names = default_class_names()
        model.names = check_class_names(model.names)
        if self.args.half and self.args.int8:
            LOGGER.warning("half=True and int8=True are mutually exclusive, setting half=False.")
            self.args.half = False
        if self.args.half and (onnx or jit) and self.device.type == "cpu":
            LOGGER.warning("half=True only compatible with GPU export, i.e. use device=0, setting half=False.")
            self.args.half = False
        self.imgsz = check_imgsz(self.args.imgsz, stride=model.stride, min_dim=2)  # check image size
        if self.args.optimize:
            assert not ncnn, "optimize=True not compatible with format='ncnn', i.e. use optimize=False"
            assert self.device.type == "cpu", "optimize=True not compatible with cuda devices, i.e. use device='cpu'"
        if rknn:
            if not self.args.name:
                LOGGER.warning(
                    "Rockchip RKNN export requires a missing 'name' arg for processor type. "
                    "Using default name='rk3588'."
                )
                self.args.name = "rk3588"
            self.args.name = self.args.name.lower()
            assert self.args.name in RKNN_CHIPS, (
                f"Invalid processor name '{self.args.name}' for Rockchip RKNN export. Valid names are {RKNN_CHIPS}."
            )
        if self.args.nms:
            assert not isinstance(model, ClassificationModel), "'nms=True' is not valid for classification models."
            assert not tflite or not ARM64 or not LINUX, "TFLite export with NMS unsupported on ARM64 Linux"
            assert not is_tf_format or TORCH_1_13, "TensorFlow exports with NMS require torch>=1.13"
            assert not onnx or TORCH_1_13, "ONNX export with NMS requires torch>=1.13"
            if getattr(model, "end2end", False) or isinstance(model.model[-1], RTDETRDecoder):
                LOGGER.warning("'nms=True' is not available for end2end models. Forcing 'nms=False'.")
                self.args.nms = False
            self.args.conf = self.args.conf or 0.25  # set conf default value for nms export
        if (engine or coreml or self.args.nms) and self.args.dynamic and self.args.batch == 1:
            LOGGER.warning(
                f"'dynamic=True' model with '{'nms=True' if self.args.nms else f'format={self.args.format}'}' requires max batch size, i.e. 'batch=16'"
            )
        if edgetpu:
            if not LINUX or ARM64:
                raise SystemError(
                    "Edge TPU export only supported on non-aarch64 Linux. See https://coral.ai/docs/edgetpu/compiler"
                )
            elif self.args.batch != 1:  # see github.com/ultralytics/ultralytics/pull/13420
                LOGGER.warning("Edge TPU export requires batch size 1, setting batch=1.")
                self.args.batch = 1
        if isinstance(model, WorldModel):
            LOGGER.warning(
                "YOLOWorld (original version) export is not supported to any format. "
                "YOLOWorldv2 models (i.e. 'yolov8s-worldv2.pt') only support export to "
                "(torchscript, onnx, openvino, engine, coreml) formats. "
                "See https://docs.ultralytics.com/models/yolo-world for details."
            )
            model.clip_model = None  # openvino int8 export error: https://github.com/ultralytics/ultralytics/pull/18445
        if self.args.int8 and not self.args.data:
            self.args.data = DEFAULT_CFG.data or TASK2DATA[getattr(model, "task", "detect")]  # assign default data
            LOGGER.warning(
                f"INT8 export requires a missing 'data' arg for calibration. Using default 'data={self.args.data}'."
            )
        if tfjs and (ARM64 and LINUX):
            raise SystemError("TF.js exports are not currently supported on ARM64 Linux")
        # Recommend OpenVINO if export and Intel CPU
        if SETTINGS.get("openvino_msg"):
            if is_intel():
                LOGGER.info(
                    "💡 ProTip: Export to OpenVINO format for best performance on Intel hardware."
                    " Learn more at https://docs.ultralytics.com/integrations/openvino/"
                )
            SETTINGS["openvino_msg"] = False

        # Input
        im = torch.zeros(self.args.batch, model.yaml.get("channels", 3), *self.imgsz).to(self.device)
        file = Path(
            getattr(model, "pt_path", None) or getattr(model, "yaml_file", None) or model.yaml.get("yaml_file", "")
        )
        if file.suffix in {".yaml", ".yml"}:
            file = Path(file.name)

        # Update model
        model = deepcopy(model).to(self.device)
        for p in model.parameters():
            p.requires_grad = False
        model.eval()
        model.float()
        model = model.fuse()

        if imx:
            from ultralytics.utils.export.imx import FXModel

            model = FXModel(model, self.imgsz)
        elif tflite or edgetpu:
            from ultralytics.utils.export.tensorflow import tf_wrapper

            model = tf_wrapper(model)
        elif ncnn:
            from ultralytics.utils.export.end2end import end2end_wrapper

            model = end2end_wrapper(model)
        for m in model.modules():
            if isinstance(m, Classify):
                m.export = True
            if isinstance(m, (Detect, RTDETRDecoder)):  # includes all Detect subclasses like Segment, Pose, OBB
                m.dynamic = self.args.dynamic
                m.export = True
                m.format = self.args.format
                m.max_det = self.args.max_det
                m.xyxy = self.args.nms and not coreml
                if hasattr(model, "pe") and hasattr(m, "fuse"):  # for YOLOE models
                    m.fuse(model.pe.to(self.device))
            elif isinstance(m, C2f) and not is_tf_format:
                # EdgeTPU does not support FlexSplitV while split provides cleaner ONNX graph
                m.forward = m.forward_split

        y = None
        for _ in range(2):  # dry runs
            y = NMSModel(model, self.args)(im) if self.args.nms and not coreml and not imx else model(im)
        if self.args.half and (onnx or jit) and self.device.type != "cpu":
            im, model = im.half(), model.half()  # to FP16

        # Filter warnings
        warnings.filterwarnings("ignore", category=torch.jit.TracerWarning)  # suppress TracerWarning
        warnings.filterwarnings("ignore", category=UserWarning)  # suppress shape prim::Constant missing ONNX warning
        warnings.filterwarnings("ignore", category=DeprecationWarning)  # suppress CoreML np.bool deprecation warning

        # Assign
        self.im = im
        self.model = model
        self.file = file
        self.output_shape = (
            tuple(y.shape)
            if isinstance(y, torch.Tensor)
            else tuple(tuple(x.shape if isinstance(x, torch.Tensor) else []) for x in y)
        )
        self.pretty_name = Path(self.model.yaml.get("yaml_file", self.file)).stem.replace("yolo", "YOLO")
        data = model.args["data"] if hasattr(model, "args") and isinstance(model.args, dict) else ""
        description = f"Ultralytics {self.pretty_name} model {f'trained on {data}' if data else ''}"
        self.metadata = {
            "description": description,
            "author": "Ultralytics",
            "date": datetime.now().isoformat(),
            "version": __version__,
            "license": "AGPL-3.0 License (https://ultralytics.com/license)",
            "docs": "https://docs.ultralytics.com",
            "stride": int(max(model.stride)),
            "task": model.task,
            "batch": self.args.batch,
            "imgsz": self.imgsz,
            "names": model.names,
            "args": {k: v for k, v in self.args if k in [*fmt_keys, "max_det"]},
            "channels": model.yaml.get("channels", 3),
        }  # model metadata
        self.metadata["args"].update({"nms": self.args.nms or getattr(model, "end2end", False)})
        if dla is not None:
            self.metadata["dla"] = dla  # make sure `AutoBackend` uses correct dla device if it has one
        if model.task == "pose":
            self.metadata["kpt_shape"] = model.model[-1].kpt_shape
            if hasattr(model, "kpt_names"):
                self.metadata["kpt_names"] = model.kpt_names

        LOGGER.info(
            f"\n{colorstr('PyTorch:')} starting from '{file}' with input shape {tuple(im.shape)} BCHW and "
            f"output shape(s) {self.output_shape} ({file_size(file):.1f} MB)"
        )
        self.run_callbacks("on_export_start")
        # Exports
        f = [""] * len(fmts)  # exported filenames
        if jit:  # TorchScript
            f[0] = self.export_torchscript()
        if engine:  # TensorRT required before ONNX
            f[1] = self.export_engine(dla=dla)
        if onnx:  # ONNX
            f[2] = self.export_onnx()
        if xml:  # OpenVINO
            f[3] = self.export_openvino()
        if coreml:  # CoreML
            f[4] = self.export_coreml()
        if is_tf_format:  # TensorFlow formats
            self.args.int8 |= edgetpu
            f[5], keras_model = self.export_saved_model()
            if pb or tfjs:  # pb prerequisite to tfjs
                f[6] = self.export_pb(keras_model=keras_model)
            if tflite:
                f[7] = self.export_tflite()
            if edgetpu:
                f[8] = self.export_edgetpu(tflite_model=Path(f[5]) / f"{self.file.stem}_full_integer_quant.tflite")
            if tfjs:
                f[9] = self.export_tfjs()
        if paddle:  # PaddlePaddle
            f[10] = self.export_paddle()
        if mnn:  # MNN
            f[11] = self.export_mnn()
        if ncnn:  # NCNN
            f[12] = self.export_ncnn()
        if imx:
            f[13] = self.export_imx()
        if rknn:
            f[14] = self.export_rknn()
<<<<<<< HEAD
        if executorch:
            f[15] = self.export_executorch()
=======
        if axelera:
            f[15] = self.export_axelera()
>>>>>>> c412b795

        # Finish
        f = [str(x) for x in f if x]  # filter out '' and None
        if any(f):
            f = str(Path(f[-1]))
            square = self.imgsz[0] == self.imgsz[1]
            s = (
                ""
                if square
                else f"WARNING ⚠️ non-PyTorch val requires square images, 'imgsz={self.imgsz}' will not "
                f"work. Use export 'imgsz={max(self.imgsz)}' if val is required."
            )
            imgsz = self.imgsz[0] if square else str(self.imgsz)[1:-1].replace(" ", "")
            predict_data = f"data={data}" if model.task == "segment" and pb else ""
            q = "int8" if self.args.int8 else "half" if self.args.half else ""  # quantization
            LOGGER.info(
                f"\nExport complete ({time.time() - t:.1f}s)"
                f"\nResults saved to {colorstr('bold', file.parent.resolve())}"
                f"\nPredict:         yolo predict task={model.task} model={f} imgsz={imgsz} {q} {predict_data}"
                f"\nValidate:        yolo val task={model.task} model={f} imgsz={imgsz} data={data} {q} {s}"
                f"\nVisualize:       https://netron.app"
            )

        self.run_callbacks("on_export_end")
        return f  # return list of exported files/dirs

    def get_int8_calibration_dataloader(self, prefix=""):
        """Build and return a dataloader for calibration of INT8 models."""
        LOGGER.info(f"{prefix} collecting INT8 calibration images from 'data={self.args.data}'")
        data = (check_cls_dataset if self.model.task == "classify" else check_det_dataset)(self.args.data)
        dataset = YOLODataset(
            data[self.args.split or "val"],
            data=data,
            fraction=self.args.fraction,
            task=self.model.task,
            imgsz=self.imgsz[0],
            augment=False,
            batch_size=self.args.batch,
        )
        n = len(dataset)
        if n < self.args.batch:
            raise ValueError(
                f"The calibration dataset ({n} images) must have at least as many images as the batch size "
                f"('batch={self.args.batch}')."
            )
        elif n < 300:
            LOGGER.warning(f"{prefix} >300 images recommended for INT8 calibration, found {n} images.")
        return build_dataloader(dataset, batch=self.args.batch, workers=0, drop_last=True)  # required for batch loading

    @try_export
    def export_torchscript(self, prefix=colorstr("TorchScript:")):
        """Export YOLO model to TorchScript format."""
        LOGGER.info(f"\n{prefix} starting export with torch {TORCH_VERSION}...")
        f = self.file.with_suffix(".torchscript")

        ts = torch.jit.trace(NMSModel(self.model, self.args) if self.args.nms else self.model, self.im, strict=False)
        extra_files = {"config.txt": json.dumps(self.metadata)}  # torch._C.ExtraFilesMap()
        if self.args.optimize:  # https://pytorch.org/tutorials/recipes/mobile_interpreter.html
            LOGGER.info(f"{prefix} optimizing for mobile...")
            from torch.utils.mobile_optimizer import optimize_for_mobile

            optimize_for_mobile(ts)._save_for_lite_interpreter(str(f), _extra_files=extra_files)
        else:
            ts.save(str(f), _extra_files=extra_files)
        return f

    @try_export
    def export_onnx(self, prefix=colorstr("ONNX:")):
        """Export YOLO model to ONNX format."""
        requirements = ["onnx>=1.12.0"]
        if self.args.simplify:
            requirements += ["onnxslim>=0.1.71", "onnxruntime" + ("-gpu" if torch.cuda.is_available() else "")]
        check_requirements(requirements)
        import onnx

        opset = self.args.opset or best_onnx_opset(onnx, cuda="cuda" in self.device.type)
        LOGGER.info(f"\n{prefix} starting export with onnx {onnx.__version__} opset {opset}...")
        if self.args.nms:
            assert TORCH_1_13, f"'nms=True' ONNX export requires torch>=1.13 (found torch=={TORCH_VERSION})"

        f = str(self.file.with_suffix(".onnx"))
        output_names = ["output0", "output1"] if self.model.task == "segment" else ["output0"]
        dynamic = self.args.dynamic
        if dynamic:
            dynamic = {"images": {0: "batch", 2: "height", 3: "width"}}  # shape(1,3,640,640)
            if isinstance(self.model, SegmentationModel):
                dynamic["output0"] = {0: "batch", 2: "anchors"}  # shape(1, 116, 8400)
                dynamic["output1"] = {0: "batch", 2: "mask_height", 3: "mask_width"}  # shape(1,32,160,160)
            elif isinstance(self.model, DetectionModel):
                dynamic["output0"] = {0: "batch", 2: "anchors"}  # shape(1, 84, 8400)
            if self.args.nms:  # only batch size is dynamic with NMS
                dynamic["output0"].pop(2)
        if self.args.nms and self.model.task == "obb":
            self.args.opset = opset  # for NMSModel

        with arange_patch(self.args):
            torch2onnx(
                NMSModel(self.model, self.args) if self.args.nms else self.model,
                self.im,
                f,
                opset=opset,
                input_names=["images"],
                output_names=output_names,
                dynamic=dynamic or None,
            )

        # Checks
        model_onnx = onnx.load(f)  # load onnx model

        # Simplify
        if self.args.simplify:
            try:
                import onnxslim

                LOGGER.info(f"{prefix} slimming with onnxslim {onnxslim.__version__}...")
                model_onnx = onnxslim.slim(model_onnx)

            except Exception as e:
                LOGGER.warning(f"{prefix} simplifier failure: {e}")

        # Metadata
        for k, v in self.metadata.items():
            meta = model_onnx.metadata_props.add()
            meta.key, meta.value = k, str(v)

        # IR version
        if getattr(model_onnx, "ir_version", 0) > 10:
            LOGGER.info(f"{prefix} limiting IR version {model_onnx.ir_version} to 10 for ONNXRuntime compatibility...")
            model_onnx.ir_version = 10

        onnx.save(model_onnx, f)
        return f

    @try_export
    def export_openvino(self, prefix=colorstr("OpenVINO:")):
        """Export YOLO model to OpenVINO format."""
        # OpenVINO <= 2025.1.0 error on macOS 15.4+: https://github.com/openvinotoolkit/openvino/issues/30023"
        check_requirements("openvino>=2025.2.0" if MACOS and MACOS_VERSION >= "15.4" else "openvino>=2024.0.0")
        import openvino as ov

        LOGGER.info(f"\n{prefix} starting export with openvino {ov.__version__}...")
        assert TORCH_2_1, f"OpenVINO export requires torch>=2.1 but torch=={TORCH_VERSION} is installed"
        ov_model = ov.convert_model(
            NMSModel(self.model, self.args) if self.args.nms else self.model,
            input=None if self.args.dynamic else [self.im.shape],
            example_input=self.im,
        )

        def serialize(ov_model, file):
            """Set RT info, serialize, and save metadata YAML."""
            ov_model.set_rt_info("YOLO", ["model_info", "model_type"])
            ov_model.set_rt_info(True, ["model_info", "reverse_input_channels"])
            ov_model.set_rt_info(114, ["model_info", "pad_value"])
            ov_model.set_rt_info([255.0], ["model_info", "scale_values"])
            ov_model.set_rt_info(self.args.iou, ["model_info", "iou_threshold"])
            ov_model.set_rt_info([v.replace(" ", "_") for v in self.model.names.values()], ["model_info", "labels"])
            if self.model.task != "classify":
                ov_model.set_rt_info("fit_to_window_letterbox", ["model_info", "resize_type"])

            ov.save_model(ov_model, file, compress_to_fp16=self.args.half)
            YAML.save(Path(file).parent / "metadata.yaml", self.metadata)  # add metadata.yaml

        if self.args.int8:
            fq = str(self.file).replace(self.file.suffix, f"_int8_openvino_model{os.sep}")
            fq_ov = str(Path(fq) / self.file.with_suffix(".xml").name)
            # INT8 requires nncf, nncf requires packaging>=23.2 https://github.com/openvinotoolkit/nncf/issues/3463
            check_requirements("packaging>=23.2")  # must be installed first to build nncf wheel
            check_requirements("nncf>=2.14.0")
            import nncf

            def transform_fn(data_item) -> np.ndarray:
                """Quantization transform function."""
                data_item: torch.Tensor = data_item["img"] if isinstance(data_item, dict) else data_item
                assert data_item.dtype == torch.uint8, "Input image must be uint8 for the quantization preprocessing"
                im = data_item.numpy().astype(np.float32) / 255.0  # uint8 to fp16/32 and 0-255 to 0.0-1.0
                return np.expand_dims(im, 0) if im.ndim == 3 else im

            # Generate calibration data for integer quantization
            ignored_scope = None
            if isinstance(self.model.model[-1], Detect):
                # Includes all Detect subclasses like Segment, Pose, OBB, WorldDetect, YOLOEDetect
                head_module_name = ".".join(list(self.model.named_modules())[-1][0].split(".")[:2])
                ignored_scope = nncf.IgnoredScope(  # ignore operations
                    patterns=[
                        f".*{head_module_name}/.*/Add",
                        f".*{head_module_name}/.*/Sub*",
                        f".*{head_module_name}/.*/Mul*",
                        f".*{head_module_name}/.*/Div*",
                        f".*{head_module_name}\\.dfl.*",
                    ],
                    types=["Sigmoid"],
                )

            quantized_ov_model = nncf.quantize(
                model=ov_model,
                calibration_dataset=nncf.Dataset(self.get_int8_calibration_dataloader(prefix), transform_fn),
                preset=nncf.QuantizationPreset.MIXED,
                ignored_scope=ignored_scope,
            )
            serialize(quantized_ov_model, fq_ov)
            return fq

        f = str(self.file).replace(self.file.suffix, f"_openvino_model{os.sep}")
        f_ov = str(Path(f) / self.file.with_suffix(".xml").name)

        serialize(ov_model, f_ov)
        return f

    @try_export
    def export_paddle(self, prefix=colorstr("PaddlePaddle:")):
        """Export YOLO model to PaddlePaddle format."""
        assert not IS_JETSON, "Jetson Paddle exports not supported yet"
        check_requirements(
            (
                "paddlepaddle-gpu"
                if torch.cuda.is_available()
                else "paddlepaddle==3.0.0"  # pin 3.0.0 for ARM64
                if ARM64
                else "paddlepaddle>=3.0.0",
                "x2paddle",
            )
        )
        import x2paddle
        from x2paddle.convert import pytorch2paddle

        LOGGER.info(f"\n{prefix} starting export with X2Paddle {x2paddle.__version__}...")
        f = str(self.file).replace(self.file.suffix, f"_paddle_model{os.sep}")

        pytorch2paddle(module=self.model, save_dir=f, jit_type="trace", input_examples=[self.im])  # export
        YAML.save(Path(f) / "metadata.yaml", self.metadata)  # add metadata.yaml
        return f

    @try_export
    def export_mnn(self, prefix=colorstr("MNN:")):
        """Export YOLO model to MNN format using MNN https://github.com/alibaba/MNN."""
        f_onnx = self.export_onnx()  # get onnx model first

        check_requirements("MNN>=2.9.6")
        import MNN
        from MNN.tools import mnnconvert

        # Setup and checks
        LOGGER.info(f"\n{prefix} starting export with MNN {MNN.version()}...")
        assert Path(f_onnx).exists(), f"failed to export ONNX file: {f_onnx}"
        f = str(self.file.with_suffix(".mnn"))  # MNN model file
        args = ["", "-f", "ONNX", "--modelFile", f_onnx, "--MNNModel", f, "--bizCode", json.dumps(self.metadata)]
        if self.args.int8:
            args.extend(("--weightQuantBits", "8"))
        if self.args.half:
            args.append("--fp16")
        mnnconvert.convert(args)
        # remove scratch file for model convert optimize
        convert_scratch = Path(self.file.parent / ".__convert_external_data.bin")
        if convert_scratch.exists():
            convert_scratch.unlink()
        return f

    @try_export
    def export_ncnn(self, prefix=colorstr("NCNN:")):
        """Export YOLO model to NCNN format using PNNX https://github.com/pnnx/pnnx."""
        check_requirements("ncnn", cmds="--no-deps")  # no deps to avoid installing opencv-python
        check_requirements("pnnx")
        import ncnn
        import pnnx

        LOGGER.info(f"\n{prefix} starting export with NCNN {ncnn.__version__} and PNNX {pnnx.__version__}...")
        f = Path(str(self.file).replace(self.file.suffix, f"_ncnn_model{os.sep}"))

        ncnn_args = dict(
            ncnnparam=(f / "model.ncnn.param").as_posix(),
            ncnnbin=(f / "model.ncnn.bin").as_posix(),
            ncnnpy=(f / "model_ncnn.py").as_posix(),
        )

        pnnx_args = dict(
            ptpath=(f / "model.pt").as_posix(),
            pnnxparam=(f / "model.pnnx.param").as_posix(),
            pnnxbin=(f / "model.pnnx.bin").as_posix(),
            pnnxpy=(f / "model_pnnx.py").as_posix(),
            pnnxonnx=(f / "model.pnnx.onnx").as_posix(),
        )

        f.mkdir(exist_ok=True)  # make ncnn_model directory
        pnnx.export(self.model, inputs=self.im, **ncnn_args, **pnnx_args, fp16=self.args.half, device=self.device.type)

        for f_debug in ("debug.bin", "debug.param", "debug2.bin", "debug2.param", *pnnx_args.values()):
            Path(f_debug).unlink(missing_ok=True)

        YAML.save(f / "metadata.yaml", self.metadata)  # add metadata.yaml
        return str(f)

    @try_export
    def export_coreml(self, prefix=colorstr("CoreML:")):
        """Export YOLO model to CoreML format."""
        mlmodel = self.args.format.lower() == "mlmodel"  # legacy *.mlmodel export format requested
        check_requirements("coremltools>=8.0")
        import coremltools as ct

        LOGGER.info(f"\n{prefix} starting export with coremltools {ct.__version__}...")
        assert not WINDOWS, "CoreML export is not supported on Windows, please run on macOS or Linux."
        assert TORCH_1_11, "CoreML export requires torch>=1.11"
        if self.args.batch > 1:
            assert self.args.dynamic, (
                "batch sizes > 1 are not supported without 'dynamic=True' for CoreML export. Please retry at 'dynamic=True'."
            )
        if self.args.dynamic:
            assert not self.args.nms, (
                "'nms=True' cannot be used together with 'dynamic=True' for CoreML export. Please disable one of them."
            )
            assert self.model.task != "classify", "'dynamic=True' is not supported for CoreML classification models."
        f = self.file.with_suffix(".mlmodel" if mlmodel else ".mlpackage")
        if f.is_dir():
            shutil.rmtree(f)

        classifier_config = None
        if self.model.task == "classify":
            classifier_config = ct.ClassifierConfig(list(self.model.names.values()))
            model = self.model
        elif self.model.task == "detect":
            model = IOSDetectModel(self.model, self.im, mlprogram=not mlmodel) if self.args.nms else self.model
        else:
            if self.args.nms:
                LOGGER.warning(f"{prefix} 'nms=True' is only available for Detect models like 'yolo11n.pt'.")
                # TODO CoreML Segment and Pose model pipelining
            model = self.model
        ts = torch.jit.trace(model.eval(), self.im, strict=False)  # TorchScript model

        if self.args.dynamic:
            input_shape = ct.Shape(
                shape=(
                    ct.RangeDim(lower_bound=1, upper_bound=self.args.batch, default=1),
                    self.im.shape[1],
                    ct.RangeDim(lower_bound=32, upper_bound=self.imgsz[0] * 2, default=self.imgsz[0]),
                    ct.RangeDim(lower_bound=32, upper_bound=self.imgsz[1] * 2, default=self.imgsz[1]),
                )
            )
            inputs = [ct.TensorType("image", shape=input_shape)]
        else:
            inputs = [ct.ImageType("image", shape=self.im.shape, scale=1 / 255, bias=[0.0, 0.0, 0.0])]

        # Based on apple's documentation it is better to leave out the minimum_deployment target and let that get set
        # Internally based on the model conversion and output type.
        # Setting minimum_depoloyment_target >= iOS16 will require setting compute_precision=ct.precision.FLOAT32.
        # iOS16 adds in better support for FP16, but none of the CoreML NMS specifications handle FP16 as input.
        ct_model = ct.convert(
            ts,
            inputs=inputs,
            classifier_config=classifier_config,
            convert_to="neuralnetwork" if mlmodel else "mlprogram",
        )
        bits, mode = (8, "kmeans") if self.args.int8 else (16, "linear") if self.args.half else (32, None)
        if bits < 32:
            if "kmeans" in mode:
                check_requirements("scikit-learn")  # scikit-learn package required for k-means quantization
            if mlmodel:
                ct_model = ct.models.neural_network.quantization_utils.quantize_weights(ct_model, bits, mode)
            elif bits == 8:  # mlprogram already quantized to FP16
                import coremltools.optimize.coreml as cto

                op_config = cto.OpPalettizerConfig(mode="kmeans", nbits=bits, weight_threshold=512)
                config = cto.OptimizationConfig(global_config=op_config)
                ct_model = cto.palettize_weights(ct_model, config=config)
        if self.args.nms and self.model.task == "detect":
            ct_model = self._pipeline_coreml(ct_model, weights_dir=None if mlmodel else ct_model.weights_dir)

        m = self.metadata  # metadata dict
        ct_model.short_description = m.pop("description")
        ct_model.author = m.pop("author")
        ct_model.license = m.pop("license")
        ct_model.version = m.pop("version")
        ct_model.user_defined_metadata.update({k: str(v) for k, v in m.items()})
        if self.model.task == "classify":
            ct_model.user_defined_metadata.update({"com.apple.coreml.model.preview.type": "imageClassifier"})

        try:
            ct_model.save(str(f))  # save *.mlpackage
        except Exception as e:
            LOGGER.warning(
                f"{prefix} CoreML export to *.mlpackage failed ({e}), reverting to *.mlmodel export. "
                f"Known coremltools Python 3.11 and Windows bugs https://github.com/apple/coremltools/issues/1928."
            )
            f = f.with_suffix(".mlmodel")
            ct_model.save(str(f))
        return f

    @try_export
    def export_engine(self, dla=None, prefix=colorstr("TensorRT:")):
        """Export YOLO model to TensorRT format https://developer.nvidia.com/tensorrt."""
        assert self.im.device.type != "cpu", "export running on CPU but must be on GPU, i.e. use 'device=0'"
        f_onnx = self.export_onnx()  # run before TRT import https://github.com/ultralytics/ultralytics/issues/7016

        try:
            import tensorrt as trt
        except ImportError:
            if LINUX:
                cuda_version = torch.version.cuda.split(".")[0]
                check_requirements(f"tensorrt-cu{cuda_version}>7.0.0,!=10.1.0")
            import tensorrt as trt
        check_version(trt.__version__, ">=7.0.0", hard=True)
        check_version(trt.__version__, "!=10.1.0", msg="https://github.com/ultralytics/ultralytics/pull/14239")

        # Setup and checks
        LOGGER.info(f"\n{prefix} starting export with TensorRT {trt.__version__}...")
        assert Path(f_onnx).exists(), f"failed to export ONNX file: {f_onnx}"
        f = self.file.with_suffix(".engine")  # TensorRT engine file
        onnx2engine(
            f_onnx,
            f,
            self.args.workspace,
            self.args.half,
            self.args.int8,
            self.args.dynamic,
            self.im.shape,
            dla=dla,
            dataset=self.get_int8_calibration_dataloader(prefix) if self.args.int8 else None,
            metadata=self.metadata,
            verbose=self.args.verbose,
            prefix=prefix,
        )

        return f

    @try_export
    def export_saved_model(self, prefix=colorstr("TensorFlow SavedModel:")):
        """Export YOLO model to TensorFlow SavedModel format."""
        cuda = torch.cuda.is_available()
        try:
            import tensorflow as tf
        except ImportError:
            check_requirements("tensorflow>=2.0.0,<=2.19.0")
            import tensorflow as tf
        check_requirements(
            (
                "tf_keras<=2.19.0",  # required by 'onnx2tf' package
                "sng4onnx>=1.0.1",  # required by 'onnx2tf' package
                "onnx_graphsurgeon>=0.3.26",  # required by 'onnx2tf' package
                "ai-edge-litert>=1.2.0" + (",<1.4.0" if MACOS else ""),  # required by 'onnx2tf' package
                "onnx>=1.12.0",
                "onnx2tf>=1.26.3",
                "onnxslim>=0.1.71",
                "onnxruntime-gpu" if cuda else "onnxruntime",
                "protobuf>=5",
            ),
            cmds="--extra-index-url https://pypi.ngc.nvidia.com",  # onnx_graphsurgeon only on NVIDIA
        )

        LOGGER.info(f"\n{prefix} starting export with tensorflow {tf.__version__}...")
        check_version(
            tf.__version__,
            ">=2.0.0",
            name="tensorflow",
            verbose=True,
            msg="https://github.com/ultralytics/ultralytics/issues/5161",
        )
        f = Path(str(self.file).replace(self.file.suffix, "_saved_model"))
        if f.is_dir():
            shutil.rmtree(f)  # delete output folder

        # Export to TF
        images = None
        if self.args.int8 and self.args.data:
            images = [batch["img"] for batch in self.get_int8_calibration_dataloader(prefix)]
            images = (
                torch.nn.functional.interpolate(torch.cat(images, 0).float(), size=self.imgsz)
                .permute(0, 2, 3, 1)
                .numpy()
                .astype(np.float32)
            )

        # Export to ONNX
        if isinstance(self.model.model[-1], RTDETRDecoder):
            self.args.opset = self.args.opset or 19
            assert 16 <= self.args.opset <= 19, "RTDETR export requires opset>=16;<=19"
        self.args.simplify = True
        f_onnx = self.export_onnx()  # ensure ONNX is available
        keras_model = onnx2saved_model(
            f_onnx,
            f,
            int8=self.args.int8,
            images=images,
            disable_group_convolution=self.args.format in {"tfjs", "edgetpu"},
            prefix=prefix,
        )
        YAML.save(f / "metadata.yaml", self.metadata)  # add metadata.yaml
        # Add TFLite metadata
        for file in f.rglob("*.tflite"):
            file.unlink() if "quant_with_int16_act.tflite" in str(file) else self._add_tflite_metadata(file)

        return str(f), keras_model  # or keras_model = tf.saved_model.load(f, tags=None, options=None)

    @try_export
    def export_pb(self, keras_model, prefix=colorstr("TensorFlow GraphDef:")):
        """Export YOLO model to TensorFlow GraphDef *.pb format https://github.com/leimao/Frozen-Graph-TensorFlow."""
        f = self.file.with_suffix(".pb")
        keras2pb(keras_model, f, prefix)
        return f

    @try_export
    def export_tflite(self, prefix=colorstr("TensorFlow Lite:")):
        """Export YOLO model to TensorFlow Lite format."""
        # BUG https://github.com/ultralytics/ultralytics/issues/13436
        import tensorflow as tf

        LOGGER.info(f"\n{prefix} starting export with tensorflow {tf.__version__}...")
        saved_model = Path(str(self.file).replace(self.file.suffix, "_saved_model"))
        if self.args.int8:
            f = saved_model / f"{self.file.stem}_int8.tflite"  # fp32 in/out
        elif self.args.half:
            f = saved_model / f"{self.file.stem}_float16.tflite"  # fp32 in/out
        else:
            f = saved_model / f"{self.file.stem}_float32.tflite"
        return str(f)
    
    @try_export
    def export_axelera(self, prefix=colorstr("Axelera:")):
        """YOLOv8 Axelera export."""

        from axelera import compiler
        from axelera.compiler import CompilerConfig, top_level
        
        self.args.opset = 17
        onnx_path = self.export_onnx()
        export_path = Path(f"{Path(onnx_path).stem}_axelera_model")
        export_path.mkdir(exist_ok=True)
                
        assert not self.args.dynamic, "Axelera does not support Dynamic tensor"
        assert not self.args.int8, "Axelera only supports int8 input; the model runs in mixed precision on hardware"
        
        def transform_fn(data_item) -> np.ndarray:
            data_item: torch.Tensor = data_item["img"] if isinstance(data_item, dict) else data_item
            assert data_item.dtype == torch.uint8, "Input image must be uint8 for the quantization preprocessing"
            im = data_item.numpy().astype(np.float32) / 255.0  # uint8 to fp16/32 and 0 - 255 to 0.0 - 1.0
            return np.expand_dims(im, 0) if im.ndim == 3 else im
        
        # this is for YOLO11 series
        # config = CompilerConfig(ptq_scheme="per_tensor_min_max", ignore_weight_buffers=False)
        # this is for YOLOv8
        config = CompilerConfig(tiling_depth=6, split_buffer_promotion=True)
        
    
        
        qmodel = compiler.quantize(
            model=onnx_path,
            calibration_dataset=self.get_int8_calibration_dataloader(prefix),
            config=config,
            transform_fn=transform_fn
        )
        
        # TODO: Enable the below in the future when `top_level` is dropped
        # compiler.compile(
        #     model=qmodel,
        #     config=config,
        #     output_dir=str(export_path)
        # )
        
        # Use the internal lower function directly with correct parameter name
        manifest = top_level.lower(
            quantized_model=qmodel,
            config=config,
            output_dir=export_path,
        )
        
        return str(export_path)

    @try_export
    def export_executorch(self, prefix=colorstr("ExecuTorch:")):
        """Exports a model to ExecuTorch (.pte) format into a dedicated directory and saves the required metadata,
        following Ultralytics conventions.
        """
        LOGGER.info(f"\n{prefix} starting export with ExecuTorch...")
        assert TORCH_2_9, f"ExecuTorch export requires torch>=2.9.0 but torch=={TORCH_VERSION} is installed"
        # TorchAO release compatibility table bug https://github.com/pytorch/ao/issues/2919
        # Setuptools bug: https://github.com/pypa/setuptools/issues/4483
        check_requirements("setuptools<71.0.0")  # Setuptools bug: https://github.com/pypa/setuptools/issues/4483
        check_requirements(("executorch==1.0.0", "flatbuffers"))

        import torch
        from executorch.backends.xnnpack.partition.xnnpack_partitioner import XnnpackPartitioner
        from executorch.exir import to_edge_transform_and_lower

        file_directory = Path(str(self.file).replace(self.file.suffix, "_executorch_model"))
        file_directory.mkdir(parents=True, exist_ok=True)

        file_pte = file_directory / self.file.with_suffix(".pte").name
        sample_inputs = (self.im,)

        et_program = to_edge_transform_and_lower(
            torch.export.export(self.model, sample_inputs), partitioner=[XnnpackPartitioner()]
        ).to_executorch()

        with open(file_pte, "wb") as file:
            file.write(et_program.buffer)

        YAML.save(file_directory / "metadata.yaml", self.metadata)

        return str(file_directory)

    @try_export
    def export_edgetpu(self, tflite_model="", prefix=colorstr("Edge TPU:")):
        """Export YOLO model to Edge TPU format https://coral.ai/docs/edgetpu/models-intro/."""
        cmd = "edgetpu_compiler --version"
        help_url = "https://coral.ai/docs/edgetpu/compiler/"
        assert LINUX, f"export only supported on Linux. See {help_url}"
        if subprocess.run(cmd, stdout=subprocess.DEVNULL, stderr=subprocess.DEVNULL, shell=True).returncode != 0:
            LOGGER.info(f"\n{prefix} export requires Edge TPU compiler. Attempting install from {help_url}")
            for c in (
                "curl https://packages.cloud.google.com/apt/doc/apt-key.gpg | sudo apt-key add -",
                'echo "deb https://packages.cloud.google.com/apt coral-edgetpu-stable main" | '
                "sudo tee /etc/apt/sources.list.d/coral-edgetpu.list",
                "sudo apt-get update",
                "sudo apt-get install edgetpu-compiler",
            ):
                subprocess.run(c if is_sudo_available() else c.replace("sudo ", ""), shell=True, check=True)

        ver = subprocess.run(cmd, shell=True, capture_output=True, check=True).stdout.decode().rsplit(maxsplit=1)[-1]
        LOGGER.info(f"\n{prefix} starting export with Edge TPU compiler {ver}...")
        tflite2edgetpu(tflite_file=tflite_model, output_dir=tflite_model.parent, prefix=prefix)
        f = str(tflite_model).replace(".tflite", "_edgetpu.tflite")  # Edge TPU model
        self._add_tflite_metadata(f)
        return f

    @try_export
    def export_tfjs(self, prefix=colorstr("TensorFlow.js:")):
        """Export YOLO model to TensorFlow.js format."""
        check_requirements("tensorflowjs")

        f = str(self.file).replace(self.file.suffix, "_web_model")  # js dir
        f_pb = str(self.file.with_suffix(".pb"))  # *.pb path
        pb2tfjs(pb_file=f_pb, output_dir=f, half=self.args.half, int8=self.args.int8, prefix=prefix)
        # Add metadata
        YAML.save(Path(f) / "metadata.yaml", self.metadata)  # add metadata.yaml
        return f

    @try_export
    def export_rknn(self, prefix=colorstr("RKNN:")):
        """Export YOLO model to RKNN format."""
        LOGGER.info(f"\n{prefix} starting export with rknn-toolkit2...")

        check_requirements("rknn-toolkit2")
        if IS_COLAB:
            # Prevent 'exit' from closing the notebook https://github.com/airockchip/rknn-toolkit2/issues/259
            import builtins

            builtins.exit = lambda: None

        from rknn.api import RKNN

        f = self.export_onnx()
        export_path = Path(f"{Path(f).stem}_rknn_model")
        export_path.mkdir(exist_ok=True)

        rknn = RKNN(verbose=False)
        rknn.config(mean_values=[[0, 0, 0]], std_values=[[255, 255, 255]], target_platform=self.args.name)
        rknn.load_onnx(model=f)
        rknn.build(do_quantization=False)  # TODO: Add quantization support
        f = f.replace(".onnx", f"-{self.args.name}.rknn")
        rknn.export_rknn(f"{export_path / f}")
        YAML.save(export_path / "metadata.yaml", self.metadata)
        return export_path

    @try_export
    def export_imx(self, prefix=colorstr("IMX:")):
        """Export YOLO model to IMX format."""
        assert LINUX, (
            "export only supported on Linux. "
            "See https://developer.aitrios.sony-semicon.com/en/raspberrypi-ai-camera/documentation/imx500-converter"
        )
        if getattr(self.model, "end2end", False):
            raise ValueError("IMX export is not supported for end2end models.")
        check_requirements(
            ("model-compression-toolkit>=2.4.1", "sony-custom-layers>=0.3.0", "edge-mdt-tpc>=1.1.0", "pydantic<=2.11.7")
        )
        check_requirements("imx500-converter[pt]>=3.16.1")  # Separate requirements for imx500-converter
        check_requirements("mct-quantizers>=1.6.0")  # Separate for compatibility with model-compression-toolkit

        # Install Java>=17
        try:
            java_output = subprocess.run(["java", "--version"], check=True, capture_output=True).stdout.decode()
            version_match = re.search(r"(?:openjdk|java) (\d+)", java_output)
            java_version = int(version_match.group(1)) if version_match else 0
            assert java_version >= 17, "Java version too old"
        except (FileNotFoundError, subprocess.CalledProcessError, AssertionError):
            cmd = (["sudo"] if is_sudo_available() else []) + ["apt", "install", "-y", "openjdk-21-jre"]
            subprocess.run(cmd, check=True)

        return torch2imx(
            self.model,
            self.file,
            self.args.conf,
            self.args.iou,
            self.args.max_det,
            metadata=self.metadata,
            dataset=self.get_int8_calibration_dataloader(prefix),
            prefix=prefix,
        )

    def _add_tflite_metadata(self, file):
        """Add metadata to *.tflite models per https://ai.google.dev/edge/litert/models/metadata."""
        import zipfile

        with zipfile.ZipFile(file, "a", zipfile.ZIP_DEFLATED) as zf:
            zf.writestr("metadata.json", json.dumps(self.metadata, indent=2))

    def _pipeline_coreml(self, model, weights_dir=None, prefix=colorstr("CoreML Pipeline:")):
        """Create CoreML pipeline with NMS for YOLO detection models."""
        import coremltools as ct

        LOGGER.info(f"{prefix} starting pipeline with coremltools {ct.__version__}...")

        # Output shapes
        spec = model.get_spec()
        outs = list(iter(spec.description.output))
        if self.args.format == "mlmodel":  # mlmodel doesn't infer shapes automatically
            outs[0].type.multiArrayType.shape[:] = self.output_shape[2], self.output_shape[1] - 4
            outs[1].type.multiArrayType.shape[:] = self.output_shape[2], 4

        # Checks
        names = self.metadata["names"]
        nx, ny = spec.description.input[0].type.imageType.width, spec.description.input[0].type.imageType.height
        nc = outs[0].type.multiArrayType.shape[-1]
        if len(names) != nc:  # Hack fix for MLProgram NMS bug https://github.com/ultralytics/ultralytics/issues/22309
            names = {**names, **{i: str(i) for i in range(len(names), nc)}}

        # Model from spec
        model = ct.models.MLModel(spec, weights_dir=weights_dir)

        # Create NMS protobuf
        nms_spec = ct.proto.Model_pb2.Model()
        nms_spec.specificationVersion = spec.specificationVersion
        for i in range(len(outs)):
            decoder_output = model._spec.description.output[i].SerializeToString()
            nms_spec.description.input.add()
            nms_spec.description.input[i].ParseFromString(decoder_output)
            nms_spec.description.output.add()
            nms_spec.description.output[i].ParseFromString(decoder_output)

        output_names = ["confidence", "coordinates"]
        for i, name in enumerate(output_names):
            nms_spec.description.output[i].name = name

        for i, out in enumerate(outs):
            ma_type = nms_spec.description.output[i].type.multiArrayType
            ma_type.shapeRange.sizeRanges.add()
            ma_type.shapeRange.sizeRanges[0].lowerBound = 0
            ma_type.shapeRange.sizeRanges[0].upperBound = -1
            ma_type.shapeRange.sizeRanges.add()
            ma_type.shapeRange.sizeRanges[1].lowerBound = out.type.multiArrayType.shape[-1]
            ma_type.shapeRange.sizeRanges[1].upperBound = out.type.multiArrayType.shape[-1]
            del ma_type.shape[:]

        nms = nms_spec.nonMaximumSuppression
        nms.confidenceInputFeatureName = outs[0].name  # 1x507x80
        nms.coordinatesInputFeatureName = outs[1].name  # 1x507x4
        nms.confidenceOutputFeatureName = output_names[0]
        nms.coordinatesOutputFeatureName = output_names[1]
        nms.iouThresholdInputFeatureName = "iouThreshold"
        nms.confidenceThresholdInputFeatureName = "confidenceThreshold"
        nms.iouThreshold = self.args.iou
        nms.confidenceThreshold = self.args.conf
        nms.pickTop.perClass = True
        nms.stringClassLabels.vector.extend(names.values())
        nms_model = ct.models.MLModel(nms_spec)

        # Pipeline models together
        pipeline = ct.models.pipeline.Pipeline(
            input_features=[
                ("image", ct.models.datatypes.Array(3, ny, nx)),
                ("iouThreshold", ct.models.datatypes.Double()),
                ("confidenceThreshold", ct.models.datatypes.Double()),
            ],
            output_features=output_names,
        )
        pipeline.add_model(model)
        pipeline.add_model(nms_model)

        # Correct datatypes
        pipeline.spec.description.input[0].ParseFromString(model._spec.description.input[0].SerializeToString())
        pipeline.spec.description.output[0].ParseFromString(nms_model._spec.description.output[0].SerializeToString())
        pipeline.spec.description.output[1].ParseFromString(nms_model._spec.description.output[1].SerializeToString())

        # Update metadata
        pipeline.spec.specificationVersion = spec.specificationVersion
        pipeline.spec.description.metadata.userDefined.update(
            {"IoU threshold": str(nms.iouThreshold), "Confidence threshold": str(nms.confidenceThreshold)}
        )

        # Save the model
        model = ct.models.MLModel(pipeline.spec, weights_dir=weights_dir)
        model.input_description["image"] = "Input image"
        model.input_description["iouThreshold"] = f"(optional) IoU threshold override (default: {nms.iouThreshold})"
        model.input_description["confidenceThreshold"] = (
            f"(optional) Confidence threshold override (default: {nms.confidenceThreshold})"
        )
        model.output_description["confidence"] = 'Boxes × Class confidence (see user-defined metadata "classes")'
        model.output_description["coordinates"] = "Boxes × [x, y, width, height] (relative to image size)"
        LOGGER.info(f"{prefix} pipeline success")
        return model

    def add_callback(self, event: str, callback):
        """Append the given callback to the specified event."""
        self.callbacks[event].append(callback)

    def run_callbacks(self, event: str):
        """Execute all callbacks for a given event."""
        for callback in self.callbacks.get(event, []):
            callback(self)


class IOSDetectModel(torch.nn.Module):
    """Wrap an Ultralytics YOLO model for Apple iOS CoreML export."""

    def __init__(self, model, im, mlprogram=True):
        """Initialize the IOSDetectModel class with a YOLO model and example image.

        Args:
            model (torch.nn.Module): The YOLO model to wrap.
            im (torch.Tensor): Example input tensor with shape (B, C, H, W).
            mlprogram (bool): Whether exporting to MLProgram format to fix NMS bug.
        """
        super().__init__()
        _, _, h, w = im.shape  # batch, channel, height, width
        self.model = model
        self.nc = len(model.names)  # number of classes
        self.mlprogram = mlprogram
        if w == h:
            self.normalize = 1.0 / w  # scalar
        else:
            self.normalize = torch.tensor(
                [1.0 / w, 1.0 / h, 1.0 / w, 1.0 / h],  # broadcast (slower, smaller)
                device=next(model.parameters()).device,
            )

    def forward(self, x):
        """Normalize predictions of object detection model with input size-dependent factors."""
        xywh, cls = self.model(x)[0].transpose(0, 1).split((4, self.nc), 1)
        if self.mlprogram and self.nc % 80 != 0:  # NMS bug https://github.com/ultralytics/ultralytics/issues/22309
            pad_length = int(((self.nc + 79) // 80) * 80) - self.nc  # pad class length to multiple of 80
            cls = torch.nn.functional.pad(cls, (0, pad_length, 0, 0), "constant", 0)

        return cls, xywh * self.normalize


class NMSModel(torch.nn.Module):
    """Model wrapper with embedded NMS for Detect, Segment, Pose and OBB."""

    def __init__(self, model, args):
        """Initialize the NMSModel.

        Args:
            model (torch.nn.Module): The model to wrap with NMS postprocessing.
            args (Namespace): The export arguments.
        """
        super().__init__()
        self.model = model
        self.args = args
        self.obb = model.task == "obb"
        self.is_tf = self.args.format in frozenset({"saved_model", "tflite", "tfjs"})

    def forward(self, x):
        """Perform inference with NMS post-processing. Supports Detect, Segment, OBB and Pose.

        Args:
            x (torch.Tensor): The preprocessed tensor with shape (N, 3, H, W).

        Returns:
            (torch.Tensor): List of detections, each an (N, max_det, 4 + 2 + extra_shape) Tensor where N is the number
                of detections after NMS.
        """
        from functools import partial

        from torchvision.ops import nms

        preds = self.model(x)
        pred = preds[0] if isinstance(preds, tuple) else preds
        kwargs = dict(device=pred.device, dtype=pred.dtype)
        bs = pred.shape[0]
        pred = pred.transpose(-1, -2)  # shape(1,84,6300) to shape(1,6300,84)
        extra_shape = pred.shape[-1] - (4 + len(self.model.names))  # extras from Segment, OBB, Pose
        if self.args.dynamic and self.args.batch > 1:  # batch size needs to always be same due to loop unroll
            pad = torch.zeros(torch.max(torch.tensor(self.args.batch - bs), torch.tensor(0)), *pred.shape[1:], **kwargs)
            pred = torch.cat((pred, pad))
        boxes, scores, extras = pred.split([4, len(self.model.names), extra_shape], dim=2)
        scores, classes = scores.max(dim=-1)
        self.args.max_det = min(pred.shape[1], self.args.max_det)  # in case num_anchors < max_det
        # (N, max_det, 4 coords + 1 class score + 1 class label + extra_shape).
        out = torch.zeros(pred.shape[0], self.args.max_det, boxes.shape[-1] + 2 + extra_shape, **kwargs)
        for i in range(bs):
            box, cls, score, extra = boxes[i], classes[i], scores[i], extras[i]
            mask = score > self.args.conf
            if self.is_tf or (self.args.format == "onnx" and self.obb):
                # TFLite GatherND error if mask is empty
                score *= mask
                # Explicit length otherwise reshape error, hardcoded to `self.args.max_det * 5`
                mask = score.topk(min(self.args.max_det * 5, score.shape[0])).indices
            box, score, cls, extra = box[mask], score[mask], cls[mask], extra[mask]
            nmsbox = box.clone()
            # `8` is the minimum value experimented to get correct NMS results for obb
            multiplier = (8 if self.obb else 1) / max(len(self.model.names), 1)
            # Normalize boxes for NMS since large values for class offset causes issue with int8 quantization
            if self.args.format == "tflite":  # TFLite is already normalized
                nmsbox *= multiplier
            else:
                nmsbox = multiplier * (nmsbox / torch.tensor(x.shape[2:], **kwargs).max())
            if not self.args.agnostic_nms:  # class-wise NMS
                end = 2 if self.obb else 4
                # fully explicit expansion otherwise reshape error
                cls_offset = cls.view(cls.shape[0], 1).expand(cls.shape[0], end)
                offbox = nmsbox[:, :end] + cls_offset * multiplier
                nmsbox = torch.cat((offbox, nmsbox[:, end:]), dim=-1)
            nms_fn = (
                partial(
                    TorchNMS.fast_nms,
                    use_triu=not (
                        self.is_tf
                        or (self.args.opset or 14) < 14
                        or (self.args.format == "openvino" and self.args.int8)  # OpenVINO int8 error with triu
                    ),
                    iou_func=batch_probiou,
                    exit_early=False,
                )
                if self.obb
                else nms
            )
            keep = nms_fn(
                torch.cat([nmsbox, extra], dim=-1) if self.obb else nmsbox,
                score,
                self.args.iou,
            )[: self.args.max_det]
            dets = torch.cat(
                [box[keep], score[keep].view(-1, 1), cls[keep].view(-1, 1).to(out.dtype), extra[keep]], dim=-1
            )
            # Zero-pad to max_det size to avoid reshape error
            pad = (0, 0, 0, self.args.max_det - dets.shape[0])
            out[i] = torch.nn.functional.pad(dets, pad)
        return (out[:bs], preds[1]) if self.model.task == "segment" else out[:bs]<|MERGE_RESOLUTION|>--- conflicted
+++ resolved
@@ -155,12 +155,8 @@
         ["NCNN", "ncnn", "_ncnn_model", True, True, ["batch", "half"]],
         ["IMX", "imx", "_imx_model", True, True, ["int8", "fraction", "nms"]],
         ["RKNN", "rknn", "_rknn_model", False, False, ["batch", "name"]],
-<<<<<<< HEAD
-        ["ExecuTorch", "executorch", "_executorch_model", True, False, ["batch"]],
-=======
         ["Axelera", "axelera", "_axelera_model", False, False, ["batch", "name"]],
         
->>>>>>> c412b795
     ]
     return dict(zip(["Format", "Argument", "Suffix", "CPU", "GPU", "Arguments"], zip(*x)))
 
@@ -323,30 +319,9 @@
         flags = [x == fmt for x in fmts]
         if sum(flags) != 1:
             raise ValueError(f"Invalid export format='{fmt}'. Valid formats are {fmts}")
-<<<<<<< HEAD
-        (
-            jit,
-            onnx,
-            xml,
-            engine,
-            coreml,
-            saved_model,
-            pb,
-            tflite,
-            edgetpu,
-            tfjs,
-            paddle,
-            mnn,
-            ncnn,
-            imx,
-            rknn,
-            executorch,
-        ) = flags  # export booleans
-=======
         (jit, onnx, xml, engine, coreml, saved_model, pb, tflite, edgetpu, tfjs, paddle, mnn, ncnn, imx, rknn, axelera) = (
             flags  # export booleans
         )
->>>>>>> c412b795
 
         is_tf_format = any((saved_model, pb, tflite, edgetpu, tfjs))
 
@@ -572,13 +547,8 @@
             f[13] = self.export_imx()
         if rknn:
             f[14] = self.export_rknn()
-<<<<<<< HEAD
-        if executorch:
-            f[15] = self.export_executorch()
-=======
         if axelera:
             f[15] = self.export_axelera()
->>>>>>> c412b795
 
         # Finish
         f = [str(x) for x in f if x]  # filter out '' and None
