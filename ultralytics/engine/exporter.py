# Ultralytics 🚀 AGPL-3.0 License - https://ultralytics.com/license
"""
Export a YOLO PyTorch model to other formats. TensorFlow exports authored by https://github.com/zldrobit.

Format                  | `format=argument`         | Model
---                     | ---                       | ---
PyTorch                 | -                         | yolo11n.pt
TorchScript             | `torchscript`             | yolo11n.torchscript
ONNX                    | `onnx`                    | yolo11n.onnx
OpenVINO                | `openvino`                | yolo11n_openvino_model/
TensorRT                | `engine`                  | yolo11n.engine
CoreML                  | `coreml`                  | yolo11n.mlpackage
TensorFlow SavedModel   | `saved_model`             | yolo11n_saved_model/
TensorFlow GraphDef     | `pb`                      | yolo11n.pb
TensorFlow Lite         | `tflite`                  | yolo11n.tflite
TensorFlow Edge TPU     | `edgetpu`                 | yolo11n_edgetpu.tflite
TensorFlow.js           | `tfjs`                    | yolo11n_web_model/
PaddlePaddle            | `paddle`                  | yolo11n_paddle_model/
MNN                     | `mnn`                     | yolo11n.mnn
NCNN                    | `ncnn`                    | yolo11n_ncnn_model/
IMX                     | `imx`                     | yolo11n_imx_model/
RKNN                    | `rknn`                    | yolo11n_rknn_model/
ExecuTorch              | `executorch`              | yolo11n_executorch_model/

Requirements:
    $ pip install "ultralytics[export]"

Python:
    from ultralytics import YOLO
    model = YOLO('yolo11n.pt')
    results = model.export(format='onnx')

CLI:
    $ yolo mode=export model=yolo11n.pt format=onnx

Inference:
    $ yolo predict model=yolo11n.pt                 # PyTorch
                         yolo11n.torchscript        # TorchScript
                         yolo11n.onnx               # ONNX Runtime or OpenCV DNN with dnn=True
                         yolo11n_openvino_model     # OpenVINO
                         yolo11n.engine             # TensorRT
                         yolo11n.mlpackage          # CoreML (macOS-only)
                         yolo11n_saved_model        # TensorFlow SavedModel
                         yolo11n.pb                 # TensorFlow GraphDef
                         yolo11n.tflite             # TensorFlow Lite
                         yolo11n_edgetpu.tflite     # TensorFlow Edge TPU
                         yolo11n_paddle_model       # PaddlePaddle
                         yolo11n.mnn                # MNN
                         yolo11n_ncnn_model         # NCNN
                         yolo11n_imx_model          # IMX
                         yolo11n_rknn_model         # RKNN
                         yolo11n_executorch_model   # ExecuTorch

TensorFlow.js:
    $ cd .. && git clone https://github.com/zldrobit/tfjs-yolov5-example.git && cd tfjs-yolov5-example
    $ npm install
    $ ln -s ../../yolo11n_web_model public/yolo11n_web_model
    $ npm start
"""

import json
import os
import re
import shutil
import subprocess
import time
import warnings
from copy import deepcopy
from datetime import datetime
from pathlib import Path

import numpy as np
import torch

from ultralytics import __version__
from ultralytics.cfg import TASK2DATA, get_cfg
from ultralytics.data import build_dataloader
from ultralytics.data.dataset import YOLODataset
from ultralytics.data.utils import check_cls_dataset, check_det_dataset
from ultralytics.nn.autobackend import check_class_names, default_class_names
from ultralytics.nn.modules import Classify, Detect, RTDETRDecoder
from ultralytics.nn.tasks import ClassificationModel, DetectionModel, SegmentationModel, WorldModel
from ultralytics.utils import (
    ARM64,
    DEFAULT_CFG,
    IS_COLAB,
    IS_JETSON,
    LINUX,
    LOGGER,
    MACOS,
    MACOS_VERSION,
    RKNN_CHIPS,
    SETTINGS,
    TORCH_VERSION,
    WINDOWS,
    YAML,
    callbacks,
    colorstr,
    get_default_args,
)
from ultralytics.utils.checks import (
    check_imgsz,
    check_requirements,
    check_version,
    is_intel,
    is_sudo_available,
)
from ultralytics.utils.export import (
    keras2pb,
    onnx2engine,
    onnx2saved_model,
    pb2tfjs,
    tflite2edgetpu,
    torch2imx,
    torch2onnx,
)
from ultralytics.utils.files import file_size
from ultralytics.utils.metrics import batch_probiou
from ultralytics.utils.nms import TorchNMS
from ultralytics.utils.ops import Profile
from ultralytics.utils.patches import arange_patch
from ultralytics.utils.torch_utils import TORCH_1_11, TORCH_1_13, TORCH_2_1, TORCH_2_4, TORCH_2_9, select_device


def export_formats():
    """Return a dictionary of Ultralytics YOLO export formats."""
    x = [
        ["PyTorch", "-", ".pt", True, True, []],
        ["TorchScript", "torchscript", ".torchscript", True, True, ["batch", "optimize", "half", "nms", "dynamic"]],
        ["ONNX", "onnx", ".onnx", True, True, ["batch", "dynamic", "half", "opset", "simplify", "nms"]],
        [
            "OpenVINO",
            "openvino",
            "_openvino_model",
            True,
            False,
            ["batch", "dynamic", "half", "int8", "nms", "fraction"],
        ],
        [
            "TensorRT",
            "engine",
            ".engine",
            False,
            True,
            ["batch", "dynamic", "half", "int8", "simplify", "nms", "fraction"],
        ],
        ["CoreML", "coreml", ".mlpackage", True, False, ["batch", "dynamic", "half", "int8", "nms"]],
        ["TensorFlow SavedModel", "saved_model", "_saved_model", True, True, ["batch", "int8", "keras", "nms"]],
        ["TensorFlow GraphDef", "pb", ".pb", True, True, ["batch"]],
        ["TensorFlow Lite", "tflite", ".tflite", True, False, ["batch", "half", "int8", "nms", "fraction"]],
        ["TensorFlow Edge TPU", "edgetpu", "_edgetpu.tflite", True, False, []],
        ["TensorFlow.js", "tfjs", "_web_model", True, False, ["batch", "half", "int8", "nms"]],
        ["PaddlePaddle", "paddle", "_paddle_model", True, True, ["batch"]],
        ["MNN", "mnn", ".mnn", True, True, ["batch", "half", "int8"]],
        ["NCNN", "ncnn", "_ncnn_model", True, True, ["batch", "half"]],
        ["IMX", "imx", "_imx_model", True, True, ["int8", "fraction", "nms"]],
        ["RKNN", "rknn", "_rknn_model", False, False, ["batch", "name"]],
        ["Axelera", "axelera", "_axelera_model", False, False, ["batch", "name"]],
        
    ]
    return dict(zip(["Format", "Argument", "Suffix", "CPU", "GPU", "Arguments"], zip(*x)))


def best_onnx_opset(onnx, cuda=False) -> int:
    """Return max ONNX opset for this torch version with ONNX fallback."""
    if TORCH_2_4:  # _constants.ONNX_MAX_OPSET first defined in torch 1.13
        opset = torch.onnx.utils._constants.ONNX_MAX_OPSET - 1  # use second-latest version for safety
        if cuda:
            opset -= 2  # fix CUDA ONNXRuntime NMS squeeze op errors
    else:
        version = ".".join(TORCH_VERSION.split(".")[:2])
        opset = {
            "1.8": 12,
            "1.9": 12,
            "1.10": 13,
            "1.11": 14,
            "1.12": 15,
            "1.13": 17,
            "2.0": 17,  # reduced from 18 to fix ONNX errors
            "2.1": 17,  # reduced from 19
            "2.2": 17,  # reduced from 19
            "2.3": 17,  # reduced from 19
            "2.4": 20,
            "2.5": 20,
            "2.6": 20,
            "2.7": 20,
            "2.8": 23,
        }.get(version, 12)
    return min(opset, onnx.defs.onnx_opset_version())


def validate_args(format, passed_args, valid_args):
    """Validate arguments based on the export format.

    Args:
        format (str): The export format.
        passed_args (Namespace): The arguments used during export.
        valid_args (list): List of valid arguments for the format.

    Raises:
        AssertionError: If an unsupported argument is used, or if the format lacks supported argument listings.
    """
    export_args = ["half", "int8", "dynamic", "keras", "nms", "batch", "fraction"]

    assert valid_args is not None, f"ERROR ❌️ valid arguments for '{format}' not listed."
    custom = {"batch": 1, "data": None, "device": None}  # exporter defaults
    default_args = get_cfg(DEFAULT_CFG, custom)
    for arg in export_args:
        not_default = getattr(passed_args, arg, None) != getattr(default_args, arg, None)
        if not_default:
            assert arg in valid_args, f"ERROR ❌️ argument '{arg}' is not supported for format='{format}'"


def try_export(inner_func):
    """YOLO export decorator, i.e. @try_export."""
    inner_args = get_default_args(inner_func)

    def outer_func(*args, **kwargs):
        """Export a model."""
        prefix = inner_args["prefix"]
        dt = 0.0
        try:
            with Profile() as dt:
                f = inner_func(*args, **kwargs)  # exported file/dir or tuple of (file/dir, *)
            path = f if isinstance(f, (str, Path)) else f[0]
            mb = file_size(path)
            assert mb > 0.0, "0.0 MB output model size"
            LOGGER.info(f"{prefix} export success ✅ {dt.t:.1f}s, saved as '{path}' ({mb:.1f} MB)")
            return f
        except Exception as e:
            LOGGER.error(f"{prefix} export failure {dt.t:.1f}s: {e}")
            raise e

    return outer_func


class Exporter:
    """A class for exporting YOLO models to various formats.

    This class provides functionality to export YOLO models to different formats including ONNX, TensorRT, CoreML,
    TensorFlow, and others. It handles format validation, device selection, model preparation, and the actual export
    process for each supported format.

    Attributes:
        args (SimpleNamespace): Configuration arguments for the exporter.
        callbacks (dict): Dictionary of callback functions for different export events.
        im (torch.Tensor): Input tensor for model inference during export.
        model (torch.nn.Module): The YOLO model to be exported.
        file (Path): Path to the model file being exported.
        output_shape (tuple): Shape of the model output tensor(s).
        pretty_name (str): Formatted model name for display purposes.
        metadata (dict): Model metadata including description, author, version, etc.
        device (torch.device): Device on which the model is loaded.
        imgsz (tuple): Input image size for the model.

    Methods:
        __call__: Main export method that handles the export process.
        get_int8_calibration_dataloader: Build dataloader for INT8 calibration.
        export_torchscript: Export model to TorchScript format.
        export_onnx: Export model to ONNX format.
        export_openvino: Export model to OpenVINO format.
        export_paddle: Export model to PaddlePaddle format.
        export_mnn: Export model to MNN format.
        export_ncnn: Export model to NCNN format.
        export_coreml: Export model to CoreML format.
        export_engine: Export model to TensorRT format.
        export_saved_model: Export model to TensorFlow SavedModel format.
        export_pb: Export model to TensorFlow GraphDef format.
        export_tflite: Export model to TensorFlow Lite format.
        export_edgetpu: Export model to Edge TPU format.
        export_tfjs: Export model to TensorFlow.js format.
        export_rknn: Export model to RKNN format.
        export_imx: Export model to IMX format.

    Examples:
        Export a YOLOv8 model to ONNX format
        >>> from ultralytics.engine.exporter import Exporter
        >>> exporter = Exporter()
        >>> exporter(model="yolov8n.pt")  # exports to yolov8n.onnx

        Export with specific arguments
        >>> args = {"format": "onnx", "dynamic": True, "half": True}
        >>> exporter = Exporter(overrides=args)
        >>> exporter(model="yolov8n.pt")
    """

    def __init__(self, cfg=DEFAULT_CFG, overrides=None, _callbacks=None):
        """Initialize the Exporter class.

        Args:
            cfg (str, optional): Path to a configuration file.
            overrides (dict, optional): Configuration overrides.
            _callbacks (dict, optional): Dictionary of callback functions.
        """
        self.args = get_cfg(cfg, overrides)
        self.callbacks = _callbacks or callbacks.get_default_callbacks()
        callbacks.add_integration_callbacks(self)

    def __call__(self, model=None) -> str:
        """Return list of exported files/dirs after running callbacks."""
        t = time.time()
        fmt = self.args.format.lower()  # to lowercase
        if fmt in {"tensorrt", "trt"}:  # 'engine' aliases
            fmt = "engine"
        if fmt in {"mlmodel", "mlpackage", "mlprogram", "apple", "ios", "coreml"}:  # 'coreml' aliases
            fmt = "coreml"
        fmts_dict = export_formats()
        fmts = tuple(fmts_dict["Argument"][1:])  # available export formats
        if fmt not in fmts:
            import difflib

            # Get the closest match if format is invalid
            matches = difflib.get_close_matches(fmt, fmts, n=1, cutoff=0.6)  # 60% similarity required to match
            if not matches:
                msg = "Model is already in PyTorch format." if fmt == "pt" else f"Invalid export format='{fmt}'."
                raise ValueError(f"{msg} Valid formats are {fmts}")
            LOGGER.warning(f"Invalid export format='{fmt}', updating to format='{matches[0]}'")
            fmt = matches[0]
        flags = [x == fmt for x in fmts]
        if sum(flags) != 1:
            raise ValueError(f"Invalid export format='{fmt}'. Valid formats are {fmts}")
        (jit, onnx, xml, engine, coreml, saved_model, pb, tflite, edgetpu, tfjs, paddle, mnn, ncnn, imx, rknn, axelera) = (
            flags  # export booleans
        )

        is_tf_format = any((saved_model, pb, tflite, edgetpu, tfjs))

        # Device
        dla = None
        if engine and self.args.device is None:
            LOGGER.warning("TensorRT requires GPU export, automatically assigning device=0")
            self.args.device = "0"
        if engine and "dla" in str(self.args.device):  # convert int/list to str first
            dla = self.args.device.rsplit(":", 1)[-1]
            self.args.device = "0"  # update device to "0"
            assert dla in {"0", "1"}, f"Expected self.args.device='dla:0' or 'dla:1, but got {self.args.device}."
        if imx and self.args.device is None and torch.cuda.is_available():
            LOGGER.warning("Exporting on CPU while CUDA is available, setting device=0 for faster export on GPU.")
            self.args.device = "0"  # update device to "0"
        self.device = select_device("cpu" if self.args.device is None else self.args.device)

        # Argument compatibility checks
        fmt_keys = fmts_dict["Arguments"][flags.index(True) + 1]
        validate_args(fmt, self.args, fmt_keys)
        if imx:
            if not self.args.int8:
                LOGGER.warning("IMX export requires int8=True, setting int8=True.")
                self.args.int8 = True
            if not self.args.nms and model.task in {"detect", "pose"}:
                LOGGER.warning("IMX export requires nms=True, setting nms=True.")
                self.args.nms = True
            if model.task not in {"detect", "pose", "classify"}:
                raise ValueError("IMX export only supported for detection, pose estimation, and classification models.")
        if not hasattr(model, "names"):
            model.names = default_class_names()
        model.names = check_class_names(model.names)
        if self.args.half and self.args.int8:
            LOGGER.warning("half=True and int8=True are mutually exclusive, setting half=False.")
            self.args.half = False
        if self.args.half and (onnx or jit) and self.device.type == "cpu":
            LOGGER.warning("half=True only compatible with GPU export, i.e. use device=0, setting half=False.")
            self.args.half = False
        self.imgsz = check_imgsz(self.args.imgsz, stride=model.stride, min_dim=2)  # check image size
        if self.args.optimize:
            assert not ncnn, "optimize=True not compatible with format='ncnn', i.e. use optimize=False"
            assert self.device.type == "cpu", "optimize=True not compatible with cuda devices, i.e. use device='cpu'"
        if rknn:
            if not self.args.name:
                LOGGER.warning(
                    "Rockchip RKNN export requires a missing 'name' arg for processor type. "
                    "Using default name='rk3588'."
                )
                self.args.name = "rk3588"
            self.args.name = self.args.name.lower()
            assert self.args.name in RKNN_CHIPS, (
                f"Invalid processor name '{self.args.name}' for Rockchip RKNN export. Valid names are {RKNN_CHIPS}."
            )
        if self.args.nms:
            assert not isinstance(model, ClassificationModel), "'nms=True' is not valid for classification models."
            assert not tflite or not ARM64 or not LINUX, "TFLite export with NMS unsupported on ARM64 Linux"
            assert not is_tf_format or TORCH_1_13, "TensorFlow exports with NMS require torch>=1.13"
            assert not onnx or TORCH_1_13, "ONNX export with NMS requires torch>=1.13"
            if getattr(model, "end2end", False) or isinstance(model.model[-1], RTDETRDecoder):
                LOGGER.warning("'nms=True' is not available for end2end models. Forcing 'nms=False'.")
                self.args.nms = False
            self.args.conf = self.args.conf or 0.25  # set conf default value for nms export
        if (engine or coreml or self.args.nms) and self.args.dynamic and self.args.batch == 1:
            LOGGER.warning(
                f"'dynamic=True' model with '{'nms=True' if self.args.nms else f'format={self.args.format}'}' requires max batch size, i.e. 'batch=16'"
            )
        if edgetpu:
            if not LINUX or ARM64:
                raise SystemError(
                    "Edge TPU export only supported on non-aarch64 Linux. See https://coral.ai/docs/edgetpu/compiler"
                )
            elif self.args.batch != 1:  # see github.com/ultralytics/ultralytics/pull/13420
                LOGGER.warning("Edge TPU export requires batch size 1, setting batch=1.")
                self.args.batch = 1
        if isinstance(model, WorldModel):
            LOGGER.warning(
                "YOLOWorld (original version) export is not supported to any format. "
                "YOLOWorldv2 models (i.e. 'yolov8s-worldv2.pt') only support export to "
                "(torchscript, onnx, openvino, engine, coreml) formats. "
                "See https://docs.ultralytics.com/models/yolo-world for details."
            )
            model.clip_model = None  # openvino int8 export error: https://github.com/ultralytics/ultralytics/pull/18445
        if self.args.int8 and not self.args.data:
            self.args.data = DEFAULT_CFG.data or TASK2DATA[getattr(model, "task", "detect")]  # assign default data
            LOGGER.warning(
                f"INT8 export requires a missing 'data' arg for calibration. Using default 'data={self.args.data}'."
            )
        if tfjs and (ARM64 and LINUX):
            raise SystemError("TF.js exports are not currently supported on ARM64 Linux")
        # Recommend OpenVINO if export and Intel CPU
        if SETTINGS.get("openvino_msg"):
            if is_intel():
                LOGGER.info(
                    "💡 ProTip: Export to OpenVINO format for best performance on Intel hardware."
                    " Learn more at https://docs.ultralytics.com/integrations/openvino/"
                )
            SETTINGS["openvino_msg"] = False

        # Input
        im = torch.zeros(self.args.batch, model.yaml.get("channels", 3), *self.imgsz).to(self.device)
        file = Path(
            getattr(model, "pt_path", None) or getattr(model, "yaml_file", None) or model.yaml.get("yaml_file", "")
        )
        if file.suffix in {".yaml", ".yml"}:
            file = Path(file.name)

        # Update model
        model = deepcopy(model).to(self.device)
        for p in model.parameters():
            p.requires_grad = False
        model.eval()
        model.float()
        model = model.fuse()

        if imx:
            from ultralytics.utils.export.imx import FXModel

            model = FXModel(model, self.imgsz)
        elif tflite or edgetpu:
            from ultralytics.utils.export.tensorflow import tf_wrapper

            model = tf_wrapper(model)
        elif ncnn:
            from ultralytics.utils.export.end2end import end2end_wrapper

            model = end2end_wrapper(model)
        for m in model.modules():
            if isinstance(m, Classify):
                m.export = True
            if isinstance(m, (Detect, RTDETRDecoder)):  # includes all Detect subclasses like Segment, Pose, OBB
                m.dynamic = self.args.dynamic
                m.export = True
                m.format = self.args.format
                m.max_det = self.args.max_det
                m.xyxy = self.args.nms and not coreml
                if hasattr(model, "pe") and hasattr(m, "fuse"):  # for YOLOE models
                    m.fuse(model.pe.to(self.device))

        y = None
        for _ in range(2):  # dry runs
            y = NMSModel(model, self.args)(im) if self.args.nms and not coreml and not imx else model(im)
        if self.args.half and (onnx or jit) and self.device.type != "cpu":
            im, model = im.half(), model.half()  # to FP16

        # Filter warnings
        warnings.filterwarnings("ignore", category=torch.jit.TracerWarning)  # suppress TracerWarning
        warnings.filterwarnings("ignore", category=UserWarning)  # suppress shape prim::Constant missing ONNX warning
        warnings.filterwarnings("ignore", category=DeprecationWarning)  # suppress CoreML np.bool deprecation warning

        # Assign
        self.im = im
        self.model = model
        self.file = file
        self.output_shape = (
            tuple(y.shape)
            if isinstance(y, torch.Tensor)
            else tuple(tuple(x.shape if isinstance(x, torch.Tensor) else []) for x in y)
        )
        self.pretty_name = Path(self.model.yaml.get("yaml_file", self.file)).stem.replace("yolo", "YOLO")
        data = model.args["data"] if hasattr(model, "args") and isinstance(model.args, dict) else ""
        description = f"Ultralytics {self.pretty_name} model {f'trained on {data}' if data else ''}"
        self.metadata = {
            "description": description,
            "author": "Ultralytics",
            "date": datetime.now().isoformat(),
            "version": __version__,
            "license": "AGPL-3.0 License (https://ultralytics.com/license)",
            "docs": "https://docs.ultralytics.com",
            "stride": int(max(model.stride)),
            "task": model.task,
            "batch": self.args.batch,
            "imgsz": self.imgsz,
            "names": model.names,
            "args": {k: v for k, v in self.args if k in [*fmt_keys, "max_det"]},
            "channels": model.yaml.get("channels", 3),
        }  # model metadata
        self.metadata["args"].update({"nms": self.args.nms or getattr(model, "end2end", False)})
        if dla is not None:
            self.metadata["dla"] = dla  # make sure `AutoBackend` uses correct dla device if it has one
        if model.task == "pose":
            self.metadata["kpt_shape"] = model.model[-1].kpt_shape
            if hasattr(model, "kpt_names"):
                self.metadata["kpt_names"] = model.kpt_names

        LOGGER.info(
            f"\n{colorstr('PyTorch:')} starting from '{file}' with input shape {tuple(im.shape)} BCHW and "
            f"output shape(s) {self.output_shape} ({file_size(file):.1f} MB)"
        )
        self.run_callbacks("on_export_start")
        # Exports
        f = [""] * len(fmts)  # exported filenames
        if jit:  # TorchScript
            f[0] = self.export_torchscript()
        if engine:  # TensorRT required before ONNX
            f[1] = self.export_engine(dla=dla)
        if onnx:  # ONNX
            f[2] = self.export_onnx()
        if xml:  # OpenVINO
            f[3] = self.export_openvino()
        if coreml:  # CoreML
            f[4] = self.export_coreml()
        if is_tf_format:  # TensorFlow formats
            self.args.int8 |= edgetpu
            f[5], keras_model = self.export_saved_model()
            if pb or tfjs:  # pb prerequisite to tfjs
                f[6] = self.export_pb(keras_model=keras_model)
            if tflite:
                f[7] = self.export_tflite()
            if edgetpu:
                f[8] = self.export_edgetpu(tflite_model=Path(f[5]) / f"{self.file.stem}_full_integer_quant.tflite")
            if tfjs:
                f[9] = self.export_tfjs()
        if paddle:  # PaddlePaddle
            f[10] = self.export_paddle()
        if mnn:  # MNN
            f[11] = self.export_mnn()
        if ncnn:  # NCNN
            f[12] = self.export_ncnn()
        if imx:
            f[13] = self.export_imx()
        if rknn:
            f[14] = self.export_rknn()
        if axelera:
            f[15] = self.export_axelera()

        # Finish
        f = [str(x) for x in f if x]  # filter out '' and None
        if any(f):
            f = str(Path(f[-1]))
            square = self.imgsz[0] == self.imgsz[1]
            s = (
                ""
                if square
                else f"WARNING ⚠️ non-PyTorch val requires square images, 'imgsz={self.imgsz}' will not "
                f"work. Use export 'imgsz={max(self.imgsz)}' if val is required."
            )
            imgsz = self.imgsz[0] if square else str(self.imgsz)[1:-1].replace(" ", "")
            predict_data = f"data={data}" if model.task == "segment" and pb else ""
            q = "int8" if self.args.int8 else "half" if self.args.half else ""  # quantization
            LOGGER.info(
                f"\nExport complete ({time.time() - t:.1f}s)"
                f"\nResults saved to {colorstr('bold', file.parent.resolve())}"
                f"\nPredict:         yolo predict task={model.task} model={f} imgsz={imgsz} {q} {predict_data}"
                f"\nValidate:        yolo val task={model.task} model={f} imgsz={imgsz} data={data} {q} {s}"
                f"\nVisualize:       https://netron.app"
            )

        self.run_callbacks("on_export_end")
        return f  # return list of exported files/dirs

    def get_int8_calibration_dataloader(self, prefix=""):
        """Build and return a dataloader for calibration of INT8 models."""
        LOGGER.info(f"{prefix} collecting INT8 calibration images from 'data={self.args.data}'")
        data = (check_cls_dataset if self.model.task == "classify" else check_det_dataset)(self.args.data)
        dataset = YOLODataset(
            data[self.args.split or "val"],
            data=data,
            fraction=self.args.fraction,
            task=self.model.task,
            imgsz=self.imgsz[0],
            augment=False,
            batch_size=self.args.batch,
        )
        n = len(dataset)
        if n < self.args.batch:
            raise ValueError(
                f"The calibration dataset ({n} images) must have at least as many images as the batch size "
                f"('batch={self.args.batch}')."
            )
        elif n < 300:
            LOGGER.warning(f"{prefix} >300 images recommended for INT8 calibration, found {n} images.")
        return build_dataloader(dataset, batch=self.args.batch, workers=0, drop_last=True)  # required for batch loading

    @try_export
    def export_torchscript(self, prefix=colorstr("TorchScript:")):
        """Export YOLO model to TorchScript format."""
        LOGGER.info(f"\n{prefix} starting export with torch {TORCH_VERSION}...")
        f = self.file.with_suffix(".torchscript")

        ts = torch.jit.trace(NMSModel(self.model, self.args) if self.args.nms else self.model, self.im, strict=False)
        extra_files = {"config.txt": json.dumps(self.metadata)}  # torch._C.ExtraFilesMap()
        if self.args.optimize:  # https://pytorch.org/tutorials/recipes/mobile_interpreter.html
            LOGGER.info(f"{prefix} optimizing for mobile...")
            from torch.utils.mobile_optimizer import optimize_for_mobile

            optimize_for_mobile(ts)._save_for_lite_interpreter(str(f), _extra_files=extra_files)
        else:
            ts.save(str(f), _extra_files=extra_files)
        return f

    @try_export
    def export_onnx(self, prefix=colorstr("ONNX:"), dynamo=True):
        """Export YOLO model to ONNX format."""
<<<<<<< HEAD
        requirements = ["onnx>=1.12.0", "onnxscript>=0.2.5"]
=======
        requirements = ["onnx>=1.12.0,<=1.19.1"]
>>>>>>> 1351cb0f
        if self.args.simplify:
            requirements += ["onnxslim>=0.1.71", "onnxruntime" + ("-gpu" if torch.cuda.is_available() else "")]
        check_requirements(requirements)
        import onnx

        opset = self.args.opset or best_onnx_opset(onnx, cuda="cuda" in self.device.type)
        LOGGER.info(f"\n{prefix} starting export with onnx {onnx.__version__} opset {opset}...")
        if self.args.nms:
            assert TORCH_1_13, f"'nms=True' ONNX export requires torch>=1.13 (found torch=={TORCH_VERSION})"

        f = str(self.file.with_suffix(".onnx"))
        output_names = ["output0", "output1"] if self.model.task == "segment" else ["output0"]
        dynamic = self.args.dynamic
        if dynamic:
            dynamic = {"images": {0: "batch", 2: "height", 3: "width"}}  # shape(1,3,640,640)
            if isinstance(self.model, SegmentationModel):
                dynamic["output0"] = {0: "batch", 2: "anchors"}  # shape(1, 116, 8400)
                dynamic["output1"] = {0: "batch", 2: "mask_height", 3: "mask_width"}  # shape(1,32,160,160)
            elif isinstance(self.model, DetectionModel):
                dynamic["output0"] = {0: "batch", 2: "anchors"}  # shape(1, 84, 8400)
            if self.args.nms:  # only batch size is dynamic with NMS
                dynamic["output0"].pop(2)
        if self.args.nms and self.model.task == "obb":
            self.args.opset = opset  # for NMSModel

        with arange_patch(self.args):
            torch2onnx(
                NMSModel(self.model, self.args) if self.args.nms else self.model,
                self.im,
                f,
                opset=opset,
                input_names=["images"],
                output_names=output_names,
                dynamic=dynamic or None,
                dynamo=dynamo,
            )

        # Checks
        model_onnx = onnx.load(f)  # load onnx model

        # Simplify
        if self.args.simplify:
            try:
                import onnxslim

                LOGGER.info(f"{prefix} slimming with onnxslim {onnxslim.__version__}...")
                model_onnx = onnxslim.slim(model_onnx)

            except Exception as e:
                LOGGER.warning(f"{prefix} simplifier failure: {e}")

        # Metadata
        for k, v in self.metadata.items():
            meta = model_onnx.metadata_props.add()
            meta.key, meta.value = k, str(v)

        # IR version
        if getattr(model_onnx, "ir_version", 0) > 10:
            LOGGER.info(f"{prefix} limiting IR version {model_onnx.ir_version} to 10 for ONNXRuntime compatibility...")
            model_onnx.ir_version = 10

        onnx.save(model_onnx, f)
        return f

    @try_export
    def export_openvino(self, prefix=colorstr("OpenVINO:")):
        """Export YOLO model to OpenVINO format."""
        # OpenVINO <= 2025.1.0 error on macOS 15.4+: https://github.com/openvinotoolkit/openvino/issues/30023"
        check_requirements("openvino>=2025.2.0" if MACOS and MACOS_VERSION >= "15.4" else "openvino>=2024.0.0")
        import openvino as ov

        LOGGER.info(f"\n{prefix} starting export with openvino {ov.__version__}...")
        assert TORCH_2_1, f"OpenVINO export requires torch>=2.1 but torch=={TORCH_VERSION} is installed"
        ov_model = ov.convert_model(
            NMSModel(self.model, self.args) if self.args.nms else self.model,
            input=None if self.args.dynamic else [self.im.shape],
            example_input=self.im,
        )

        def serialize(ov_model, file):
            """Set RT info, serialize, and save metadata YAML."""
            ov_model.set_rt_info("YOLO", ["model_info", "model_type"])
            ov_model.set_rt_info(True, ["model_info", "reverse_input_channels"])
            ov_model.set_rt_info(114, ["model_info", "pad_value"])
            ov_model.set_rt_info([255.0], ["model_info", "scale_values"])
            ov_model.set_rt_info(self.args.iou, ["model_info", "iou_threshold"])
            ov_model.set_rt_info([v.replace(" ", "_") for v in self.model.names.values()], ["model_info", "labels"])
            if self.model.task != "classify":
                ov_model.set_rt_info("fit_to_window_letterbox", ["model_info", "resize_type"])

            ov.save_model(ov_model, file, compress_to_fp16=self.args.half)
            YAML.save(Path(file).parent / "metadata.yaml", self.metadata)  # add metadata.yaml

        if self.args.int8:
            fq = str(self.file).replace(self.file.suffix, f"_int8_openvino_model{os.sep}")
            fq_ov = str(Path(fq) / self.file.with_suffix(".xml").name)
            # INT8 requires nncf, nncf requires packaging>=23.2 https://github.com/openvinotoolkit/nncf/issues/3463
            check_requirements("packaging>=23.2")  # must be installed first to build nncf wheel
            check_requirements("nncf>=2.14.0")
            import nncf

            def transform_fn(data_item) -> np.ndarray:
                """Quantization transform function."""
                data_item: torch.Tensor = data_item["img"] if isinstance(data_item, dict) else data_item
                assert data_item.dtype == torch.uint8, "Input image must be uint8 for the quantization preprocessing"
                im = data_item.numpy().astype(np.float32) / 255.0  # uint8 to fp16/32 and 0-255 to 0.0-1.0
                return np.expand_dims(im, 0) if im.ndim == 3 else im

            # Generate calibration data for integer quantization
            ignored_scope = None
            if isinstance(self.model.model[-1], Detect):
                # Includes all Detect subclasses like Segment, Pose, OBB, WorldDetect, YOLOEDetect
                head_module_name = ".".join(list(self.model.named_modules())[-1][0].split(".")[:2])
                ignored_scope = nncf.IgnoredScope(  # ignore operations
                    patterns=[
                        f".*{head_module_name}/.*/Add",
                        f".*{head_module_name}/.*/Sub*",
                        f".*{head_module_name}/.*/Mul*",
                        f".*{head_module_name}/.*/Div*",
                        f".*{head_module_name}\\.dfl.*",
                    ],
                    types=["Sigmoid"],
                )

            quantized_ov_model = nncf.quantize(
                model=ov_model,
                calibration_dataset=nncf.Dataset(self.get_int8_calibration_dataloader(prefix), transform_fn),
                preset=nncf.QuantizationPreset.MIXED,
                ignored_scope=ignored_scope,
            )
            serialize(quantized_ov_model, fq_ov)
            return fq

        f = str(self.file).replace(self.file.suffix, f"_openvino_model{os.sep}")
        f_ov = str(Path(f) / self.file.with_suffix(".xml").name)

        serialize(ov_model, f_ov)
        return f

    @try_export
    def export_paddle(self, prefix=colorstr("PaddlePaddle:")):
        """Export YOLO model to PaddlePaddle format."""
        assert not IS_JETSON, "Jetson Paddle exports not supported yet"
        check_requirements(
            (
                "paddlepaddle-gpu"
                if torch.cuda.is_available()
                else "paddlepaddle==3.0.0"  # pin 3.0.0 for ARM64
                if ARM64
                else "paddlepaddle>=3.0.0",
                "x2paddle",
            )
        )
        import x2paddle
        from x2paddle.convert import pytorch2paddle

        LOGGER.info(f"\n{prefix} starting export with X2Paddle {x2paddle.__version__}...")
        f = str(self.file).replace(self.file.suffix, f"_paddle_model{os.sep}")

        pytorch2paddle(module=self.model, save_dir=f, jit_type="trace", input_examples=[self.im])  # export
        YAML.save(Path(f) / "metadata.yaml", self.metadata)  # add metadata.yaml
        return f

    @try_export
    def export_mnn(self, prefix=colorstr("MNN:")):
        """Export YOLO model to MNN format using MNN https://github.com/alibaba/MNN."""
        f_onnx = self.export_onnx()  # get onnx model first

        check_requirements("MNN>=2.9.6")
        import MNN
        from MNN.tools import mnnconvert

        # Setup and checks
        LOGGER.info(f"\n{prefix} starting export with MNN {MNN.version()}...")
        assert Path(f_onnx).exists(), f"failed to export ONNX file: {f_onnx}"
        f = str(self.file.with_suffix(".mnn"))  # MNN model file
        args = ["", "-f", "ONNX", "--modelFile", f_onnx, "--MNNModel", f, "--bizCode", json.dumps(self.metadata)]
        if self.args.int8:
            args.extend(("--weightQuantBits", "8"))
        if self.args.half:
            args.append("--fp16")
        mnnconvert.convert(args)
        # remove scratch file for model convert optimize
        convert_scratch = Path(self.file.parent / ".__convert_external_data.bin")
        if convert_scratch.exists():
            convert_scratch.unlink()
        return f

    @try_export
    def export_ncnn(self, prefix=colorstr("NCNN:")):
        """Export YOLO model to NCNN format using PNNX https://github.com/pnnx/pnnx."""
        check_requirements("ncnn", cmds="--no-deps")  # no deps to avoid installing opencv-python
        check_requirements("pnnx")
        import ncnn
        import pnnx

        LOGGER.info(f"\n{prefix} starting export with NCNN {ncnn.__version__} and PNNX {pnnx.__version__}...")
        f = Path(str(self.file).replace(self.file.suffix, f"_ncnn_model{os.sep}"))

        ncnn_args = dict(
            ncnnparam=(f / "model.ncnn.param").as_posix(),
            ncnnbin=(f / "model.ncnn.bin").as_posix(),
            ncnnpy=(f / "model_ncnn.py").as_posix(),
        )

        pnnx_args = dict(
            ptpath=(f / "model.pt").as_posix(),
            pnnxparam=(f / "model.pnnx.param").as_posix(),
            pnnxbin=(f / "model.pnnx.bin").as_posix(),
            pnnxpy=(f / "model_pnnx.py").as_posix(),
            pnnxonnx=(f / "model.pnnx.onnx").as_posix(),
        )

        f.mkdir(exist_ok=True)  # make ncnn_model directory
        pnnx.export(self.model, inputs=self.im, **ncnn_args, **pnnx_args, fp16=self.args.half, device=self.device.type)

        for f_debug in ("debug.bin", "debug.param", "debug2.bin", "debug2.param", *pnnx_args.values()):
            Path(f_debug).unlink(missing_ok=True)

        YAML.save(f / "metadata.yaml", self.metadata)  # add metadata.yaml
        return str(f)

    @try_export
    def export_coreml(self, prefix=colorstr("CoreML:")):
        """Export YOLO model to CoreML format."""
        mlmodel = self.args.format.lower() == "mlmodel"  # legacy *.mlmodel export format requested
        check_requirements("coremltools>=8.0")
        import coremltools as ct

        LOGGER.info(f"\n{prefix} starting export with coremltools {ct.__version__}...")
        assert not WINDOWS, "CoreML export is not supported on Windows, please run on macOS or Linux."
        assert TORCH_1_11, "CoreML export requires torch>=1.11"
        if self.args.batch > 1:
            assert self.args.dynamic, (
                "batch sizes > 1 are not supported without 'dynamic=True' for CoreML export. Please retry at 'dynamic=True'."
            )
        if self.args.dynamic:
            assert not self.args.nms, (
                "'nms=True' cannot be used together with 'dynamic=True' for CoreML export. Please disable one of them."
            )
            assert self.model.task != "classify", "'dynamic=True' is not supported for CoreML classification models."
        f = self.file.with_suffix(".mlmodel" if mlmodel else ".mlpackage")
        if f.is_dir():
            shutil.rmtree(f)

        classifier_config = None
        if self.model.task == "classify":
            classifier_config = ct.ClassifierConfig(list(self.model.names.values()))
            model = self.model
        elif self.model.task == "detect":
            model = IOSDetectModel(self.model, self.im, mlprogram=not mlmodel) if self.args.nms else self.model
        else:
            if self.args.nms:
                LOGGER.warning(f"{prefix} 'nms=True' is only available for Detect models like 'yolo11n.pt'.")
                # TODO CoreML Segment and Pose model pipelining
            model = self.model
        ts = torch.jit.trace(model.eval(), self.im, strict=False)  # TorchScript model

        if self.args.dynamic:
            input_shape = ct.Shape(
                shape=(
                    ct.RangeDim(lower_bound=1, upper_bound=self.args.batch, default=1),
                    self.im.shape[1],
                    ct.RangeDim(lower_bound=32, upper_bound=self.imgsz[0] * 2, default=self.imgsz[0]),
                    ct.RangeDim(lower_bound=32, upper_bound=self.imgsz[1] * 2, default=self.imgsz[1]),
                )
            )
            inputs = [ct.TensorType("image", shape=input_shape)]
        else:
            inputs = [ct.ImageType("image", shape=self.im.shape, scale=1 / 255, bias=[0.0, 0.0, 0.0])]

        # Based on apple's documentation it is better to leave out the minimum_deployment target and let that get set
        # Internally based on the model conversion and output type.
        # Setting minimum_depoloyment_target >= iOS16 will require setting compute_precision=ct.precision.FLOAT32.
        # iOS16 adds in better support for FP16, but none of the CoreML NMS specifications handle FP16 as input.
        ct_model = ct.convert(
            ts,
            inputs=inputs,
            classifier_config=classifier_config,
            convert_to="neuralnetwork" if mlmodel else "mlprogram",
        )
        bits, mode = (8, "kmeans") if self.args.int8 else (16, "linear") if self.args.half else (32, None)
        if bits < 32:
            if "kmeans" in mode:
                check_requirements("scikit-learn")  # scikit-learn package required for k-means quantization
            if mlmodel:
                ct_model = ct.models.neural_network.quantization_utils.quantize_weights(ct_model, bits, mode)
            elif bits == 8:  # mlprogram already quantized to FP16
                import coremltools.optimize.coreml as cto

                op_config = cto.OpPalettizerConfig(mode="kmeans", nbits=bits, weight_threshold=512)
                config = cto.OptimizationConfig(global_config=op_config)
                ct_model = cto.palettize_weights(ct_model, config=config)
        if self.args.nms and self.model.task == "detect":
            ct_model = self._pipeline_coreml(ct_model, weights_dir=None if mlmodel else ct_model.weights_dir)

        m = self.metadata  # metadata dict
        ct_model.short_description = m.pop("description")
        ct_model.author = m.pop("author")
        ct_model.license = m.pop("license")
        ct_model.version = m.pop("version")
        ct_model.user_defined_metadata.update({k: str(v) for k, v in m.items()})
        if self.model.task == "classify":
            ct_model.user_defined_metadata.update({"com.apple.coreml.model.preview.type": "imageClassifier"})

        try:
            ct_model.save(str(f))  # save *.mlpackage
        except Exception as e:
            LOGGER.warning(
                f"{prefix} CoreML export to *.mlpackage failed ({e}), reverting to *.mlmodel export. "
                f"Known coremltools Python 3.11 and Windows bugs https://github.com/apple/coremltools/issues/1928."
            )
            f = f.with_suffix(".mlmodel")
            ct_model.save(str(f))
        return f

    @try_export
    def export_engine(self, dla=None, prefix=colorstr("TensorRT:")):
        """Export YOLO model to TensorRT format https://developer.nvidia.com/tensorrt."""
        assert self.im.device.type != "cpu", "export running on CPU but must be on GPU, i.e. use 'device=0'"
        f_onnx = self.export_onnx()  # run before TRT import https://github.com/ultralytics/ultralytics/issues/7016

        try:
            import tensorrt as trt
        except ImportError:
            if LINUX:
                cuda_version = torch.version.cuda.split(".")[0]
                check_requirements(f"tensorrt-cu{cuda_version}>7.0.0,!=10.1.0")
            import tensorrt as trt
        check_version(trt.__version__, ">=7.0.0", hard=True)
        check_version(trt.__version__, "!=10.1.0", msg="https://github.com/ultralytics/ultralytics/pull/14239")

        # Setup and checks
        LOGGER.info(f"\n{prefix} starting export with TensorRT {trt.__version__}...")
        assert Path(f_onnx).exists(), f"failed to export ONNX file: {f_onnx}"
        f = self.file.with_suffix(".engine")  # TensorRT engine file
        onnx2engine(
            f_onnx,
            f,
            self.args.workspace,
            self.args.half,
            self.args.int8,
            self.args.dynamic,
            self.im.shape,
            dla=dla,
            dataset=self.get_int8_calibration_dataloader(prefix) if self.args.int8 else None,
            metadata=self.metadata,
            verbose=self.args.verbose,
            prefix=prefix,
        )

        return f

    @try_export
    def export_saved_model(self, prefix=colorstr("TensorFlow SavedModel:")):
        """Export YOLO model to TensorFlow SavedModel format."""
        cuda = torch.cuda.is_available()
        try:
            import tensorflow as tf
        except ImportError:
            check_requirements("tensorflow>=2.0.0,<=2.19.0")
            import tensorflow as tf
        check_requirements(
            (
                "tf_keras<=2.19.0",  # required by 'onnx2tf' package
                "sng4onnx>=1.0.1",  # required by 'onnx2tf' package
                "onnx_graphsurgeon>=0.3.26",  # required by 'onnx2tf' package
                "ai-edge-litert>=1.2.0" + (",<1.4.0" if MACOS else ""),  # required by 'onnx2tf' package
                "onnx>=1.12.0,<=1.19.1",
                "onnx2tf>=1.26.3",
                "onnxslim>=0.1.71",
                "onnxruntime-gpu" if cuda else "onnxruntime",
                "protobuf>=5",
            ),
            cmds="--extra-index-url https://pypi.ngc.nvidia.com",  # onnx_graphsurgeon only on NVIDIA
        )

        LOGGER.info(f"\n{prefix} starting export with tensorflow {tf.__version__}...")
        check_version(
            tf.__version__,
            ">=2.0.0",
            name="tensorflow",
            verbose=True,
            msg="https://github.com/ultralytics/ultralytics/issues/5161",
        )
        f = Path(str(self.file).replace(self.file.suffix, "_saved_model"))
        if f.is_dir():
            shutil.rmtree(f)  # delete output folder

        # Export to TF
        images = None
        if self.args.int8 and self.args.data:
            images = [batch["img"] for batch in self.get_int8_calibration_dataloader(prefix)]
            images = (
                torch.nn.functional.interpolate(torch.cat(images, 0).float(), size=self.imgsz)
                .permute(0, 2, 3, 1)
                .numpy()
                .astype(np.float32)
            )

        # Export to ONNX
        if isinstance(self.model.model[-1], RTDETRDecoder):
            self.args.opset = self.args.opset or 19
            assert 16 <= self.args.opset <= 19, "RTDETR export requires opset>=16;<=19"
        self.args.simplify = True
        f_onnx = self.export_onnx(dynamo=False)  # ensure ONNX is available
        keras_model = onnx2saved_model(
            f_onnx,
            f,
            int8=self.args.int8,
            images=images,
            disable_group_convolution=self.args.format in {"tfjs", "edgetpu"},
            prefix=prefix,
        )
        YAML.save(f / "metadata.yaml", self.metadata)  # add metadata.yaml
        # Add TFLite metadata
        for file in f.rglob("*.tflite"):
            file.unlink() if "quant_with_int16_act.tflite" in str(file) else self._add_tflite_metadata(file)

        return str(f), keras_model  # or keras_model = tf.saved_model.load(f, tags=None, options=None)

    @try_export
    def export_pb(self, keras_model, prefix=colorstr("TensorFlow GraphDef:")):
        """Export YOLO model to TensorFlow GraphDef *.pb format https://github.com/leimao/Frozen-Graph-TensorFlow."""
        f = self.file.with_suffix(".pb")
        keras2pb(keras_model, f, prefix)
        return f

    @try_export
    def export_tflite(self, prefix=colorstr("TensorFlow Lite:")):
        """Export YOLO model to TensorFlow Lite format."""
        # BUG https://github.com/ultralytics/ultralytics/issues/13436
        import tensorflow as tf

        LOGGER.info(f"\n{prefix} starting export with tensorflow {tf.__version__}...")
        saved_model = Path(str(self.file).replace(self.file.suffix, "_saved_model"))
        if self.args.int8:
            f = saved_model / f"{self.file.stem}_int8.tflite"  # fp32 in/out
        elif self.args.half:
            f = saved_model / f"{self.file.stem}_float16.tflite"  # fp32 in/out
        else:
            f = saved_model / f"{self.file.stem}_float32.tflite"
        return str(f)
    
    @try_export
    def export_axelera(self, prefix=colorstr("Axelera:")):
        """YOLOv8 Axelera export."""

        from axelera import compiler
        from axelera.compiler import CompilerConfig, top_level
        
        self.args.opset = 17
        onnx_path = self.export_onnx()
        export_path = Path(f"{Path(onnx_path).stem}_axelera_model")
        export_path.mkdir(exist_ok=True)
                
        assert not self.args.dynamic, "Axelera does not support Dynamic tensor"
        assert not self.args.int8, "Axelera only supports int8 input; the model runs in mixed precision on hardware"
        
        def transform_fn(data_item) -> np.ndarray:
            data_item: torch.Tensor = data_item["img"] if isinstance(data_item, dict) else data_item
            assert data_item.dtype == torch.uint8, "Input image must be uint8 for the quantization preprocessing"
            im = data_item.numpy().astype(np.float32) / 255.0  # uint8 to fp16/32 and 0 - 255 to 0.0 - 1.0
            return np.expand_dims(im, 0) if im.ndim == 3 else im
        
        if "C2PSA" in self.model.__str__(): # YOLO11
            config = CompilerConfig(ptq_scheme="per_tensor_min_max", ignore_weight_buffers=False, resources_used=0.25, aipu_cores_used=1, multicore_mode="batch")
        else: # YOLOv8
            config = CompilerConfig(tiling_depth=6, split_buffer_promotion=True, resources_used=0.25, aipu_cores_used=1, multicore_mode="batch")
        
        qmodel = compiler.quantize(
            model=onnx_path,
            calibration_dataset=self.get_int8_calibration_dataloader(prefix),
            config=config,
            transform_fn=transform_fn
        )
        
        compiler.compile(
            model=qmodel,
            config=config,
            output_dir=str(export_path)
        )
        
        return str(export_path)

    @try_export
    def export_executorch(self, prefix=colorstr("ExecuTorch:")):
        """Exports a model to ExecuTorch (.pte) format into a dedicated directory and saves the required metadata,
        following Ultralytics conventions.
        """
        LOGGER.info(f"\n{prefix} starting export with ExecuTorch...")
        assert TORCH_2_9, f"ExecuTorch export requires torch>=2.9.0 but torch=={TORCH_VERSION} is installed"
        # TorchAO release compatibility table bug https://github.com/pytorch/ao/issues/2919
        # Setuptools bug: https://github.com/pypa/setuptools/issues/4483
        check_requirements("setuptools<71.0.0")  # Setuptools bug: https://github.com/pypa/setuptools/issues/4483
        check_requirements(("executorch==1.0.0", "flatbuffers"))

        import torch
        from executorch.backends.xnnpack.partition.xnnpack_partitioner import XnnpackPartitioner
        from executorch.exir import to_edge_transform_and_lower

        file_directory = Path(str(self.file).replace(self.file.suffix, "_executorch_model"))
        file_directory.mkdir(parents=True, exist_ok=True)

        file_pte = file_directory / self.file.with_suffix(".pte").name
        sample_inputs = (self.im,)

        et_program = to_edge_transform_and_lower(
            torch.export.export(self.model, sample_inputs), partitioner=[XnnpackPartitioner()]
        ).to_executorch()

        with open(file_pte, "wb") as file:
            file.write(et_program.buffer)

        YAML.save(file_directory / "metadata.yaml", self.metadata)

        return str(file_directory)

    @try_export
    def export_edgetpu(self, tflite_model="", prefix=colorstr("Edge TPU:")):
        """Export YOLO model to Edge TPU format https://coral.ai/docs/edgetpu/models-intro/."""
        cmd = "edgetpu_compiler --version"
        help_url = "https://coral.ai/docs/edgetpu/compiler/"
        assert LINUX, f"export only supported on Linux. See {help_url}"
        if subprocess.run(cmd, stdout=subprocess.DEVNULL, stderr=subprocess.DEVNULL, shell=True).returncode != 0:
            LOGGER.info(f"\n{prefix} export requires Edge TPU compiler. Attempting install from {help_url}")
            for c in (
                "curl https://packages.cloud.google.com/apt/doc/apt-key.gpg | sudo apt-key add -",
                'echo "deb https://packages.cloud.google.com/apt coral-edgetpu-stable main" | '
                "sudo tee /etc/apt/sources.list.d/coral-edgetpu.list",
                "sudo apt-get update",
                "sudo apt-get install edgetpu-compiler",
            ):
                subprocess.run(c if is_sudo_available() else c.replace("sudo ", ""), shell=True, check=True)

        ver = subprocess.run(cmd, shell=True, capture_output=True, check=True).stdout.decode().rsplit(maxsplit=1)[-1]
        LOGGER.info(f"\n{prefix} starting export with Edge TPU compiler {ver}...")
        tflite2edgetpu(tflite_file=tflite_model, output_dir=tflite_model.parent, prefix=prefix)
        f = str(tflite_model).replace(".tflite", "_edgetpu.tflite")  # Edge TPU model
        self._add_tflite_metadata(f)
        return f

    @try_export
    def export_tfjs(self, prefix=colorstr("TensorFlow.js:")):
        """Export YOLO model to TensorFlow.js format."""
        check_requirements("tensorflowjs")

        f = str(self.file).replace(self.file.suffix, "_web_model")  # js dir
        f_pb = str(self.file.with_suffix(".pb"))  # *.pb path
        pb2tfjs(pb_file=f_pb, output_dir=f, half=self.args.half, int8=self.args.int8, prefix=prefix)
        # Add metadata
        YAML.save(Path(f) / "metadata.yaml", self.metadata)  # add metadata.yaml
        return f

    @try_export
    def export_rknn(self, prefix=colorstr("RKNN:")):
        """Export YOLO model to RKNN format."""
        LOGGER.info(f"\n{prefix} starting export with rknn-toolkit2...")

        check_requirements("rknn-toolkit2")
        if IS_COLAB:
            # Prevent 'exit' from closing the notebook https://github.com/airockchip/rknn-toolkit2/issues/259
            import builtins

            builtins.exit = lambda: None

        from rknn.api import RKNN

        f = self.export_onnx()
        export_path = Path(f"{Path(f).stem}_rknn_model")
        export_path.mkdir(exist_ok=True)

        rknn = RKNN(verbose=False)
        rknn.config(mean_values=[[0, 0, 0]], std_values=[[255, 255, 255]], target_platform=self.args.name)
        rknn.load_onnx(model=f)
        rknn.build(do_quantization=False)  # TODO: Add quantization support
        f = f.replace(".onnx", f"-{self.args.name}.rknn")
        rknn.export_rknn(f"{export_path / f}")
        YAML.save(export_path / "metadata.yaml", self.metadata)
        return export_path

    @try_export
    def export_imx(self, prefix=colorstr("IMX:")):
        """Export YOLO model to IMX format."""
        assert LINUX, (
            "export only supported on Linux. "
            "See https://developer.aitrios.sony-semicon.com/en/raspberrypi-ai-camera/documentation/imx500-converter"
        )
        if getattr(self.model, "end2end", False):
            raise ValueError("IMX export is not supported for end2end models.")
        check_requirements(
            ("model-compression-toolkit>=2.4.1", "sony-custom-layers>=0.3.0", "edge-mdt-tpc>=1.1.0", "pydantic<=2.11.7")
        )
        check_requirements("imx500-converter[pt]>=3.16.1")  # Separate requirements for imx500-converter
        check_requirements("mct-quantizers>=1.6.0")  # Separate for compatibility with model-compression-toolkit

        # Install Java>=17
        try:
            java_output = subprocess.run(["java", "--version"], check=True, capture_output=True).stdout.decode()
            version_match = re.search(r"(?:openjdk|java) (\d+)", java_output)
            java_version = int(version_match.group(1)) if version_match else 0
            assert java_version >= 17, "Java version too old"
        except (FileNotFoundError, subprocess.CalledProcessError, AssertionError):
            cmd = (["sudo"] if is_sudo_available() else []) + ["apt", "install", "-y", "openjdk-21-jre"]
            subprocess.run(cmd, check=True)

        return torch2imx(
            self.model,
            self.file,
            self.args.conf,
            self.args.iou,
            self.args.max_det,
            metadata=self.metadata,
            dataset=self.get_int8_calibration_dataloader(prefix),
            prefix=prefix,
        )

    def _add_tflite_metadata(self, file):
        """Add metadata to *.tflite models per https://ai.google.dev/edge/litert/models/metadata."""
        import zipfile

        with zipfile.ZipFile(file, "a", zipfile.ZIP_DEFLATED) as zf:
            zf.writestr("metadata.json", json.dumps(self.metadata, indent=2))

    def _pipeline_coreml(self, model, weights_dir=None, prefix=colorstr("CoreML Pipeline:")):
        """Create CoreML pipeline with NMS for YOLO detection models."""
        import coremltools as ct

        LOGGER.info(f"{prefix} starting pipeline with coremltools {ct.__version__}...")

        # Output shapes
        spec = model.get_spec()
        outs = list(iter(spec.description.output))
        if self.args.format == "mlmodel":  # mlmodel doesn't infer shapes automatically
            outs[0].type.multiArrayType.shape[:] = self.output_shape[2], self.output_shape[1] - 4
            outs[1].type.multiArrayType.shape[:] = self.output_shape[2], 4

        # Checks
        names = self.metadata["names"]
        nx, ny = spec.description.input[0].type.imageType.width, spec.description.input[0].type.imageType.height
        nc = outs[0].type.multiArrayType.shape[-1]
        if len(names) != nc:  # Hack fix for MLProgram NMS bug https://github.com/ultralytics/ultralytics/issues/22309
            names = {**names, **{i: str(i) for i in range(len(names), nc)}}

        # Model from spec
        model = ct.models.MLModel(spec, weights_dir=weights_dir)

        # Create NMS protobuf
        nms_spec = ct.proto.Model_pb2.Model()
        nms_spec.specificationVersion = spec.specificationVersion
        for i in range(len(outs)):
            decoder_output = model._spec.description.output[i].SerializeToString()
            nms_spec.description.input.add()
            nms_spec.description.input[i].ParseFromString(decoder_output)
            nms_spec.description.output.add()
            nms_spec.description.output[i].ParseFromString(decoder_output)

        output_names = ["confidence", "coordinates"]
        for i, name in enumerate(output_names):
            nms_spec.description.output[i].name = name

        for i, out in enumerate(outs):
            ma_type = nms_spec.description.output[i].type.multiArrayType
            ma_type.shapeRange.sizeRanges.add()
            ma_type.shapeRange.sizeRanges[0].lowerBound = 0
            ma_type.shapeRange.sizeRanges[0].upperBound = -1
            ma_type.shapeRange.sizeRanges.add()
            ma_type.shapeRange.sizeRanges[1].lowerBound = out.type.multiArrayType.shape[-1]
            ma_type.shapeRange.sizeRanges[1].upperBound = out.type.multiArrayType.shape[-1]
            del ma_type.shape[:]

        nms = nms_spec.nonMaximumSuppression
        nms.confidenceInputFeatureName = outs[0].name  # 1x507x80
        nms.coordinatesInputFeatureName = outs[1].name  # 1x507x4
        nms.confidenceOutputFeatureName = output_names[0]
        nms.coordinatesOutputFeatureName = output_names[1]
        nms.iouThresholdInputFeatureName = "iouThreshold"
        nms.confidenceThresholdInputFeatureName = "confidenceThreshold"
        nms.iouThreshold = self.args.iou
        nms.confidenceThreshold = self.args.conf
        nms.pickTop.perClass = True
        nms.stringClassLabels.vector.extend(names.values())
        nms_model = ct.models.MLModel(nms_spec)

        # Pipeline models together
        pipeline = ct.models.pipeline.Pipeline(
            input_features=[
                ("image", ct.models.datatypes.Array(3, ny, nx)),
                ("iouThreshold", ct.models.datatypes.Double()),
                ("confidenceThreshold", ct.models.datatypes.Double()),
            ],
            output_features=output_names,
        )
        pipeline.add_model(model)
        pipeline.add_model(nms_model)

        # Correct datatypes
        pipeline.spec.description.input[0].ParseFromString(model._spec.description.input[0].SerializeToString())
        pipeline.spec.description.output[0].ParseFromString(nms_model._spec.description.output[0].SerializeToString())
        pipeline.spec.description.output[1].ParseFromString(nms_model._spec.description.output[1].SerializeToString())

        # Update metadata
        pipeline.spec.specificationVersion = spec.specificationVersion
        pipeline.spec.description.metadata.userDefined.update(
            {"IoU threshold": str(nms.iouThreshold), "Confidence threshold": str(nms.confidenceThreshold)}
        )

        # Save the model
        model = ct.models.MLModel(pipeline.spec, weights_dir=weights_dir)
        model.input_description["image"] = "Input image"
        model.input_description["iouThreshold"] = f"(optional) IoU threshold override (default: {nms.iouThreshold})"
        model.input_description["confidenceThreshold"] = (
            f"(optional) Confidence threshold override (default: {nms.confidenceThreshold})"
        )
        model.output_description["confidence"] = 'Boxes × Class confidence (see user-defined metadata "classes")'
        model.output_description["coordinates"] = "Boxes × [x, y, width, height] (relative to image size)"
        LOGGER.info(f"{prefix} pipeline success")
        return model

    def add_callback(self, event: str, callback):
        """Append the given callback to the specified event."""
        self.callbacks[event].append(callback)

    def run_callbacks(self, event: str):
        """Execute all callbacks for a given event."""
        for callback in self.callbacks.get(event, []):
            callback(self)


class IOSDetectModel(torch.nn.Module):
    """Wrap an Ultralytics YOLO model for Apple iOS CoreML export."""

    def __init__(self, model, im, mlprogram=True):
        """Initialize the IOSDetectModel class with a YOLO model and example image.

        Args:
            model (torch.nn.Module): The YOLO model to wrap.
            im (torch.Tensor): Example input tensor with shape (B, C, H, W).
            mlprogram (bool): Whether exporting to MLProgram format to fix NMS bug.
        """
        super().__init__()
        _, _, h, w = im.shape  # batch, channel, height, width
        self.model = model
        self.nc = len(model.names)  # number of classes
        self.mlprogram = mlprogram
        if w == h:
            self.normalize = 1.0 / w  # scalar
        else:
            self.normalize = torch.tensor(
                [1.0 / w, 1.0 / h, 1.0 / w, 1.0 / h],  # broadcast (slower, smaller)
                device=next(model.parameters()).device,
            )

    def forward(self, x):
        """Normalize predictions of object detection model with input size-dependent factors."""
        xywh, cls = self.model(x)[0].transpose(0, 1).split((4, self.nc), 1)
        if self.mlprogram and self.nc % 80 != 0:  # NMS bug https://github.com/ultralytics/ultralytics/issues/22309
            pad_length = int(((self.nc + 79) // 80) * 80) - self.nc  # pad class length to multiple of 80
            cls = torch.nn.functional.pad(cls, (0, pad_length, 0, 0), "constant", 0)

        return cls, xywh * self.normalize


class NMSModel(torch.nn.Module):
    """Model wrapper with embedded NMS for Detect, Segment, Pose and OBB."""

    def __init__(self, model, args):
        """Initialize the NMSModel.

        Args:
            model (torch.nn.Module): The model to wrap with NMS postprocessing.
            args (Namespace): The export arguments.
        """
        super().__init__()
        self.model = model
        self.args = args
        self.obb = model.task == "obb"
        self.is_tf = self.args.format in frozenset({"saved_model", "tflite", "tfjs"})

    def forward(self, x):
        """Perform inference with NMS post-processing. Supports Detect, Segment, OBB and Pose.

        Args:
            x (torch.Tensor): The preprocessed tensor with shape (N, 3, H, W).

        Returns:
            (torch.Tensor): List of detections, each an (N, max_det, 4 + 2 + extra_shape) Tensor where N is the number
                of detections after NMS.
        """
        from functools import partial

        from torchvision.ops import nms

        preds = self.model(x)
        pred = preds[0] if isinstance(preds, tuple) else preds
        kwargs = dict(device=pred.device, dtype=pred.dtype)
        bs = pred.shape[0]
        pred = pred.transpose(-1, -2)  # shape(1,84,6300) to shape(1,6300,84)
        extra_shape = pred.shape[-1] - (4 + len(self.model.names))  # extras from Segment, OBB, Pose
        if self.args.dynamic and self.args.batch > 1:  # batch size needs to always be same due to loop unroll
            pad = torch.zeros(torch.max(torch.tensor(self.args.batch - bs), torch.tensor(0)), *pred.shape[1:], **kwargs)
            pred = torch.cat((pred, pad))
        boxes, scores, extras = pred.split([4, len(self.model.names), extra_shape], dim=2)
        scores, classes = scores.max(dim=-1)
        self.args.max_det = min(pred.shape[1], self.args.max_det)  # in case num_anchors < max_det
        # (N, max_det, 4 coords + 1 class score + 1 class label + extra_shape).
        out = torch.zeros(pred.shape[0], self.args.max_det, boxes.shape[-1] + 2 + extra_shape, **kwargs)
        for i in range(bs):
            box, cls, score, extra = boxes[i], classes[i], scores[i], extras[i]
            mask = score > self.args.conf
            if self.is_tf or (self.args.format == "onnx" and self.obb) or self.dynamo():
                # TFLite GatherND error if mask is empty
                score *= mask
                # Explicit length otherwise reshape error, hardcoded to `self.args.max_det * 5`
                mask = score.topk(min(self.args.max_det * 5, score.shape[0])).indices
            box, score, cls, extra = box[mask], score[mask], cls[mask], extra[mask]
            nmsbox = box.clone()
            # `8` is the minimum value experimented to get correct NMS results for obb
            multiplier = (8 if self.obb else 1) / max(len(self.model.names), 1)
            # Normalize boxes for NMS since large values for class offset causes issue with int8 quantization
            if self.args.format == "tflite":  # TFLite is already normalized
                nmsbox *= multiplier
            else:
                nmsbox = multiplier * (nmsbox / torch.tensor(x.shape[2:], **kwargs).max())
            if not self.args.agnostic_nms:  # class-wise NMS
                end = 2 if self.obb else 4
                # fully explicit expansion otherwise reshape error
                cls_offset = cls.view(cls.shape[0], 1).expand(cls.shape[0], end)
                offbox = nmsbox[:, :end] + cls_offset * multiplier
                nmsbox = torch.cat((offbox, nmsbox[:, end:]), dim=-1)
            nms_fn = (
                partial(
                    TorchNMS.fast_nms,
                    use_triu=not (
                        self.is_tf
                        or (self.args.opset or 14) < 14
                        or (self.args.format == "openvino" and self.args.int8)  # OpenVINO int8 error with triu
                    ),
                    iou_func=batch_probiou,
                    exit_early=False,
                )
                if self.obb
                else nms
            )
            keep = nms_fn(
                torch.cat([nmsbox, extra], dim=-1) if self.obb else nmsbox,
                score,
                self.args.iou,
            )
            if self.dynamo():
                keep = torch.nn.functional.pad(
                    keep, (0, self.args.max_det), value=mask.shape[0] - 1
                )  # repeat the final index as pad
            keep = keep[: self.args.max_det]
            dets = torch.cat(
                [box[keep], score[keep].view(-1, 1), cls[keep].view(-1, 1).to(out.dtype), extra[keep]], dim=-1
            )
            # Zero-pad to max_det size to avoid reshape error
            pad = (0, 0, 0, self.args.max_det - dets.shape[0])
            out[i] = torch.nn.functional.pad(dets, pad)
        return (out[:bs], preds[1]) if self.model.task == "segment" else out[:bs]

    def dynamo(self):
        """Check if export is using dynamo."""
        if hasattr(torch, "compiler") and hasattr(torch.compiler, "is_exporting"):
            return torch.compiler.is_exporting()
        return False<|MERGE_RESOLUTION|>--- conflicted
+++ resolved
@@ -615,11 +615,7 @@
     @try_export
     def export_onnx(self, prefix=colorstr("ONNX:"), dynamo=True):
         """Export YOLO model to ONNX format."""
-<<<<<<< HEAD
-        requirements = ["onnx>=1.12.0", "onnxscript>=0.2.5"]
-=======
         requirements = ["onnx>=1.12.0,<=1.19.1"]
->>>>>>> 1351cb0f
         if self.args.simplify:
             requirements += ["onnxslim>=0.1.71", "onnxruntime" + ("-gpu" if torch.cuda.is_available() else "")]
         check_requirements(requirements)
