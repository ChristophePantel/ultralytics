# Ultralytics 🚀 AGPL-3.0 License - https://ultralytics.com/license
"""
Train a model on a dataset.

Usage:
    $ yolo mode=train model=yolo11n.pt data=coco8.yaml imgsz=640 epochs=100 batch=16
"""

from __future__ import annotations

import gc
import math
import os
import subprocess
import time
import warnings
from copy import copy, deepcopy
from datetime import datetime, timedelta
from pathlib import Path

import numpy as np
import torch
from torch import distributed as dist
from torch import nn, optim

<<<<<<< HEAD
from ultralytics import __version__
=======
from ultralytics.optim.muon import MuSGD
>>>>>>> 87724484
from ultralytics.cfg import get_cfg, get_save_dir
from ultralytics.data.utils import check_cls_dataset, check_det_dataset
from ultralytics.nn.tasks import load_checkpoint
from ultralytics.utils import (
    DEFAULT_CFG,
    GIT,
    LOCAL_RANK,
    LOGGER,
    RANK,
    TQDM,
    YAML,
    callbacks,
    clean_url,
    colorstr,
    emojis,
)
from ultralytics.utils.autobatch import check_train_batch_size
from ultralytics.utils.checks import check_amp, check_file, check_imgsz, check_model_file_from_stem, print_args
from ultralytics.utils.dist import ddp_cleanup, generate_ddp_command
from ultralytics.utils.files import get_latest_run
from ultralytics.utils.plotting import plot_results
from ultralytics.utils.torch_utils import (
    TORCH_2_4,
    EarlyStopping,
    ModelEMA,
    attempt_compile,
    autocast,
    convert_optimizer_state_dict_to_fp16,
    init_seeds,
    one_cycle,
    select_device,
    strip_optimizer,
    torch_distributed_zero_first,
    unset_deterministic,
<<<<<<< HEAD
    unwrap_model,
=======
    de_parallel,
>>>>>>> 87724484
)


class BaseTrainer:
    """
    A base class for creating trainers.

    This class provides the foundation for training YOLO models, handling the training loop, validation, checkpointing,
    and various training utilities. It supports both single-GPU and multi-GPU distributed training.

    Attributes:
        args (SimpleNamespace): Configuration for the trainer.
        validator (BaseValidator): Validator instance.
        model (nn.Module): Model instance.
        callbacks (defaultdict): Dictionary of callbacks.
        save_dir (Path): Directory to save results.
        wdir (Path): Directory to save weights.
        last (Path): Path to the last checkpoint.
        best (Path): Path to the best checkpoint.
        save_period (int): Save checkpoint every x epochs (disabled if < 1).
        batch_size (int): Batch size for training.
        epochs (int): Number of epochs to train for.
        start_epoch (int): Starting epoch for training.
        device (torch.device): Device to use for training.
        amp (bool): Flag to enable AMP (Automatic Mixed Precision).
        scaler (amp.GradScaler): Gradient scaler for AMP.
        data (str): Path to data.
        ema (nn.Module): EMA (Exponential Moving Average) of the model.
        resume (bool): Resume training from a checkpoint.
        lf (nn.Module): Loss function.
        scheduler (torch.optim.lr_scheduler._LRScheduler): Learning rate scheduler.
        best_fitness (float): The best fitness value achieved.
        fitness (float): Current fitness value.
        loss (float): Current loss value.
        tloss (float): Total loss value.
        loss_names (list): List of loss names.
        csv (Path): Path to results CSV file.
        metrics (dict): Dictionary of metrics.
        plots (dict): Dictionary of plots.

    Methods:
        train: Execute the training process.
        validate: Run validation on the test set.
        save_model: Save model training checkpoints.
        get_dataset: Get train and validation datasets.
        setup_model: Load, create, or download model.
        build_optimizer: Construct an optimizer for the model.

    Examples:
        Initialize a trainer and start training
        >>> trainer = BaseTrainer(cfg="config.yaml")
        >>> trainer.train()
    """

    def __init__(self, cfg=DEFAULT_CFG, overrides=None, _callbacks=None):
        """
        Initialize the BaseTrainer class.

        Args:
            cfg (str, optional): Path to a configuration file.
            overrides (dict, optional): Configuration overrides.
            _callbacks (list, optional): List of callback functions.
        """
        self.hub_session = overrides.pop("session", None)  # HUB
        self.args = get_cfg(cfg, overrides)
        self.check_resume(overrides)
        self.device = select_device(self.args.device)
        # Update "-1" devices so post-training val does not repeat search
        self.args.device = os.getenv("CUDA_VISIBLE_DEVICES") if "cuda" in str(self.device) else str(self.device)
        self.validator = None
        self.metrics = None
        self.plots = {}
        init_seeds(self.args.seed + 1 + RANK, deterministic=self.args.deterministic)

        # Dirs
        self.save_dir = get_save_dir(self.args)
        self.args.name = self.save_dir.name  # update name for loggers
        self.wdir = self.save_dir / "weights"  # weights dir
        if RANK in {-1, 0}:
            self.wdir.mkdir(parents=True, exist_ok=True)  # make dir
            self.args.save_dir = str(self.save_dir)
            # Save run args, excluding non-serializable parameters
            args_dict = vars(self.args).copy()
            if "augmentations" in args_dict:
                args_dict.pop("augmentations")  # Remove non-serializable Albumentations transforms
            YAML.save(self.save_dir / "args.yaml", args_dict)  # save run args
        self.last, self.best = self.wdir / "last.pt", self.wdir / "best.pt"  # checkpoint paths
        self.save_period = self.args.save_period

        self.batch_size = self.args.batch
        self.epochs = self.args.epochs or 100  # in case users accidentally pass epochs=None with timed training
        self.start_epoch = 0
        if RANK == -1:
            print_args(vars(self.args))

        # Device
        if self.device.type in {"cpu", "mps"}:
            self.args.workers = 0  # faster CPU training as time dominated by inference, not dataloading

        # Model and Dataset
        self.model = check_model_file_from_stem(self.args.model)  # add suffix, i.e. yolo11n -> yolo11n.pt
        with torch_distributed_zero_first(LOCAL_RANK):  # avoid auto-downloading dataset multiple times
            self.data = self.get_dataset()

        self.ema = None

        # Optimization utils init
        self.lf = None
        self.scheduler = None

        # Epoch level metrics
        self.best_fitness = None
        self.fitness = None
        self.loss = None
        self.tloss = None
        self.loss_names = ["Loss"]
        self.csv = self.save_dir / "results.csv"
        if self.csv.exists() and not self.args.resume:
            self.csv.unlink()
        self.plot_idx = [0, 1, 2]
        self.nan_recovery_attempts = 0

        # Callbacks
        self.callbacks = _callbacks or callbacks.get_default_callbacks()

        if isinstance(self.args.device, str) and len(self.args.device):  # i.e. device='0' or device='0,1,2,3'
            world_size = len(self.args.device.split(","))
        elif isinstance(self.args.device, (tuple, list)):  # i.e. device=[0, 1, 2, 3] (multi-GPU from CLI is list)
            world_size = len(self.args.device)
        elif self.args.device in {"cpu", "mps"}:  # i.e. device='cpu' or 'mps'
            world_size = 0
        elif torch.cuda.is_available():  # i.e. device=None or device='' or device=number
            world_size = 1  # default to device 0
        else:  # i.e. device=None or device=''
            world_size = 0

        self.ddp = world_size > 1 and "LOCAL_RANK" not in os.environ
        self.world_size = world_size
        # Run subprocess if DDP training, else train normally
        if RANK in {-1, 0} and not self.ddp:
            callbacks.add_integration_callbacks(self)
            # Start console logging immediately at trainer initialization
            self.run_callbacks("on_pretrain_routine_start")

    def add_callback(self, event: str, callback):
        """Append the given callback to the event's callback list."""
        self.callbacks[event].append(callback)

    def set_callback(self, event: str, callback):
        """Override the existing callbacks with the given callback for the specified event."""
        self.callbacks[event] = [callback]

    def run_callbacks(self, event: str):
        """Run all existing callbacks associated with a particular event."""
        for callback in self.callbacks.get(event, []):
            callback(self)

    def train(self):
        """Allow device='', device=None on Multi-GPU systems to default to device=0."""
        # Run subprocess if DDP training, else train normally
        if self.ddp:
            # Argument checks
            if self.args.rect:
                LOGGER.warning("'rect=True' is incompatible with Multi-GPU training, setting 'rect=False'")
                self.args.rect = False
            if self.args.batch < 1.0:
                raise ValueError(
                    "AutoBatch with batch<1 not supported for Multi-GPU training, "
                    f"please specify a valid batch size multiple of GPU count {self.world_size}, i.e. batch={self.world_size * 8}."
                )

            # Command
            cmd, file = generate_ddp_command(self)
            try:
                LOGGER.info(f"{colorstr('DDP:')} debug command {' '.join(cmd)}")
                subprocess.run(cmd, check=True)
            except Exception as e:
                raise e
            finally:
                ddp_cleanup(self, str(file))

        else:
            self._do_train()

    def _setup_scheduler(self):
        """Initialize training learning rate scheduler."""
        if self.args.cos_lr:
            self.lf = one_cycle(1, self.args.lrf, self.epochs)  # cosine 1->hyp['lrf']
        else:
            self.lf = lambda x: max(1 - x / self.epochs, 0) * (1.0 - self.args.lrf) + self.args.lrf  # linear
        self.scheduler = optim.lr_scheduler.LambdaLR(self.optimizer, lr_lambda=self.lf)

    def _setup_ddp(self):
        """Initialize and set the DistributedDataParallel parameters for training."""
        torch.cuda.set_device(RANK)
        self.device = torch.device("cuda", RANK)
        os.environ["TORCH_NCCL_BLOCKING_WAIT"] = "1"  # set to enforce timeout
        dist.init_process_group(
            backend="nccl" if dist.is_nccl_available() else "gloo",
            timeout=timedelta(seconds=10800),  # 3 hours
            rank=RANK,
            world_size=self.world_size,
        )

    def _setup_train(self):
        """Build dataloaders and optimizer on correct rank process."""
        ckpt = self.setup_model()
        self.model = self.model.to(self.device)
        self.set_model_attributes()

        # Compile model
        self.model = attempt_compile(self.model, device=self.device, mode=self.args.compile)

        # Freeze layers
        freeze_list = (
            self.args.freeze
            if isinstance(self.args.freeze, list)
            else range(self.args.freeze)
            if isinstance(self.args.freeze, int)
            else []
        )
        always_freeze_names = [".dfl"]  # always freeze these layers
        freeze_layer_names = [f"model.{x}." for x in freeze_list] + always_freeze_names
        self.freeze_layer_names = freeze_layer_names
        for k, v in self.model.named_parameters():
            # v.register_hook(lambda x: torch.nan_to_num(x))  # NaN to 0 (commented for erratic training results)
            if any(x in k for x in freeze_layer_names):
                LOGGER.info(f"Freezing layer '{k}'")
                v.requires_grad = False
            elif not v.requires_grad and v.dtype.is_floating_point:  # only floating point Tensor can require gradients
                LOGGER.warning(
                    f"setting 'requires_grad=True' for frozen layer '{k}'. "
                    "See ultralytics.engine.trainer for customization of frozen layers."
                )
                v.requires_grad = True

        # Check AMP
        self.amp = torch.tensor(self.args.amp).to(self.device)  # True or False
        if self.amp and RANK in {-1, 0}:  # Single-GPU and DDP
            callbacks_backup = callbacks.default_callbacks.copy()  # backup callbacks as check_amp() resets them
            self.amp = torch.tensor(check_amp(self.model), device=self.device)
            callbacks.default_callbacks = callbacks_backup  # restore callbacks
        if RANK > -1 and self.world_size > 1:  # DDP
            dist.broadcast(self.amp.int(), src=0)  # broadcast from rank 0 to all other ranks; gloo errors with boolean
        self.amp = bool(self.amp)  # as boolean
        self.scaler = (
            torch.amp.GradScaler("cuda", enabled=self.amp) if TORCH_2_4 else torch.cuda.amp.GradScaler(enabled=self.amp)
        )
        if self.world_size > 1:
            self.model = nn.parallel.DistributedDataParallel(self.model, device_ids=[RANK], find_unused_parameters=True)

        # Check imgsz
        gs = max(int(self.model.stride.max() if hasattr(self.model, "stride") else 32), 32)  # grid size (max stride)
        self.args.imgsz = check_imgsz(self.args.imgsz, stride=gs, floor=gs, max_dim=1)
        self.stride = gs  # for multiscale training

        # Batch size
        if self.batch_size < 1 and RANK == -1:  # single-GPU only, estimate best batch size
            self.args.batch = self.batch_size = self.auto_batch()

        # Dataloaders
        batch_size = self.batch_size // max(self.world_size, 1)
        self.train_loader = self.get_dataloader(
            self.data["train"], batch_size=batch_size, rank=LOCAL_RANK, mode="train"
        )
        # Note: When training DOTA dataset, double batch size could get OOM on images with >2000 objects.
        self.test_loader = self.get_dataloader(
            self.data.get("val") or self.data.get("test"),
            batch_size=batch_size if self.args.task == "obb" else batch_size * 2,
            rank=LOCAL_RANK,
            mode="val",
        )
        self.validator = self.get_validator()
        self.ema = ModelEMA(self.model)
        if RANK in {-1, 0}:
            metric_keys = self.validator.metrics.keys + self.label_loss_items(prefix="val")
            self.metrics = dict(zip(metric_keys, [0] * len(metric_keys)))
            if self.args.plots:
                self.plot_training_labels()

        # Optimizer
        self.accumulate = max(round(self.args.nbs / self.batch_size), 1)  # accumulate loss before optimizing
        weight_decay = self.args.weight_decay * self.batch_size * self.accumulate / self.args.nbs  # scale weight_decay
        iterations = math.ceil(len(self.train_loader.dataset) / max(self.batch_size, self.args.nbs)) * self.epochs
        self.optimizer = self.build_optimizer(
            model=self.model,
            name=self.args.optimizer,
            lr=self.args.lr0,
            momentum=self.args.momentum,
            decay=weight_decay,
            iterations=iterations,
        )
        # Scheduler
        self._setup_scheduler()
        self.stopper, self.stop = EarlyStopping(patience=self.args.patience), False
        self.resume_training(ckpt)
        self.scheduler.last_epoch = self.start_epoch - 1  # do not move
        self.run_callbacks("on_pretrain_routine_end")

    def _do_train(self):
        """Train the model with the specified world size."""
        if self.world_size > 1:
            self._setup_ddp()
        self._setup_train()

        nb = len(self.train_loader)  # number of batches
        nw = max(round(self.args.warmup_epochs * nb), 100) if self.args.warmup_epochs > 0 else -1  # warmup iterations
        last_opt_step = -1
        self.epoch_time = None
        self.epoch_time_start = time.time()
        self.train_time_start = time.time()
        self.run_callbacks("on_train_start")
        LOGGER.info(
            f"Image sizes {self.args.imgsz} train, {self.args.imgsz} val\n"
            f"Using {self.train_loader.num_workers * (self.world_size or 1)} dataloader workers\n"
            f"Logging results to {colorstr('bold', self.save_dir)}\n"
            f"Starting training for " + (f"{self.args.time} hours..." if self.args.time else f"{self.epochs} epochs...")
        )
        if self.args.close_mosaic:
            base_idx = (self.epochs - self.args.close_mosaic) * nb
            self.plot_idx.extend([base_idx, base_idx + 1, base_idx + 2])
        epoch = self.start_epoch
        self.optimizer.zero_grad()  # zero any resumed gradients to ensure stability on train start
        while True:
            self.epoch = epoch
            self.run_callbacks("on_train_epoch_start")
            with warnings.catch_warnings():
                warnings.simplefilter("ignore")  # suppress 'Detected lr_scheduler.step() before optimizer.step()'
                self.scheduler.step()

            self._model_train()
            if RANK != -1:
                self.train_loader.sampler.set_epoch(epoch)
            pbar = enumerate(self.train_loader)
            # Update dataloader attributes (optional)
            if epoch == (self.epochs - self.args.close_mosaic):
                self._close_dataloader_mosaic()
                self.train_loader.reset()

            if RANK in {-1, 0}:
                LOGGER.info(self.progress_string())
                pbar = TQDM(enumerate(self.train_loader), total=nb)
            self.tloss = None
            for i, batch in pbar:
                self.run_callbacks("on_train_batch_start")
                # Warmup
                ni = i + nb * epoch
                if ni <= nw:
                    xi = [0, nw]  # x interp
                    self.accumulate = max(1, int(np.interp(ni, xi, [1, self.args.nbs / self.batch_size]).round()))
                    for j, x in enumerate(self.optimizer.param_groups):
                        # Bias lr falls from 0.1 to lr0, all other lrs rise from 0.0 to lr0
                        x["lr"] = np.interp(
                            ni, xi, [self.args.warmup_bias_lr if j == 0 else 0.0, x["initial_lr"] * self.lf(epoch)]
                        )
                        if "momentum" in x:
                            x["momentum"] = np.interp(ni, xi, [self.args.warmup_momentum, self.args.momentum])

                # Forward
                with autocast(self.amp):
                    batch = self.preprocess_batch(batch)
                    if self.args.compile:
                        # Decouple inference and loss calculations for improved compile performance
                        preds = self.model(batch["img"])
                        loss, self.loss_items = unwrap_model(self.model).loss(batch, preds)
                    else:
                        loss, self.loss_items = self.model(batch)
                    self.loss = loss.sum()
                    if RANK != -1:
                        self.loss *= self.world_size
                    self.tloss = self.loss_items if self.tloss is None else (self.tloss * i + self.loss_items) / (i + 1)

                # Backward
                self.scaler.scale(self.loss).backward()
                if ni - last_opt_step >= self.accumulate:
                    self.optimizer_step()
                    last_opt_step = ni

                    # Timed stopping
                    if self.args.time:
                        self.stop = (time.time() - self.train_time_start) > (self.args.time * 3600)
                        if RANK != -1:  # if DDP training
                            broadcast_list = [self.stop if RANK == 0 else None]
                            dist.broadcast_object_list(broadcast_list, 0)  # broadcast 'stop' to all ranks
                            self.stop = broadcast_list[0]
                        if self.stop:  # training time exceeded
                            break

                # Log
                if RANK in {-1, 0}:
                    loss_length = self.tloss.shape[0] if len(self.tloss.shape) else 1
                    pbar.set_description(
                        ("%11s" * 2 + "%11.4g" * (2 + loss_length))
                        % (
                            f"{epoch + 1}/{self.epochs}",
                            f"{self._get_memory():.3g}G",  # (GB) GPU memory util
                            *(self.tloss if loss_length > 1 else torch.unsqueeze(self.tloss, 0)),  # losses
                            batch["cls"].shape[0],  # batch size, i.e. 8
                            batch["img"].shape[-1],  # imgsz, i.e 640
                        )
                    )
                    self.run_callbacks("on_batch_end")
                    if self.args.plots and ni in self.plot_idx:
                        self.plot_training_samples(batch, ni)

                self.run_callbacks("on_train_batch_end")
            if self.args.o2m != 1.0 and hasattr(de_parallel(self.model).criterion, "update"):
                de_parallel(self.model).criterion.update()

            self.lr = {f"lr/pg{ir}": x["lr"] for ir, x in enumerate(self.optimizer.param_groups)}  # for loggers

            self.run_callbacks("on_train_epoch_end")
            if RANK in {-1, 0}:
                final_epoch = epoch + 1 >= self.epochs
                self.ema.update_attr(self.model, include=["yaml", "nc", "args", "names", "stride", "class_weights"])

            # Validation
            if self.args.val or final_epoch or self.stopper.possible_stop or self.stop:
                self._clear_memory(threshold=0.5)  # prevent VRAM spike
                self.metrics, self.fitness = self.validate()

            # NaN recovery
            if self._handle_nan_recovery(epoch):
                continue

            self.nan_recovery_attempts = 0
            if RANK in {-1, 0}:
                self.save_metrics(metrics={**self.label_loss_items(self.tloss), **self.metrics, **self.lr})
                self.stop |= self.stopper(epoch + 1, self.fitness) or final_epoch
                if self.args.time:
                    self.stop |= (time.time() - self.train_time_start) > (self.args.time * 3600)

                # Save model
                if self.args.save or final_epoch:
                    self.save_model()
                    self.run_callbacks("on_model_save")

            # Scheduler
            t = time.time()
            self.epoch_time = t - self.epoch_time_start
            self.epoch_time_start = t
            if self.args.time:
                mean_epoch_time = (t - self.train_time_start) / (epoch - self.start_epoch + 1)
                self.epochs = self.args.epochs = math.ceil(self.args.time * 3600 / mean_epoch_time)
                self._setup_scheduler()
                self.scheduler.last_epoch = self.epoch  # do not move
                self.stop |= epoch >= self.epochs  # stop if exceeded epochs
            self.run_callbacks("on_fit_epoch_end")
            self._clear_memory(0.5)  # clear if memory utilization > 50%

            # Early Stopping
            if RANK != -1:  # if DDP training
                broadcast_list = [self.stop if RANK == 0 else None]
                dist.broadcast_object_list(broadcast_list, 0)  # broadcast 'stop' to all ranks
                self.stop = broadcast_list[0]
            if self.stop:
                break  # must break all DDP ranks
            epoch += 1

        seconds = time.time() - self.train_time_start
        LOGGER.info(f"\n{epoch - self.start_epoch + 1} epochs completed in {seconds / 3600:.3f} hours.")
        # Do final val with best.pt
        self.final_eval()
        if RANK in {-1, 0}:
            if self.args.plots:
                self.plot_metrics()
            self.run_callbacks("on_train_end")
        self._clear_memory()
        unset_deterministic()
        self.run_callbacks("teardown")

    def auto_batch(self, max_num_obj=0):
        """Calculate optimal batch size based on model and device memory constraints."""
        return check_train_batch_size(
            model=self.model,
            imgsz=self.args.imgsz,
            amp=self.amp,
            batch=self.batch_size,
            max_num_obj=max_num_obj,
        )  # returns batch size

    def _get_memory(self, fraction=False):
        """Get accelerator memory utilization in GB or as a fraction of total memory."""
        memory, total = 0, 0
        if self.device.type == "mps":
            memory = torch.mps.driver_allocated_memory()
            if fraction:
                return __import__("psutil").virtual_memory().percent / 100
        elif self.device.type != "cpu":
            memory = torch.cuda.memory_reserved()
            if fraction:
                total = torch.cuda.get_device_properties(self.device).total_memory
        return ((memory / total) if total > 0 else 0) if fraction else (memory / 2**30)

    def _clear_memory(self, threshold: float | None = None):
        """Clear accelerator memory by calling garbage collector and emptying cache."""
        if threshold:
            assert 0 <= threshold <= 1, "Threshold must be between 0 and 1."
            if self._get_memory(fraction=True) <= threshold:
                return
        gc.collect()
        if self.device.type == "mps":
            torch.mps.empty_cache()
        elif self.device.type == "cpu":
            return
        else:
            torch.cuda.empty_cache()

    def read_results_csv(self):
        """Read results.csv into a dictionary using polars."""
        import polars as pl  # scope for faster 'import ultralytics'

        try:
            return pl.read_csv(self.csv, infer_schema_length=None).to_dict(as_series=False)
        except Exception:
            return {}

    def _model_train(self):
        """Set model in training mode."""
        self.model.train()
        # Freeze BN stat
        for n, m in self.model.named_modules():
            if any(filter(lambda f: f in n, self.freeze_layer_names)) and isinstance(m, nn.BatchNorm2d):
                m.eval()

    def save_model(self):
        """Save model training checkpoints with additional metadata."""
        import io

        # Serialize ckpt to a byte buffer once (faster than repeated torch.save() calls)
        buffer = io.BytesIO()
        torch.save(
            {
                "epoch": self.epoch,
                "best_fitness": self.best_fitness,
                "model": None,  # resume and final checkpoints derive from EMA
                "ema": deepcopy(unwrap_model(self.ema.ema)).half(),
                "updates": self.ema.updates,
                "optimizer": convert_optimizer_state_dict_to_fp16(deepcopy(self.optimizer.state_dict())),
                "scaler": self.scaler.state_dict(),
                "train_args": vars(self.args),  # save as dict
                "train_metrics": {**self.metrics, **{"fitness": self.fitness}},
                "train_results": self.read_results_csv(),
                "date": datetime.now().isoformat(),
                "version": __version__,
                "git": {
                    "root": str(GIT.root),
                    "branch": GIT.branch,
                    "commit": GIT.commit,
                    "origin": GIT.origin,
                },
                "license": "AGPL-3.0 (https://ultralytics.com/license)",
                "docs": "https://docs.ultralytics.com",
            },
            buffer,
        )
        serialized_ckpt = buffer.getvalue()  # get the serialized content to save

        # Save checkpoints
        self.wdir.mkdir(parents=True, exist_ok=True)  # ensure weights directory exists
        self.last.write_bytes(serialized_ckpt)  # save last.pt
        if self.best_fitness == self.fitness:
            self.best.write_bytes(serialized_ckpt)  # save best.pt
        if (self.save_period > 0) and (self.epoch % self.save_period == 0):
            (self.wdir / f"epoch{self.epoch}.pt").write_bytes(serialized_ckpt)  # save epoch, i.e. 'epoch3.pt'

    def get_dataset(self):
        """
        Get train and validation datasets from data dictionary.

        Returns:
            (dict): A dictionary containing the training/validation/test dataset and category names.
        """
        try:
            # Convert Path objects to strings for compatibility
            if isinstance(self.args.data, Path):
                self.args.data = str(self.args.data)

            if self.args.task == "classify":
                data = check_cls_dataset(self.args.data)
            elif self.args.data.rsplit(".", 1)[-1] == "ndjson":
                # Convert NDJSON to YOLO format
                import asyncio

                from ultralytics.data.converter import convert_ndjson_to_yolo

                yaml_path = asyncio.run(convert_ndjson_to_yolo(self.args.data))
                self.args.data = str(yaml_path)
                data = check_det_dataset(self.args.data)
            elif self.args.data.rsplit(".", 1)[-1] in {"yaml", "yml"} or self.args.task in {
                "detect",
                "segment",
                "pose",
                "obb",
            }:
                data = check_det_dataset(self.args.data)
                if "yaml_file" in data:
                    self.args.data = data["yaml_file"]  # for validating 'yolo train data=url.zip' usage
        except Exception as e:
            raise RuntimeError(emojis(f"Dataset '{clean_url(self.args.data)}' error ❌ {e}")) from e
        if self.args.single_cls:
            LOGGER.info("Overriding class names with single class.")
            data["names"] = {0: "item"}
            data["nc"] = 1
        return data

    def setup_model(self):
        """
        Load, create, or download model for any task.

        Returns:
            (dict): Optional checkpoint to resume training from.
        """
        if isinstance(self.model, torch.nn.Module):  # if model is loaded beforehand. No setup needed
            return

        cfg, weights = self.model, None
        ckpt = None
        if str(self.model).endswith(".pt"):
            weights, ckpt = load_checkpoint(self.model)
            cfg = weights.yaml
        elif isinstance(self.args.pretrained, (str, Path)):
            weights, _ = load_checkpoint(self.args.pretrained)
        self.model = self.get_model(cfg=cfg, weights=weights, verbose=RANK == -1)  # calls Model(cfg, weights)
        return ckpt

    def optimizer_step(self):
        """Perform a single step of the training optimizer with gradient clipping and EMA update."""
        self.scaler.unscale_(self.optimizer)  # unscale gradients
        torch.nn.utils.clip_grad_norm_(self.model.parameters(), max_norm=10.0)
        self.scaler.step(self.optimizer)
        self.scaler.update()
        self.optimizer.zero_grad()
        if self.ema:
            self.ema.update(self.model)

    def preprocess_batch(self, batch):
        """Allow custom preprocessing model inputs and ground truths depending on task type."""
        return batch

    def validate(self):
        """
        Run validation on val set using self.validator.

        Returns:
            metrics (dict): Dictionary of validation metrics.
            fitness (float): Fitness score for the validation.
        """
        if self.ema and self.world_size > 1:
            # Sync EMA buffers from rank 0 to all ranks
            for buffer in self.ema.ema.buffers():
                dist.broadcast(buffer, src=0)
        metrics = self.validator(self)
        if metrics is None:
            return None, None
        fitness = metrics.pop("fitness", -self.loss.detach().cpu().numpy())  # use loss as fitness measure if not found
        if not self.best_fitness or self.best_fitness < fitness:
            self.best_fitness = fitness
        return metrics, fitness

    def get_model(self, cfg=None, weights=None, verbose=True):
        """Get model and raise NotImplementedError for loading cfg files."""
        raise NotImplementedError("This task trainer doesn't support loading cfg files")

    def get_validator(self):
        """Return a NotImplementedError when the get_validator function is called."""
        raise NotImplementedError("get_validator function not implemented in trainer")

    def get_dataloader(self, dataset_path, batch_size=16, rank=0, mode="train"):
        """Return dataloader derived from torch.data.Dataloader."""
        raise NotImplementedError("get_dataloader function not implemented in trainer")

    def build_dataset(self, img_path, mode="train", batch=None):
        """Build dataset."""
        raise NotImplementedError("build_dataset function not implemented in trainer")

    def label_loss_items(self, loss_items=None, prefix="train"):
        """
        Return a loss dict with labeled training loss items tensor.

        Note:
            This is not needed for classification but necessary for segmentation & detection
        """
        return {"loss": loss_items} if loss_items is not None else ["loss"]

    def set_model_attributes(self):
        """Set or update model parameters before training."""
        self.model.names = self.data["names"]

    def build_targets(self, preds, targets):
        """Build target tensors for training YOLO model."""
        pass

    def progress_string(self):
        """Return a string describing training progress."""
        return ""

    # TODO: may need to put these following functions into callback
    def plot_training_samples(self, batch, ni):
        """Plot training samples during YOLO training."""
        pass

    def plot_training_labels(self):
        """Plot training labels for YOLO model."""
        pass

    def save_metrics(self, metrics):
        """Save training metrics to a CSV file."""
        keys, vals = list(metrics.keys()), list(metrics.values())
        n = len(metrics) + 2  # number of cols
        t = time.time() - self.train_time_start
        self.csv.parent.mkdir(parents=True, exist_ok=True)  # ensure parent directory exists
        s = "" if self.csv.exists() else (("%s," * n % tuple(["epoch", "time", *keys])).rstrip(",") + "\n")  # header
        with open(self.csv, "a", encoding="utf-8") as f:
            f.write(s + ("%.6g," * n % tuple([self.epoch + 1, t, *vals])).rstrip(",") + "\n")

    def plot_metrics(self):
        """Plot metrics from a CSV file."""
        plot_results(file=self.csv, on_plot=self.on_plot)  # save results.png

    def on_plot(self, name, data=None):
        """Register plots (e.g. to be consumed in callbacks)."""
        path = Path(name)
        self.plots[path] = {"data": data, "timestamp": time.time()}

    def final_eval(self):
        """Perform final evaluation and validation for object detection YOLO model."""
        model = self.best if self.best.exists() else None
        with torch_distributed_zero_first(LOCAL_RANK):  # strip only on GPU 0; other GPUs should wait
            if RANK in {-1, 0}:
                ckpt = strip_optimizer(self.last) if self.last.exists() else {}
                if model:
                    # update best.pt train_metrics from last.pt
                    strip_optimizer(self.best, updates={"train_results": ckpt.get("train_results")})
        if model:
            LOGGER.info(f"\nValidating {model}...")
            self.validator.args.plots = self.args.plots
            self.validator.args.compile = False  # disable final val compile as too slow
            self.metrics = self.validator(model=model)
            self.metrics.pop("fitness", None)
            self.run_callbacks("on_fit_epoch_end")

    def check_resume(self, overrides):
        """Check if resume checkpoint exists and update arguments accordingly."""
        resume = self.args.resume
        if resume:
            try:
                exists = isinstance(resume, (str, Path)) and Path(resume).exists()
                last = Path(check_file(resume) if exists else get_latest_run())

                # Check that resume data YAML exists, otherwise strip to force re-download of dataset
                ckpt_args = load_checkpoint(last)[0].args
                if not isinstance(ckpt_args["data"], dict) and not Path(ckpt_args["data"]).exists():
                    ckpt_args["data"] = self.args.data

                resume = True
                self.args = get_cfg(ckpt_args)
                self.args.model = self.args.resume = str(last)  # reinstate model
                for k in (
                    "imgsz",
                    "batch",
                    "device",
                    "close_mosaic",
                ):  # allow arg updates to reduce memory or update device on resume
                    if k in overrides:
                        setattr(self.args, k, overrides[k])

            except Exception as e:
                raise FileNotFoundError(
                    "Resume checkpoint not found. Please pass a valid checkpoint to resume from, "
                    "i.e. 'yolo train resume model=path/to/last.pt'"
                ) from e
        self.resume = resume

    def _load_checkpoint_state(self, ckpt):
        """Load optimizer, scaler, EMA, and best_fitness from checkpoint."""
        if ckpt.get("optimizer") is not None:
            self.optimizer.load_state_dict(ckpt["optimizer"])
        if ckpt.get("scaler") is not None:
            self.scaler.load_state_dict(ckpt["scaler"])
        if self.ema and ckpt.get("ema"):
            self.ema = ModelEMA(self.model)  # validation with EMA creates inference tensors that can't be updated
            self.ema.ema.load_state_dict(ckpt["ema"].float().state_dict())
            self.ema.updates = ckpt["updates"]
        self.best_fitness = ckpt.get("best_fitness", 0.0)

    def _handle_nan_recovery(self, epoch):
        """Detect and recover from NaN/Inf loss and fitness collapse by loading last checkpoint."""
        loss_nan = self.loss is not None and not self.loss.isfinite()
        fitness_nan = self.fitness is not None and not np.isfinite(self.fitness)
        fitness_collapse = self.best_fitness and self.best_fitness > 0 and self.fitness == 0
        corrupted = RANK in {-1, 0} and loss_nan and (fitness_nan or fitness_collapse)
        reason = "Loss NaN/Inf" if loss_nan else "Fitness NaN/Inf" if fitness_nan else "Fitness collapse"
        if RANK != -1:  # DDP: broadcast to all ranks
            broadcast_list = [corrupted if RANK == 0 else None]
            dist.broadcast_object_list(broadcast_list, 0)
            corrupted = broadcast_list[0]
        if not corrupted:
            return False
        if epoch == self.start_epoch or not self.last.exists():
            LOGGER.warning(f"{reason} detected but can not recover from last.pt...")
            return False  # Cannot recover on first epoch, let training continue
        self.nan_recovery_attempts += 1
        if self.nan_recovery_attempts > 3:
            raise RuntimeError(f"Training failed: NaN persisted for {self.nan_recovery_attempts} epochs")
        LOGGER.warning(f"{reason} detected (attempt {self.nan_recovery_attempts}/3), recovering from last.pt...")
        self._model_train()  # set model to train mode before loading checkpoint to avoid inference tensor errors
        _, ckpt = load_checkpoint(self.last)
        ema_state = ckpt["ema"].float().state_dict()
        if not all(torch.isfinite(v).all() for v in ema_state.values() if isinstance(v, torch.Tensor)):
            raise RuntimeError(f"Checkpoint {self.last} is corrupted with NaN/Inf weights")
        unwrap_model(self.model).load_state_dict(ema_state)  # Load EMA weights into model
        self._load_checkpoint_state(ckpt)  # Load optimizer/scaler/EMA/best_fitness
        del ckpt, ema_state
        self.scheduler.last_epoch = epoch - 1
        return True

    def resume_training(self, ckpt):
        """Resume YOLO training from given epoch and best fitness."""
        if ckpt is None or not self.resume:
            return
        start_epoch = ckpt.get("epoch", -1) + 1
        assert start_epoch > 0, (
            f"{self.args.model} training to {self.epochs} epochs is finished, nothing to resume.\n"
            f"Start a new training without resuming, i.e. 'yolo train model={self.args.model}'"
        )
        LOGGER.info(f"Resuming training {self.args.model} from epoch {start_epoch + 1} to {self.epochs} total epochs")
        if self.epochs < start_epoch:
            LOGGER.info(
                f"{self.model} has been trained for {ckpt['epoch']} epochs. Fine-tuning for {self.epochs} more epochs."
            )
            self.epochs += ckpt["epoch"]  # finetune additional epochs
        self._load_checkpoint_state(ckpt)
        self.start_epoch = start_epoch
        if start_epoch > (self.epochs - self.args.close_mosaic):
            self._close_dataloader_mosaic()

    def _close_dataloader_mosaic(self):
        """Update dataloaders to stop using mosaic augmentation."""
        if hasattr(self.train_loader.dataset, "mosaic"):
            self.train_loader.dataset.mosaic = False
        if hasattr(self.train_loader.dataset, "close_mosaic"):
            LOGGER.info("Closing dataloader mosaic")
            self.train_loader.dataset.close_mosaic(hyp=copy(self.args))

    def build_optimizer(self, model, name="auto", lr=0.001, momentum=0.9, decay=1e-5, iterations=1e5):
        """
        Construct an optimizer for the given model.

        Args:
            model (torch.nn.Module): The model for which to build an optimizer.
            name (str, optional): The name of the optimizer to use. If 'auto', the optimizer is selected
                based on the number of iterations.
            lr (float, optional): The learning rate for the optimizer.
            momentum (float, optional): The momentum factor for the optimizer.
            decay (float, optional): The weight decay for the optimizer.
            iterations (float, optional): The number of iterations, which determines the optimizer if
                name is 'auto'.

        Returns:
            (torch.optim.Optimizer): The constructed optimizer.
        """
        g = [], [], [], []  # optimizer parameter groups
        bn = tuple(v for k, v in nn.__dict__.items() if "Norm" in k)  # normalization layers, i.e. BatchNorm2d()
        if name == "auto":
            LOGGER.info(
                f"{colorstr('optimizer:')} 'optimizer=auto' found, "
                f"ignoring 'lr0={self.args.lr0}' and 'momentum={self.args.momentum}' and "
                f"determining best 'optimizer', 'lr0' and 'momentum' automatically... "
            )
            nc = self.data.get("nc", 10)  # number of classes
            lr_fit = round(0.002 * 5 / (4 + nc), 6)  # lr0 fit equation to 6 decimal places
            name, lr, momentum = ("SGD", 0.01, 0.9) if iterations > 10000 else ("AdamW", lr_fit, 0.9)
            self.args.warmup_bias_lr = 0.0  # no higher than 0.01 for Adam

        use_muon = name == "MuSGD"
        for module_name, module in de_parallel(model).named_modules():
            for param_name, param in module.named_parameters(recurse=False):
                fullname = f"{module_name}.{param_name}" if module_name else param_name
                if param.ndim >= 2 and use_muon:
                    g[3].append(param)
                elif "bias" in fullname:  # bias (no decay)
                    g[2].append(param)
                elif isinstance(module, bn) or "logit_scale" in fullname:  # weight (no decay)
                    # ContrastiveHead and BNContrastiveHead included here with 'logit_scale'
                    g[1].append(param)
                else:  # weight (with decay)
                    g[0].append(param)

        optimizers = {"Adam", "Adamax", "AdamW", "NAdam", "RAdam", "RMSProp", "SGD", "MuSGD", "auto"}
        name = {x.lower(): x for x in optimizers}.get(name.lower())
        if name in {"Adam", "Adamax", "AdamW", "NAdam", "RAdam"}:
            optimizer = getattr(optim, name, optim.Adam)(g[2], lr=lr, betas=(momentum, 0.999), weight_decay=0.0)
        elif name == "RMSProp":
            optimizer = optim.RMSprop(g[2], lr=lr, momentum=momentum)
        elif name == "SGD":
            optimizer = optim.SGD(g[2], lr=lr, momentum=momentum, nesterov=True)
        elif name == "MuSGD":
            optimizer = MuSGD(g[2], lr=lr, momentum=momentum, nesterov=True)
        else:
            raise NotImplementedError(
                f"Optimizer '{name}' not found in list of available optimizers {optimizers}. "
                "Request support for addition optimizers at https://github.com/ultralytics/ultralytics."
            )
        if name == "MuSGD" and len(g[3]):
            optimizer.add_param_group(
                dict(params=g[3], lr=lr, weight_decay=decay, momentum=momentum, nesterov=True, use_muon=True),
            )

        optimizer.add_param_group({"params": g[0], "weight_decay": decay})  # add g0 with weight_decay
        optimizer.add_param_group({"params": g[1], "weight_decay": 0.0})  # add g1 (BatchNorm2d weights)
        LOGGER.info(
            f"{colorstr('optimizer:')} {type(optimizer).__name__}(lr={lr}, momentum={momentum}) with parameter groups "
            f"{len(g[1])} weight(decay=0.0), {len(g[0]) if len(g[0]) else len(g[3])} weight(decay={decay}), {len(g[2])} bias(decay=0.0)"
        )
        return optimizer<|MERGE_RESOLUTION|>--- conflicted
+++ resolved
@@ -23,11 +23,7 @@
 from torch import distributed as dist
 from torch import nn, optim
 
-<<<<<<< HEAD
 from ultralytics import __version__
-=======
-from ultralytics.optim.muon import MuSGD
->>>>>>> 87724484
 from ultralytics.cfg import get_cfg, get_save_dir
 from ultralytics.data.utils import check_cls_dataset, check_det_dataset
 from ultralytics.nn.tasks import load_checkpoint
@@ -62,11 +58,7 @@
     strip_optimizer,
     torch_distributed_zero_first,
     unset_deterministic,
-<<<<<<< HEAD
     unwrap_model,
-=======
-    de_parallel,
->>>>>>> 87724484
 )
 
 
