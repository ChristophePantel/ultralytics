# Ultralytics 🚀 AGPL-3.0 License - https://ultralytics.com/license
"""
Train a model on a dataset.

Usage:
    $ yolo mode=train model=yolo11n.pt data=coco8.yaml imgsz=640 epochs=100 batch=16
"""

from __future__ import annotations

import gc
import math
import os
import subprocess
import time
import warnings
from copy import copy, deepcopy
from datetime import datetime, timedelta
from pathlib import Path

import numpy as np
import torch
from torch import distributed as dist
from torch import nn, optim

from ultralytics import __version__
from ultralytics.cfg import get_cfg, get_save_dir
from ultralytics.data.utils import check_cls_dataset, check_det_dataset
from ultralytics.nn.tasks import load_checkpoint
from ultralytics.utils import (
    DEFAULT_CFG,
    GIT,
    LOCAL_RANK,
    LOGGER,
    RANK,
    TQDM,
    YAML,
    callbacks,
    clean_url,
    colorstr,
    emojis,
)
from ultralytics.utils.autobatch import check_train_batch_size
from ultralytics.utils.checks import check_amp, check_file, check_imgsz, check_model_file_from_stem, print_args
from ultralytics.utils.dist import ddp_cleanup, generate_ddp_command
from ultralytics.utils.files import get_latest_run
from ultralytics.utils.plotting import plot_results
from ultralytics.utils.torch_utils import (
    TORCH_2_4,
    EarlyStopping,
    ModelEMA,
    attempt_compile,
    autocast,
    convert_optimizer_state_dict_to_fp16,
    init_seeds,
    one_cycle,
    select_device,
    strip_optimizer,
    torch_distributed_zero_first,
    unset_deterministic,
    unwrap_model,
)


class BaseTrainer:
    """A base class for creating trainers.

    This class provides the foundation for training YOLO models, handling the training loop, validation, checkpointing,
    and various training utilities. It supports both single-GPU and multi-GPU distributed training.

    Attributes:
        args (SimpleNamespace): Configuration for the trainer.
        validator (BaseValidator): Validator instance.
        model (nn.Module): Model instance.
        callbacks (defaultdict): Dictionary of callbacks.
        save_dir (Path): Directory to save results.
        wdir (Path): Directory to save weights.
        last (Path): Path to the last checkpoint.
        best (Path): Path to the best checkpoint.
        save_period (int): Save checkpoint every x epochs (disabled if < 1).
        batch_size (int): Batch size for training.
        epochs (int): Number of epochs to train for.
        start_epoch (int): Starting epoch for training.
        device (torch.device): Device to use for training.
        amp (bool): Flag to enable AMP (Automatic Mixed Precision).
        scaler (amp.GradScaler): Gradient scaler for AMP.
        data (str): Path to data.
        ema (nn.Module): EMA (Exponential Moving Average) of the model.
        resume (bool): Resume training from a checkpoint.
        lf (nn.Module): Loss function.
        scheduler (torch.optim.lr_scheduler._LRScheduler): Learning rate scheduler.
        best_fitness (float): The best fitness value achieved.
        fitness (float): Current fitness value.
        loss (float): Current loss value.
        tloss (float): Total loss value.
        loss_names (list): List of loss names.
        csv (Path): Path to results CSV file.
        metrics (dict): Dictionary of metrics.
        plots (dict): Dictionary of plots.

    Methods:
        train: Execute the training process.
        validate: Run validation on the test set.
        save_model: Save model training checkpoints.
        get_dataset: Get train and validation datasets.
        setup_model: Load, create, or download model.
        build_optimizer: Construct an optimizer for the model.

    Examples:
        Initialize a trainer and start training
        >>> trainer = BaseTrainer(cfg="config.yaml")
        >>> trainer.train()
    """

    def __init__(self, cfg=DEFAULT_CFG, overrides=None, _callbacks=None):
        """Initialize the BaseTrainer class.

        Args:
            cfg (str, optional): Path to a configuration file.
            overrides (dict, optional): Configuration overrides.
            _callbacks (list, optional): List of callback functions.
        """
        self.hub_session = overrides.pop("session", None)  # HUB
        self.args = get_cfg(cfg, overrides)
        self.check_resume(overrides)
        self.device = select_device(self.args.device)
        # Update "-1" devices so post-training val does not repeat search
        self.args.device = os.getenv("CUDA_VISIBLE_DEVICES") if "cuda" in str(self.device) else str(self.device)
        self.validator = None
        self.metrics = None
        self.plots = {}
        init_seeds(self.args.seed + 1 + RANK, deterministic=self.args.deterministic)

        # Dirs
        self.save_dir = get_save_dir(self.args)
        self.args.name = self.save_dir.name  # update name for loggers
        self.wdir = self.save_dir / "weights"  # weights dir
        if RANK in {-1, 0}:
            self.wdir.mkdir(parents=True, exist_ok=True)  # make dir
            self.args.save_dir = str(self.save_dir)
            YAML.save(self.save_dir / "args.yaml", vars(self.args))  # save run args
        self.last, self.best = self.wdir / "last.pt", self.wdir / "best.pt"  # checkpoint paths
        self.save_period = self.args.save_period

        self.batch_size = self.args.batch
        self.epochs = self.args.epochs or 100  # in case users accidentally pass epochs=None with timed training
        self.start_epoch = 0
        if RANK == -1:
            print_args(vars(self.args))

        # Device
        if self.device.type in {"cpu", "mps"}:
            self.args.workers = 0  # faster CPU training as time dominated by inference, not dataloading

        # Model and Dataset
        self.model = check_model_file_from_stem(self.args.model)  # add suffix, i.e. yolo11n -> yolo11n.pt
        with torch_distributed_zero_first(LOCAL_RANK):  # avoid auto-downloading dataset multiple times
            self.data = self.get_dataset()

        self.ema = None

        # Optimization utils init
        self.lf = None
        self.scheduler = None

        # Epoch level metrics
        self.best_fitness = None
        self.fitness = None
        self.loss = None
        self.tloss = None
        self.loss_names = ["Loss"]
        self.csv = self.save_dir / "results.csv"
        if self.csv.exists() and not self.args.resume:
            self.csv.unlink()
        self.plot_idx = [0, 1, 2]
        self.nan_recovery_attempts = 0

        # Callbacks
        self.callbacks = _callbacks or callbacks.get_default_callbacks()

        if isinstance(self.args.device, str) and len(self.args.device):  # i.e. device='0' or device='0,1,2,3'
            world_size = len(self.args.device.split(","))
        elif isinstance(self.args.device, (tuple, list)):  # i.e. device=[0, 1, 2, 3] (multi-GPU from CLI is list)
            world_size = len(self.args.device)
        elif self.args.device in {"cpu", "mps"}:  # i.e. device='cpu' or 'mps'
            world_size = 0
        elif torch.cuda.is_available():  # i.e. device=None or device='' or device=number
            world_size = 1  # default to device 0
        else:  # i.e. device=None or device=''
            world_size = 0

        self.ddp = world_size > 1 and "LOCAL_RANK" not in os.environ
        self.world_size = world_size
        # Run subprocess if DDP training, else train normally
        if RANK in {-1, 0} and not self.ddp:
            callbacks.add_integration_callbacks(self)
            # Start console logging immediately at trainer initialization
            self.run_callbacks("on_pretrain_routine_start")

    def add_callback(self, event: str, callback):
        """Append the given callback to the event's callback list."""
        self.callbacks[event].append(callback)

    def set_callback(self, event: str, callback):
        """Override the existing callbacks with the given callback for the specified event."""
        self.callbacks[event] = [callback]

    def run_callbacks(self, event: str):
        """Run all existing callbacks associated with a particular event."""
        for callback in self.callbacks.get(event, []):
            callback(self)

    def train(self):
        """Allow device='', device=None on Multi-GPU systems to default to device=0."""
        # Run subprocess if DDP training, else train normally
        if self.ddp:
            # Argument checks
            if self.args.rect:
                LOGGER.warning("'rect=True' is incompatible with Multi-GPU training, setting 'rect=False'")
                self.args.rect = False
            if self.args.batch < 1.0:
                raise ValueError(
                    "AutoBatch with batch<1 not supported for Multi-GPU training, "
                    f"please specify a valid batch size multiple of GPU count {self.world_size}, i.e. batch={self.world_size * 8}."
                )

            # Command
            cmd, file = generate_ddp_command(self)
            try:
                LOGGER.info(f"{colorstr('DDP:')} debug command {' '.join(cmd)}")
                subprocess.run(cmd, check=True)
            except Exception as e:
                raise e
            finally:
                ddp_cleanup(self, str(file))

        else:
            self._do_train()

    def _setup_scheduler(self):
        """Initialize training learning rate scheduler."""
        if self.args.cos_lr:
            self.lf = one_cycle(1, self.args.lrf, self.epochs)  # cosine 1->hyp['lrf']
        else:
            self.lf = lambda x: max(1 - x / self.epochs, 0) * (1.0 - self.args.lrf) + self.args.lrf  # linear
        self.scheduler = optim.lr_scheduler.LambdaLR(self.optimizer, lr_lambda=self.lf)

    def _setup_ddp(self):
        """Initialize and set the DistributedDataParallel parameters for training."""
        torch.cuda.set_device(RANK)
        self.device = torch.device("cuda", RANK)
        os.environ["TORCH_NCCL_BLOCKING_WAIT"] = "1"  # set to enforce timeout
        dist.init_process_group(
            backend="nccl" if dist.is_nccl_available() else "gloo",
            timeout=timedelta(seconds=10800),  # 3 hours
            rank=RANK,
            world_size=self.world_size,
        )

    def _setup_train(self):
        """Build dataloaders and optimizer on correct rank process."""
        ckpt = self.setup_model()
        self.model = self.model.to(self.device)
        self.set_model_attributes()

        # Compile model
        self.model = attempt_compile(self.model, device=self.device, mode=self.args.compile)

        # Freeze layers
        freeze_list = (
            self.args.freeze
            if isinstance(self.args.freeze, list)
            else range(self.args.freeze)
            if isinstance(self.args.freeze, int)
            else []
        )
        always_freeze_names = [".dfl"]  # always freeze these layers
        freeze_layer_names = [f"model.{x}." for x in freeze_list] + always_freeze_names
        self.freeze_layer_names = freeze_layer_names
        for k, v in self.model.named_parameters():
            # v.register_hook(lambda x: torch.nan_to_num(x))  # NaN to 0 (commented for erratic training results)
            if any(x in k for x in freeze_layer_names):
                LOGGER.info(f"Freezing layer '{k}'")
                v.requires_grad = False
            elif not v.requires_grad and v.dtype.is_floating_point:  # only floating point Tensor can require gradients
                LOGGER.warning(
                    f"setting 'requires_grad=True' for frozen layer '{k}'. "
                    "See ultralytics.engine.trainer for customization of frozen layers."
                )
                v.requires_grad = True

        # Check AMP
        self.amp = torch.tensor(self.args.amp).to(self.device)  # True or False
        if self.amp and RANK in {-1, 0}:  # Single-GPU and DDP
            callbacks_backup = callbacks.default_callbacks.copy()  # backup callbacks as check_amp() resets them
            self.amp = torch.tensor(check_amp(self.model), device=self.device)
            callbacks.default_callbacks = callbacks_backup  # restore callbacks
        if RANK > -1 and self.world_size > 1:  # DDP
            dist.broadcast(self.amp.int(), src=0)  # broadcast from rank 0 to all other ranks; gloo errors with boolean
        self.amp = bool(self.amp)  # as boolean
        self.scaler = (
            torch.amp.GradScaler("cuda", enabled=self.amp) if TORCH_2_4 else torch.cuda.amp.GradScaler(enabled=self.amp)
        )
        if self.world_size > 1:
            self.model = nn.parallel.DistributedDataParallel(self.model, device_ids=[RANK], find_unused_parameters=True)

        # Check imgsz
        gs = max(int(self.model.stride.max() if hasattr(self.model, "stride") else 32), 32)  # grid size (max stride)
        self.args.imgsz = check_imgsz(self.args.imgsz, stride=gs, floor=gs, max_dim=1)
        self.stride = gs  # for multiscale training

        # Batch size
        if self.batch_size < 1 and RANK == -1:  # single-GPU only, estimate best batch size
            self.args.batch = self.batch_size = self.auto_batch()

        # Dataloaders
        batch_size = self.batch_size // max(self.world_size, 1)
        self.train_loader = self.get_dataloader(
            self.data["train"], batch_size=batch_size, rank=LOCAL_RANK, mode="train"
        )
        # Note: When training DOTA dataset, double batch size could get OOM on images with >2000 objects.
        self.test_loader = self.get_dataloader(
            self.data.get("val") or self.data.get("test"),
            batch_size=batch_size if self.args.task == "obb" else batch_size * 2,
            rank=LOCAL_RANK,
            mode="val",
        )
        self.validator = self.get_validator()
        self.ema = ModelEMA(self.model)
        if RANK in {-1, 0}:
            metric_keys = self.validator.metrics.keys + self.label_loss_items(prefix="val")
            self.metrics = dict(zip(metric_keys, [0] * len(metric_keys)))
            if self.args.plots:
                self.plot_training_labels()

        # Optimizer
        self.accumulate = max(round(self.args.nbs / self.batch_size), 1)  # accumulate loss before optimizing
        weight_decay = self.args.weight_decay * self.batch_size * self.accumulate / self.args.nbs  # scale weight_decay
        iterations = math.ceil(len(self.train_loader.dataset) / max(self.batch_size, self.args.nbs)) * self.epochs
        self.optimizer = self.build_optimizer(
            model=self.model,
            name=self.args.optimizer,
            lr=self.args.lr0,
            momentum=self.args.momentum,
            decay=weight_decay,
            iterations=iterations,
        )
        # Scheduler
        self._setup_scheduler()
        self.stopper, self.stop = EarlyStopping(patience=self.args.patience), False
        self.resume_training(ckpt)
        self.scheduler.last_epoch = self.start_epoch - 1  # do not move
        self.run_callbacks("on_pretrain_routine_end")

    def _do_train(self):
        """Train the model with the specified world size."""
        if self.world_size > 1:
            self._setup_ddp()
        self._setup_train()

        nb = len(self.train_loader)  # number of batches
        nw = max(round(self.args.warmup_epochs * nb), 100) if self.args.warmup_epochs > 0 else -1  # warmup iterations
        last_opt_step = -1
        self.epoch_time = None
        self.epoch_time_start = time.time()
        self.train_time_start = time.time()
        self.run_callbacks("on_train_start")
        LOGGER.info(
            f"Image sizes {self.args.imgsz} train, {self.args.imgsz} val\n"
            f"Using {self.train_loader.num_workers * (self.world_size or 1)} dataloader workers\n"
            f"Logging results to {colorstr('bold', self.save_dir)}\n"
            f"Starting training for " + (f"{self.args.time} hours..." if self.args.time else f"{self.epochs} epochs...")
        )
        if self.args.close_mosaic:
            base_idx = (self.epochs - self.args.close_mosaic) * nb
            self.plot_idx.extend([base_idx, base_idx + 1, base_idx + 2])
        epoch = self.start_epoch
        self.optimizer.zero_grad()  # zero any resumed gradients to ensure stability on train start
        while True:
            self.epoch = epoch
            self.run_callbacks("on_train_epoch_start")
            with warnings.catch_warnings():
                warnings.simplefilter("ignore")  # suppress 'Detected lr_scheduler.step() before optimizer.step()'
                self.scheduler.step()

            self._model_train()
            if RANK != -1:
                self.train_loader.sampler.set_epoch(epoch)
            pbar = enumerate(self.train_loader)
            # Update dataloader attributes (optional)
            if epoch == (self.epochs - self.args.close_mosaic):
                self._close_dataloader_mosaic()
                self.train_loader.reset()

            if RANK in {-1, 0}:
                LOGGER.info(self.progress_string())
                pbar = TQDM(enumerate(self.train_loader), total=nb)
            self.tloss = None
            for i, batch in pbar:
                self.run_callbacks("on_train_batch_start")
                # Warmup
                ni = i + nb * epoch
                if ni <= nw:
                    xi = [0, nw]  # x interp
                    self.accumulate = max(1, int(np.interp(ni, xi, [1, self.args.nbs / self.batch_size]).round()))
                    for j, x in enumerate(self.optimizer.param_groups):
                        # Bias lr falls from 0.1 to lr0, all other lrs rise from 0.0 to lr0
                        x["lr"] = np.interp(
                            ni, xi, [self.args.warmup_bias_lr if j == 0 else 0.0, x["initial_lr"] * self.lf(epoch)]
                        )
                        if "momentum" in x:
                            x["momentum"] = np.interp(ni, xi, [self.args.warmup_momentum, self.args.momentum])

                # Forward
                with autocast(self.amp):
                    batch = self.preprocess_batch(batch)
                    if self.args.compile:
                        # Decouple inference and loss calculations for improved compile performance
                        preds = self.model(batch["img"])
                        loss, self.loss_items = unwrap_model(self.model).loss(batch, preds)
                    else:
                        loss, self.loss_items = self.model(batch)
                    self.loss = loss.sum()
                    if RANK != -1:
                        self.loss *= self.world_size
                    self.tloss = self.loss_items if self.tloss is None else (self.tloss * i + self.loss_items) / (i + 1)

                # Backward
                self.scaler.scale(self.loss).backward()
                if ni - last_opt_step >= self.accumulate:
                    self.optimizer_step()
                    last_opt_step = ni

                    # Timed stopping
                    if self.args.time:
                        self.stop = (time.time() - self.train_time_start) > (self.args.time * 3600)
                        if RANK != -1:  # if DDP training
                            broadcast_list = [self.stop if RANK == 0 else None]
                            dist.broadcast_object_list(broadcast_list, 0)  # broadcast 'stop' to all ranks
                            self.stop = broadcast_list[0]
                        if self.stop:  # training time exceeded
                            break

                # Log
                if RANK in {-1, 0}:
                    loss_length = self.tloss.shape[0] if len(self.tloss.shape) else 1
                    pbar.set_description(
                        ("%11s" * 2 + "%11.4g" * (2 + loss_length))
                        % (
                            f"{epoch + 1}/{self.epochs}",
                            f"{self._get_memory():.3g}G",  # (GB) GPU memory util
                            *(self.tloss if loss_length > 1 else torch.unsqueeze(self.tloss, 0)),  # losses
                            batch["cls"].shape[0],  # batch size, i.e. 8
                            batch["img"].shape[-1],  # imgsz, i.e 640
                        )
                    )
                    self.run_callbacks("on_batch_end")
                    if self.args.plots and ni in self.plot_idx:
                        self.plot_training_samples(batch, ni)

                self.run_callbacks("on_train_batch_end")

            self.lr = {f"lr/pg{ir}": x["lr"] for ir, x in enumerate(self.optimizer.param_groups)}  # for loggers

            self.run_callbacks("on_train_epoch_end")
            if RANK in {-1, 0}:
                final_epoch = epoch + 1 >= self.epochs
                self.ema.update_attr(self.model, include=["yaml", "nc", "args", "names", "stride", "class_weights"])

            # Validation
            if self.args.val or final_epoch or self.stopper.possible_stop or self.stop:
                self._clear_memory(threshold=0.5)  # prevent VRAM spike
                self.metrics, self.fitness = self.validate()

            # NaN recovery
            if self._handle_nan_recovery(epoch):
                continue

            self.nan_recovery_attempts = 0
            if RANK in {-1, 0}:
                self.save_metrics(metrics={**self.label_loss_items(self.tloss), **self.metrics, **self.lr})
                self.stop |= self.stopper(epoch + 1, self.fitness) or final_epoch
                if self.args.time:
                    self.stop |= (time.time() - self.train_time_start) > (self.args.time * 3600)

                # Save model
                if self.args.save or final_epoch:
                    self.save_model()
                    self.run_callbacks("on_model_save")

            # Scheduler
            t = time.time()
            self.epoch_time = t - self.epoch_time_start
            self.epoch_time_start = t
            if self.args.time:
                mean_epoch_time = (t - self.train_time_start) / (epoch - self.start_epoch + 1)
                self.epochs = self.args.epochs = math.ceil(self.args.time * 3600 / mean_epoch_time)
                self._setup_scheduler()
                self.scheduler.last_epoch = self.epoch  # do not move
                self.stop |= epoch >= self.epochs  # stop if exceeded epochs
            self.run_callbacks("on_fit_epoch_end")
            self._clear_memory(0.5)  # clear if memory utilization > 50%

            # Early Stopping
            if RANK != -1:  # if DDP training
                broadcast_list = [self.stop if RANK == 0 else None]
                dist.broadcast_object_list(broadcast_list, 0)  # broadcast 'stop' to all ranks
                self.stop = broadcast_list[0]
            if self.stop:
                break  # must break all DDP ranks
            epoch += 1

        seconds = time.time() - self.train_time_start
        LOGGER.info(f"\n{epoch - self.start_epoch + 1} epochs completed in {seconds / 3600:.3f} hours.")
        # Do final val with best.pt
        self.final_eval()
        if RANK in {-1, 0}:
            if self.args.plots:
                self.plot_metrics()
            self.run_callbacks("on_train_end")
        self._clear_memory()
        unset_deterministic()
        self.run_callbacks("teardown")

    def auto_batch(self, max_num_obj=0):
        """Calculate optimal batch size based on model and device memory constraints."""
        return check_train_batch_size(
            model=self.model,
            imgsz=self.args.imgsz,
            amp=self.amp,
            batch=self.batch_size,
            max_num_obj=max_num_obj,
        )  # returns batch size

    def _get_memory(self, fraction=False):
        """Get accelerator memory utilization in GB or as a fraction of total memory."""
        memory, total = 0, 0
        if self.device.type == "mps":
            memory = torch.mps.driver_allocated_memory()
            if fraction:
                return __import__("psutil").virtual_memory().percent / 100
        elif self.device.type != "cpu":
            memory = torch.cuda.memory_reserved()
            if fraction:
                total = torch.cuda.get_device_properties(self.device).total_memory
        return ((memory / total) if total > 0 else 0) if fraction else (memory / 2**30)

    def _clear_memory(self, threshold: float | None = None):
        """Clear accelerator memory by calling garbage collector and emptying cache."""
        if threshold:
            assert 0 <= threshold <= 1, "Threshold must be between 0 and 1."
            if self._get_memory(fraction=True) <= threshold:
                return
        gc.collect()
        if self.device.type == "mps":
            torch.mps.empty_cache()
        elif self.device.type == "cpu":
            return
        else:
            torch.cuda.empty_cache()

    def read_results_csv(self):
        """Read results.csv into a dictionary using polars."""
        import polars as pl  # scope for faster 'import ultralytics'

        try:
            return pl.read_csv(self.csv, infer_schema_length=None).to_dict(as_series=False)
        except Exception:
            return {}

    def _model_train(self):
        """Set model in training mode."""
        self.model.train()
        # Freeze BN stat
        for n, m in self.model.named_modules():
            if any(filter(lambda f: f in n, self.freeze_layer_names)) and isinstance(m, nn.BatchNorm2d):
                m.eval()

    def save_model(self):
        """Save model training checkpoints with additional metadata."""
        import io

        # Serialize ckpt to a byte buffer once (faster than repeated torch.save() calls)
        buffer = io.BytesIO()
        torch.save(
            {
                "epoch": self.epoch,
                "best_fitness": self.best_fitness,
                "model": None,  # resume and final checkpoints derive from EMA
                "ema": deepcopy(unwrap_model(self.ema.ema)).half(),
                "updates": self.ema.updates,
                "optimizer": convert_optimizer_state_dict_to_fp16(deepcopy(self.optimizer.state_dict())),
                "scaler": self.scaler.state_dict(),
                "train_args": vars(self.args),  # save as dict
                "train_metrics": {**self.metrics, **{"fitness": self.fitness}},
                "train_results": self.read_results_csv(),
                "date": datetime.now().isoformat(),
                "version": __version__,
                "git": {
                    "root": str(GIT.root),
                    "branch": GIT.branch,
                    "commit": GIT.commit,
                    "origin": GIT.origin,
                },
                "license": "AGPL-3.0 (https://ultralytics.com/license)",
                "docs": "https://docs.ultralytics.com",
            },
            buffer,
        )
        serialized_ckpt = buffer.getvalue()  # get the serialized content to save

        # Save checkpoints
        self.wdir.mkdir(parents=True, exist_ok=True)  # ensure weights directory exists
        self.last.write_bytes(serialized_ckpt)  # save last.pt
        if self.best_fitness == self.fitness:
            self.best.write_bytes(serialized_ckpt)  # save best.pt
        if (self.save_period > 0) and (self.epoch % self.save_period == 0):
            (self.wdir / f"epoch{self.epoch}.pt").write_bytes(serialized_ckpt)  # save epoch, i.e. 'epoch3.pt'

    def get_dataset(self):
        """Get train and validation datasets from data dictionary.

        Returns:
            (dict): A dictionary containing the training/validation/test dataset and category names.
        """
        try:
            if self.args.task == "classify":
                data = check_cls_dataset(self.args.data)
            elif self.args.data.rsplit(".", 1)[-1] == "ndjson":
                # Convert NDJSON to YOLO format
                import asyncio

                from ultralytics.data.converter import convert_ndjson_to_yolo

                yaml_path = asyncio.run(convert_ndjson_to_yolo(self.args.data))
                self.args.data = str(yaml_path)
                data = check_det_dataset(self.args.data)
            elif self.args.data.rsplit(".", 1)[-1] in {"yaml", "yml"} or self.args.task in {
                "detect",
                "segment",
                "pose",
                "obb",
            }:
                data = check_det_dataset(self.args.data)
                if "yaml_file" in data:
                    self.args.data = data["yaml_file"]  # for validating 'yolo train data=url.zip' usage
        except Exception as e:
            raise RuntimeError(emojis(f"Dataset '{clean_url(self.args.data)}' error ❌ {e}")) from e
        if self.args.single_cls:
            LOGGER.info("Overriding class names with single class.")
            data["names"] = {0: "item"}
            data["nc"] = 1
        return data

    def setup_model(self):
        """Load, create, or download model for any task.

        Returns:
            (dict): Optional checkpoint to resume training from.
        """
        if isinstance(self.model, torch.nn.Module):  # if model is loaded beforehand. No setup needed
            return

        cfg, weights = self.model, None
        ckpt = None
        if str(self.model).endswith(".pt"):
            weights, ckpt = load_checkpoint(self.model)
            cfg = weights.yaml
        elif isinstance(self.args.pretrained, (str, Path)):
            weights, _ = load_checkpoint(self.args.pretrained)
        self.model = self.get_model(cfg=cfg, weights=weights, verbose=RANK == -1)  # calls Model(cfg, weights)
        return ckpt

    def optimizer_step(self):
        """Perform a single step of the training optimizer with gradient clipping and EMA update."""
        self.scaler.unscale_(self.optimizer)  # unscale gradients
        torch.nn.utils.clip_grad_norm_(self.model.parameters(), max_norm=10.0)
        self.scaler.step(self.optimizer)
        self.scaler.update()
        self.optimizer.zero_grad()
        if self.ema:
            self.ema.update(self.model)

    def preprocess_batch(self, batch):
        """Allow custom preprocessing model inputs and ground truths depending on task type."""
        return batch

    def validate(self):
        """Run validation on val set using self.validator.

        Returns:
            metrics (dict): Dictionary of validation metrics.
            fitness (float): Fitness score for the validation.
        """
        if self.ema and self.world_size > 1:
            # Sync EMA buffers from rank 0 to all ranks
            for buffer in self.ema.ema.buffers():
                dist.broadcast(buffer, src=0)
        metrics = self.validator(self)
        if metrics is None:
            return None, None
        fitness = metrics.pop("fitness", -self.loss.detach().cpu().numpy())  # use loss as fitness measure if not found
        if not self.best_fitness or self.best_fitness < fitness:
            self.best_fitness = fitness
        return metrics, fitness

    def get_model(self, cfg=None, weights=None, verbose=True):
        """Get model and raise NotImplementedError for loading cfg files."""
        raise NotImplementedError("This task trainer doesn't support loading cfg files")

    def get_validator(self):
        """Return a NotImplementedError when the get_validator function is called."""
        raise NotImplementedError("get_validator function not implemented in trainer")

    def get_dataloader(self, dataset_path, batch_size=16, rank=0, mode="train"):
        """Return dataloader derived from torch.data.Dataloader."""
        raise NotImplementedError("get_dataloader function not implemented in trainer")

    def build_dataset(self, img_path, mode="train", batch=None):
        """Build dataset."""
        raise NotImplementedError("build_dataset function not implemented in trainer")

    def label_loss_items(self, loss_items=None, prefix="train"):
        """Return a loss dict with labeled training loss items tensor.

        Notes:
            This is not needed for classification but necessary for segmentation & detection
        """
        return {"loss": loss_items} if loss_items is not None else ["loss"]

    def set_model_attributes(self):
        """Set or update model parameters before training."""
        self.model.names = self.data["names"]

    def build_targets(self, preds, targets):
        """Build target tensors for training YOLO model."""
        pass

    def progress_string(self):
        """Return a string describing training progress."""
        return ""

    # TODO: may need to put these following functions into callback
    def plot_training_samples(self, batch, ni):
        """Plot training samples during YOLO training."""
        pass

    def plot_training_labels(self):
        """Plot training labels for YOLO model."""
        pass

    def save_metrics(self, metrics):
        """Save training metrics to a CSV file."""
        keys, vals = list(metrics.keys()), list(metrics.values())
        n = len(metrics) + 2  # number of cols
        t = time.time() - self.train_time_start
        self.csv.parent.mkdir(parents=True, exist_ok=True)  # ensure parent directory exists
        s = "" if self.csv.exists() else (("%s," * n % tuple(["epoch", "time", *keys])).rstrip(",") + "\n")  # header
        with open(self.csv, "a", encoding="utf-8") as f:
            f.write(s + ("%.6g," * n % tuple([self.epoch + 1, t, *vals])).rstrip(",") + "\n")

    def plot_metrics(self):
        """Plot metrics from a CSV file."""
        plot_results(file=self.csv, on_plot=self.on_plot)  # save results.png

    def on_plot(self, name, data=None):
        """Register plots (e.g. to be consumed in callbacks)."""
        path = Path(name)
        self.plots[path] = {"data": data, "timestamp": time.time()}

    def final_eval(self):
        """Perform final evaluation and validation for object detection YOLO model."""
        model = self.best if self.best.exists() else None
        with torch_distributed_zero_first(LOCAL_RANK):  # strip only on GPU 0; other GPUs should wait
            if RANK in {-1, 0}:
                ckpt = strip_optimizer(self.last) if self.last.exists() else {}
                if model:
                    # update best.pt train_metrics from last.pt
                    strip_optimizer(self.best, updates={"train_results": ckpt.get("train_results")})
        if model:
            LOGGER.info(f"\nValidating {model}...")
            self.validator.args.plots = self.args.plots
            self.validator.args.compile = False  # disable final val compile as too slow
            self.metrics = self.validator(model=model)
            self.metrics.pop("fitness", None)
            self.run_callbacks("on_fit_epoch_end")

    def check_resume(self, overrides):
        """Check if resume checkpoint exists and update arguments accordingly."""
        resume = self.args.resume
        if resume:
            try:
                exists = isinstance(resume, (str, Path)) and Path(resume).exists()
                last = Path(check_file(resume) if exists else get_latest_run())

                # Check that resume data YAML exists, otherwise strip to force re-download of dataset
                ckpt_args = load_checkpoint(last)[0].args
                if not isinstance(ckpt_args["data"], dict) and not Path(ckpt_args["data"]).exists():
                    ckpt_args["data"] = self.args.data

                resume = True
                self.args = get_cfg(ckpt_args)
                self.args.model = self.args.resume = str(last)  # reinstate model
                for k in (
                    "imgsz",
                    "batch",
                    "device",
                    "close_mosaic",
                ):  # allow arg updates to reduce memory or update device on resume
                    if k in overrides:
                        setattr(self.args, k, overrides[k])

            except Exception as e:
                raise FileNotFoundError(
                    "Resume checkpoint not found. Please pass a valid checkpoint to resume from, "
                    "i.e. 'yolo train resume model=path/to/last.pt'"
                ) from e
        self.resume = resume

    def _load_checkpoint_state(self, ckpt):
        """Load optimizer, scaler, EMA, and best_fitness from checkpoint."""
        if ckpt.get("optimizer") is not None:
            self.optimizer.load_state_dict(ckpt["optimizer"])
        if ckpt.get("scaler") is not None:
            self.scaler.load_state_dict(ckpt["scaler"])
        if self.ema and ckpt.get("ema"):
            self.ema = ModelEMA(self.model)  # validation with EMA creates inference tensors that can't be updated
            self.ema.ema.load_state_dict(ckpt["ema"].float().state_dict())
            self.ema.updates = ckpt["updates"]
        self.best_fitness = ckpt.get("best_fitness", 0.0)

    def _handle_nan_recovery(self, epoch):
        """Detect and recover from NaN/Inf loss and fitness collapse by loading last checkpoint."""
        loss_nan = self.loss is not None and not self.loss.isfinite()
        fitness_nan = self.fitness is not None and not np.isfinite(self.fitness)
        fitness_collapse = self.best_fitness and self.best_fitness > 0 and self.fitness == 0
        corrupted = RANK in {-1, 0} and loss_nan and (fitness_nan or fitness_collapse)
        reason = "Loss NaN/Inf" if loss_nan else "Fitness NaN/Inf" if fitness_nan else "Fitness collapse"
        if RANK != -1:  # DDP: broadcast to all ranks
            broadcast_list = [corrupted if RANK == 0 else None]
            dist.broadcast_object_list(broadcast_list, 0)
            corrupted = broadcast_list[0]
        if not corrupted:
            return False
        if epoch == self.start_epoch or not self.last.exists():
            LOGGER.warning(f"{reason} detected but can not recover from last.pt...")
            return False  # Cannot recover on first epoch, let training continue
        self.nan_recovery_attempts += 1
        if self.nan_recovery_attempts > 3:
            raise RuntimeError(f"Training failed: NaN persisted for {self.nan_recovery_attempts} epochs")
        LOGGER.warning(f"{reason} detected (attempt {self.nan_recovery_attempts}/3), recovering from last.pt...")
        self._model_train()  # set model to train mode before loading checkpoint to avoid inference tensor errors
        _, ckpt = load_checkpoint(self.last)
        ema_state = ckpt["ema"].float().state_dict()
        if not all(torch.isfinite(v).all() for v in ema_state.values() if isinstance(v, torch.Tensor)):
            raise RuntimeError(f"Checkpoint {self.last} is corrupted with NaN/Inf weights")
        unwrap_model(self.model).load_state_dict(ema_state)  # Load EMA weights into model
        self._load_checkpoint_state(ckpt)  # Load optimizer/scaler/EMA/best_fitness
        del ckpt, ema_state
        self.scheduler.last_epoch = epoch - 1
        return True

    def resume_training(self, ckpt):
        """Resume YOLO training from given epoch and best fitness."""
        if ckpt is None or not self.resume:
            return
        start_epoch = ckpt.get("epoch", -1) + 1
        assert start_epoch > 0, (
            f"{self.args.model} training to {self.epochs} epochs is finished, nothing to resume.\n"
            f"Start a new training without resuming, i.e. 'yolo train model={self.args.model}'"
        )
        LOGGER.info(f"Resuming training {self.args.model} from epoch {start_epoch + 1} to {self.epochs} total epochs")
        if self.epochs < start_epoch:
            LOGGER.info(
                f"{self.model} has been trained for {ckpt['epoch']} epochs. Fine-tuning for {self.epochs} more epochs."
            )
            self.epochs += ckpt["epoch"]  # finetune additional epochs
        self._load_checkpoint_state(ckpt)
        self.start_epoch = start_epoch
        if start_epoch > (self.epochs - self.args.close_mosaic):
            self._close_dataloader_mosaic()

    def _close_dataloader_mosaic(self):
        """Update dataloaders to stop using mosaic augmentation."""
        if hasattr(self.train_loader.dataset, "mosaic"):
            self.train_loader.dataset.mosaic = False
        if hasattr(self.train_loader.dataset, "close_mosaic"):
            LOGGER.info("Closing dataloader mosaic")
            self.train_loader.dataset.close_mosaic(hyp=copy(self.args))

    def build_optimizer(self, model, name="auto", lr=0.001, momentum=0.9, decay=1e-5, iterations=1e5):
        """Construct an optimizer for the given model.

        Args:
            model (torch.nn.Module): The model for which to build an optimizer.
            name (str, optional): The name of the optimizer to use. If 'auto', the optimizer is selected based on the
                number of iterations.
            lr (float, optional): The learning rate for the optimizer.
            momentum (float, optional): The momentum factor for the optimizer.
            decay (float, optional): The weight decay for the optimizer.
            iterations (float, optional): The number of iterations, which determines the optimizer if name is 'auto'.

        Returns:
            (torch.optim.Optimizer): The constructed optimizer.
        """
<<<<<<< HEAD
        g = [], [], []  # optimizer parameter groups
=======
        g = [], [], [], []  # optimizer parameter groups
        pn = [], [], [], []
>>>>>>> 35ff9d82
        bn = tuple(v for k, v in nn.__dict__.items() if "Norm" in k)  # normalization layers, i.e. BatchNorm2d()
        if name == "auto":
            LOGGER.info(
                f"{colorstr('optimizer:')} 'optimizer=auto' found, "
                f"ignoring 'lr0={self.args.lr0}' and 'momentum={self.args.momentum}' and "
                f"determining best 'optimizer', 'lr0' and 'momentum' automatically... "
            )
            nc = self.data.get("nc", 10)  # number of classes
            lr_fit = round(0.002 * 5 / (4 + nc), 6)  # lr0 fit equation to 6 decimal places
            name, lr, momentum = ("SGD", 0.01, 0.9) if iterations > 10000 else ("AdamW", lr_fit, 0.9)
            self.args.warmup_bias_lr = 0.0  # no higher than 0.01 for Adam

        for module_name, module in model.named_modules():
            for param_name, param in module.named_parameters(recurse=False):
                fullname = f"{module_name}.{param_name}" if module_name else param_name
<<<<<<< HEAD
                if "bias" in fullname:  # bias (no decay)
=======
                if param.ndim >= 2 and use_muon:
                    g[3].append(param)
                    pn[3].append(fullname)
                elif "bias" in fullname:  # bias (no decay)
>>>>>>> 35ff9d82
                    g[2].append(param)
                    pn[2].append(fullname)
                elif isinstance(module, bn) or "logit_scale" in fullname:  # weight (no decay)
                    # ContrastiveHead and BNContrastiveHead included here with 'logit_scale'
                    g[1].append(param)
                    pn[1].append(fullname)
                else:  # weight (with decay)
                    g[0].append(param)
                    pn[0].append(fullname)

        optimizers = {"Adam", "Adamax", "AdamW", "NAdam", "RAdam", "RMSProp", "SGD", "auto"}
        name = {x.lower(): x for x in optimizers}.get(name.lower())
        if name in {"Adam", "Adamax", "AdamW", "NAdam", "RAdam"}:
            optimizer = getattr(optim, name, optim.Adam)(g[2], lr=lr, betas=(momentum, 0.999), weight_decay=0.0)
        elif name == "RMSProp":
            optimizer = optim.RMSprop(g[2], lr=lr, momentum=momentum)
        elif name == "SGD":
            optimizer = optim.SGD(g[2], lr=lr, momentum=momentum, nesterov=True)
<<<<<<< HEAD
=======
        elif name == "MuSGD":
            optimizer = MuSGD(
                g[2],
                lr=lr,
                momentum=momentum,
                nesterov=True,
                muon=self.args.muon_w,
                sgd=self.args.sgd_w,
                param_names=pn[2],
                cls_w=self.args.cls_w,
            )
>>>>>>> 35ff9d82
        else:
            raise NotImplementedError(
                f"Optimizer '{name}' not found in list of available optimizers {optimizers}. "
                "Request support for addition optimizers at https://github.com/ultralytics/ultralytics."
            )
<<<<<<< HEAD
=======
        if name == "MuSGD" and len(g[3]):
            optimizer.add_param_group(
                dict(
                    params=g[3],
                    lr=lr,
                    weight_decay=decay,
                    momentum=momentum,
                    nesterov=True,
                    use_muon=True,
                    param_names=pn[3],
                ),
            )
>>>>>>> 35ff9d82

        optimizer.add_param_group(
            {"params": g[0], "weight_decay": decay, "param_names": pn[0]}
        )  # add g0 with weight_decay
        optimizer.add_param_group(
            {"params": g[1], "weight_decay": 0.0, "param_names": pn[1]}
        )  # add g1 (BatchNorm2d weights)
        LOGGER.info(
            f"{colorstr('optimizer:')} {type(optimizer).__name__}(lr={lr}, momentum={momentum}) with parameter groups "
            f"{len(g[1])} weight(decay=0.0), {len(g[0])} weight(decay={decay}), {len(g[2])} bias(decay=0.0)"
        )
        return optimizer<|MERGE_RESOLUTION|>--- conflicted
+++ resolved
@@ -903,12 +903,8 @@
         Returns:
             (torch.optim.Optimizer): The constructed optimizer.
         """
-<<<<<<< HEAD
-        g = [], [], []  # optimizer parameter groups
-=======
         g = [], [], [], []  # optimizer parameter groups
         pn = [], [], [], []
->>>>>>> 35ff9d82
         bn = tuple(v for k, v in nn.__dict__.items() if "Norm" in k)  # normalization layers, i.e. BatchNorm2d()
         if name == "auto":
             LOGGER.info(
@@ -924,14 +920,10 @@
         for module_name, module in model.named_modules():
             for param_name, param in module.named_parameters(recurse=False):
                 fullname = f"{module_name}.{param_name}" if module_name else param_name
-<<<<<<< HEAD
-                if "bias" in fullname:  # bias (no decay)
-=======
                 if param.ndim >= 2 and use_muon:
                     g[3].append(param)
                     pn[3].append(fullname)
                 elif "bias" in fullname:  # bias (no decay)
->>>>>>> 35ff9d82
                     g[2].append(param)
                     pn[2].append(fullname)
                 elif isinstance(module, bn) or "logit_scale" in fullname:  # weight (no decay)
@@ -950,8 +942,6 @@
             optimizer = optim.RMSprop(g[2], lr=lr, momentum=momentum)
         elif name == "SGD":
             optimizer = optim.SGD(g[2], lr=lr, momentum=momentum, nesterov=True)
-<<<<<<< HEAD
-=======
         elif name == "MuSGD":
             optimizer = MuSGD(
                 g[2],
@@ -963,14 +953,11 @@
                 param_names=pn[2],
                 cls_w=self.args.cls_w,
             )
->>>>>>> 35ff9d82
         else:
             raise NotImplementedError(
                 f"Optimizer '{name}' not found in list of available optimizers {optimizers}. "
                 "Request support for addition optimizers at https://github.com/ultralytics/ultralytics."
             )
-<<<<<<< HEAD
-=======
         if name == "MuSGD" and len(g[3]):
             optimizer.add_param_group(
                 dict(
@@ -983,7 +970,6 @@
                     param_names=pn[3],
                 ),
             )
->>>>>>> 35ff9d82
 
         optimizer.add_param_group(
             {"params": g[0], "weight_decay": decay, "param_names": pn[0]}
