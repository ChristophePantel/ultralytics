--- conflicted
+++ resolved
@@ -237,7 +237,6 @@
 
             self.run_callbacks("on_val_batch_end")
 
-<<<<<<< HEAD
         stats = {}
         self.gather_stats()
         if RANK in {-1, 0}:
@@ -247,16 +246,6 @@
             self.print_results()
             self.run_callbacks("on_val_end")
 
-=======
-        if self.training and hasattr(model.criterion, "update"):
-            model.criterion.update()  # apply to ema model as well
-        stats = self.get_stats()
-        self.check_stats(stats)
-        self.speed = dict(zip(self.speed.keys(), (x.t / len(self.dataloader.dataset) * 1e3 for x in dt)))
-        self.finalize_metrics()
-        self.print_results()
-        self.run_callbacks("on_val_end")
->>>>>>> 87724484
         if self.training:
             if self.args.save_json and self.jdict:
                 with open(str(self.save_dir / "predictions.json"), "w", encoding="utf-8") as f:
