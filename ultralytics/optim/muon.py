from __future__ import annotations
from torch import optim
import torch
import math
import re


def zeropower_via_newtonschulz5(G: torch.Tensor, eps: float = 1e-7) -> torch.Tensor:
    """Compute the zeroth power / orthogonalization of matrix G using Newton-Schulz iteration.

    This function implements a quintic Newton-Schulz iteration to compute an approximate
    orthogonalization of the input matrix G. The iteration coefficients are optimized to
    maximize convergence slope at zero, producing a result similar to UV^T from SVD, where
    USV^T = G, but with relaxed convergence guarantees that empirically work well for
    optimization purposes.

    Args:
        G (torch.Tensor): Input 2D tensor/matrix to orthogonalize.
        eps (float, optional): Small epsilon value added to norm for numerical stability. Default: 1e-7.

    Returns:
        (torch.Tensor): Orthogonalized matrix with same shape as input G.

    Notes:
        - Uses bfloat16 precision for computation.
        - Performs exactly 5 Newton-Schulz iteration steps with fixed coefficients.
        - Automatically transposes for efficiency when rows > columns.
        - Output approximates US'V^T where S' has diagonal entries ~ Uniform(0.5, 1.5).
        - Does not produce exact UV^T but works well empirically for neural network optimization.

    Example:
        >>> G = torch.randn(128, 64)
        >>> G_ortho = zeropower_via_newtonschulz5(G)
        >>> print(G_ortho.shape)
        torch.Size([128, 64])
    """
    assert len(G.shape) == 2
    X = G.bfloat16()
    X /= X.norm() + eps  # ensure top singular value <= 1
    if G.size(0) > G.size(1):
        X = X.T
    for a, b, c in [  # num_steps fixed at 5
        # original params
        (3.4445, -4.7750, 2.0315),
        (3.4445, -4.7750, 2.0315),
        (3.4445, -4.7750, 2.0315),
        (3.4445, -4.7750, 2.0315),
        (3.4445, -4.7750, 2.0315),
    ]:
        # for _ in range(steps):
        A = X @ X.T
        B = b * A + c * A @ A
        X = a * X + B @ X
    if G.size(0) > G.size(1):
        X = X.T
    return X


def muon_update(grad: torch.Tensor, momentum: torch.Tensor, beta: float = 0.95, nesterov: bool = True) -> torch.Tensor:
    """Compute Muon optimizer update with momentum and orthogonalization.

    This function applies momentum to the gradient, optionally uses Nesterov acceleration,
    and then orthogonalizes the update using Newton-Schulz iterations. For convolutional
    filters (4D tensors), it reshapes before orthogonalization and scales the final update
    based on parameter dimensions.

    Args:
        grad (torch.Tensor): Gradient tensor to update. Can be 2D or 4D (for conv filters).
        momentum (torch.Tensor): Momentum buffer tensor, modified in-place via lerp.
        beta (float, optional): Momentum coefficient for exponential moving average. Default: 0.95.
        nesterov (bool, optional): Whether to use Nesterov momentum acceleration. Default: True.

    Returns:
        (torch.Tensor): Orthogonalized update tensor with same shape as input grad.
            For 4D inputs, returns reshaped result matching original dimensions.

    Notes:
        - Momentum buffer is updated in-place: momentum = beta * momentum + (1-beta) * grad.
        - With Nesterov: update = beta * momentum + (1-beta) * grad.
        - Without Nesterov: update = momentum.
        - 4D tensors (conv filters) are reshaped to 2D as (channels, height*width*depth) for orthogonalization.
        - Final update is scaled by sqrt(max(dim[-2], dim[-1])) to account for parameter dimensions.

    Example:
        >>> grad = torch.randn(64, 128)
        >>> momentum = torch.zeros_like(grad)
        >>> update = muon_update(grad, momentum, beta=0.95, nesterov=True)
        >>> print(update.shape)
        torch.Size([64, 128])
    """
    momentum.lerp_(grad, 1 - beta)
    # update = grad.lerp_(momentum, beta) if nesterov else momentum
    update = grad.lerp(momentum, beta) if nesterov else momentum
    if update.ndim == 4:  # for the case of conv filters
        update = update.view(len(update), -1)
    update = zeropower_via_newtonschulz5(update)
    update *= max(1, grad.size(-2) / grad.size(-1)) ** 0.5
    return update


class MuSGD(optim.Optimizer):
    """Hybrid optimizer combining Muon and SGD updates for neural network training.

    This optimizer implements a combination of Muon (a momentum-based optimizer with
    orthogonalization via Newton-Schulz iterations) and standard SGD with momentum.
    It allows different parameter groups to use either the hybrid Muon+SGD approach
    or pure SGD.

    Args:
        param_groups (list): List of parameter groups with their optimization settings.
        muon (float, optional): Weight factor for Muon updates in hybrid mode. Default: 0.5.
        sgd (float, optional): Weight factor for SGD updates in hybrid mode. Default: 0.5.

    Attributes:
        muon (float): Scaling factor applied to Muon learning rate.
        sgd (float): Scaling factor applied to SGD learning rate in hybrid mode.

    Example:
        >>> param_groups = [
        ...     {
        ...         "params": model.conv_params,
        ...         "lr": 0.02,
        ...         "use_muon": True,
        ...         "momentum": 0.95,
        ...         "nesterov": True,
        ...         "weight_decay": 0.01,
        ...     },
        ...     {
        ...         "params": model.other_params,
        ...         "lr": 0.01,
        ...         "use_muon": False,
        ...         "momentum": 0.9,
        ...         "nesterov": False,
        ...         "weight_decay": 0,
        ...     },
        ... ]
        >>> optimizer = MuSGD(param_groups, muon=0.5, sgd=0.5)
        >>> loss = model(data)
        >>> loss.backward()
        >>> optimizer.step()

    Notes:
        - Parameter groups with 'use_muon': True will receive both Muon and SGD updates.
        - Parameter groups with 'use_muon': False will receive only SGD updates.
        - The Muon update uses orthogonalization which works best for 2D+ parameter tensors.
    """

    def __init__(
        self,
        params,
        lr: float = 1e-3,
        momentum: float = 0.0,
        weight_decay: float = 0.0,
        nesterov: bool = False,
        use_muon: bool = False,
        muon: float = 0.5,
        sgd: float = 0.5,
        cls_w: float = 1.0,
        param_names: list | None = None,
    ):
        defaults = dict(
            lr=lr,
            momentum=momentum,
            weight_decay=weight_decay,
            nesterov=nesterov,
            use_muon=use_muon,
            param_names=param_names,
        )
        super().__init__(params, defaults)
        self.muon = muon
        self.sgd = sgd
        self.cls_w = cls_w

    def adjust_lr(self, lr: float, param_shape: tuple) -> float:
        """Adjust learning rate based on parameter shape dimensions.

        Args:
            lr (float): Base learning rate to adjust.
            param_shape (tuple): Shape of the parameter tensor.

        Returns:
            (float): Adjusted learning rate scaled by sqrt(max(A, B)) * 0.2,
                where A and B are the first two dimensions of param_shape.
        """
        A, B = param_shape[:2]
        adjusted_ratio = 0.2 * math.sqrt(max(A, B))
        adjusted_lr = lr * adjusted_ratio
        return adjusted_lr

    @torch.no_grad()
    def step(self, closure=None):
        """Perform a single optimization step.

        Applies either hybrid Muon+SGD updates or pure SGD updates depending on the
        'use_muon' flag in each parameter group. For Muon-enabled groups, parameters
        receive both an orthogonalized Muon update and a standard SGD momentum update.

        Args:
            closure (Callable, optional): A closure that reevaluates the model
                and returns the loss. Default: None.

        Returns:
            (torch.Tensor | None): The loss value if closure is provided, otherwise None.

        Notes:
            - Parameters with None gradients are assigned zero gradients for synchronization.
            - Muon updates use Newton-Schulz orthogonalization and work best on 2D+ tensors.
            - Weight decay is applied only to the SGD component in hybrid mode.
        """
        loss = None
        if closure is not None:
            with torch.enable_grad():
                loss = closure()

        pattern = r'(cv3.*2\.weight|cv3.*2\.bias|cv4|proto)'
        for group in self.param_groups:
            # Muon
            if group["use_muon"]:
                # generate weight updates in distributed fashion
                for i, p in enumerate(group["params"]):
                    lr = (
                        group["lr"] * self.cls_w
                        if group["param_names"] is not None
<<<<<<< HEAD
                        and re.search(pattern, group["param_names"][i])
                        # and "cv3" in group["param_names"][i]
                        # and "23" in group["param_names"][i]
=======
                        and "cv3" in group["param_names"][i]
                        and "23" in group["param_names"][i]
                        # and ("2.weight" in group["param_names"][i] or "2.bias" in group["param_names"][i])
>>>>>>> d8acc2f2
                        # and int(group["param_names"][i].split(".")[1]) in list(range(11, 24))
                        else group["lr"]
                    )
                    if p.grad is None:
                        # continue
                        p.grad = torch.zeros_like(p)  # Force synchronization
                    grad = p.grad
                    state = self.state[p]
                    if len(state) == 0:
                        state["momentum_buffer"] = torch.zeros_like(p)
                        state["momentum_buffer_SGD"] = torch.zeros_like(p)

                    update = muon_update(
                        grad, state["momentum_buffer"], beta=group["momentum"], nesterov=group["nesterov"]
                    )
                    # lr = self.adjust_lr(lr, p.shape)
                    p.add_(update.reshape(p.shape), alpha=-(lr * self.muon))

                    # SGD update
                    if group["weight_decay"] != 0:
                        grad = grad.add(p, alpha=group["weight_decay"])
                    state["momentum_buffer_SGD"].mul_(group["momentum"]).add_(grad)
                    sgd_update = (
                        grad.add(state["momentum_buffer_SGD"], alpha=group["momentum"])
                        if group["nesterov"]
                        else state["momentum_buffer_SGD"]
                    )
                    p.add_(sgd_update, alpha=-(lr * self.sgd))
            else:  # SGD
                for i, p in enumerate(group["params"]):
                    lr = (
                        group["lr"] * self.cls_w
                        if group["param_names"] is not None
<<<<<<< HEAD
                        and re.search(pattern, group["param_names"][i])
                        # and "cv3" in group["param_names"][i]
                        # and "23" in group["param_names"][i]
=======
                        and "cv3" in group["param_names"][i]
                        and "23" in group["param_names"][i]
                        # and ("2.weight" in group["param_names"][i] or "2.bias" in group["param_names"][i])
>>>>>>> d8acc2f2
                        # and int(group["param_names"][i].split(".")[1]) in list(range(11, 24))
                        else group["lr"]
                    )
                    if p.grad is None:
                        # continue
                        p.grad = torch.zeros_like(p)  # Force synchronization
                    grad = p.grad
                    if group["weight_decay"] != 0:
                        grad = grad.add(p, alpha=group["weight_decay"])
                    state = self.state[p]
                    if len(state) == 0:
                        state["momentum_buffer"] = torch.zeros_like(p)
                    state["momentum_buffer"].mul_(group["momentum"]).add_(grad)
                    update = (
                        grad.add(state["momentum_buffer"], alpha=group["momentum"])
                        if group["nesterov"]
                        else state["momentum_buffer"]
                    )
                    p.add_(update, alpha=-lr)
        return loss


class Muon(optim.Optimizer):
    """Muon optimizer for usage in non-distributed settings.

    This optimizer implements the Muon algorithm, which combines momentum-based updates
    with orthogonalization via Newton-Schulz iterations. It applies weight decay and
    learning rate scaling to parameter updates.

    Args:
        params (iterable): Iterable of parameters to optimize or dicts defining parameter groups.
        lr (float, optional): Learning rate. Default: 0.02.
        weight_decay (float, optional): Weight decay (L2 penalty) coefficient. Default: 0.
        momentum (float, optional): Momentum coefficient for exponential moving average. Default: 0.95.

    Attributes:
        param_groups (list): List of parameter groups with their optimization settings.
        state (dict): Dictionary containing optimizer state for each parameter.

    Example:
        >>> model = YourModel()
        >>> optimizer = Muon(model.parameters(), lr=0.02, weight_decay=0.01, momentum=0.95)
        >>> loss = model(data)
        >>> loss.backward()
        >>> optimizer.step()

    Notes:
        - Designed for non-distributed training environments.
        - Uses Muon updates with orthogonalization for all parameters.
        - Weight decay is applied multiplicatively before parameter update.
        - Parameters with None gradients are assigned zero gradients for synchronization.
    """

    def __init__(self, params, lr: float = 0.02, weight_decay: float = 0, momentum: float = 0.95):
        defaults = dict(lr=lr, weight_decay=weight_decay, momentum=momentum)
        super().__init__(params, defaults)

    @torch.no_grad()
    def step(self, closure=None):
        """Perform a single optimization step.

        Applies Muon updates to all parameters, incorporating momentum and orthogonalization.
        Weight decay is applied multiplicatively before the parameter update.

        Args:
            closure (Callable[[], torch.Tensor] | None, optional): A closure that reevaluates the model
                and returns the loss. Default: None.

        Returns:
            (torch.Tensor | None): The loss value if closure is provided, otherwise None.

        Notes:
            - Parameters with None gradients are assigned zero gradients for synchronization.
            - Weight decay is applied as: p *= (1 - lr * weight_decay).
            - Muon update uses Newton-Schulz orthogonalization and works best on 2D+ tensors.

        Example:
            >>> optimizer = Muon(model.parameters())
            >>> loss = model(inputs)
            >>> loss.backward()
            >>> optimizer.step()
        """
        loss = None
        if closure is not None:
            with torch.enable_grad():
                loss = closure()

        for group in self.param_groups:
            for p in group["params"]:
                if p.grad is None:
                    # continue
                    p.grad = torch.zeros_like(p)  # Force synchronization
                state = self.state[p]
                if len(state) == 0:
                    state["momentum_buffer"] = torch.zeros_like(p)
                update = muon_update(p.grad, state["momentum_buffer"], beta=group["momentum"])
                p.mul_(1 - group["lr"] * group["weight_decay"])
                p.add_(update.reshape(p.shape), alpha=-group["lr"])

        return loss<|MERGE_RESOLUTION|>--- conflicted
+++ resolved
@@ -221,15 +221,9 @@
                     lr = (
                         group["lr"] * self.cls_w
                         if group["param_names"] is not None
-<<<<<<< HEAD
-                        and re.search(pattern, group["param_names"][i])
-                        # and "cv3" in group["param_names"][i]
-                        # and "23" in group["param_names"][i]
-=======
                         and "cv3" in group["param_names"][i]
                         and "23" in group["param_names"][i]
                         # and ("2.weight" in group["param_names"][i] or "2.bias" in group["param_names"][i])
->>>>>>> d8acc2f2
                         # and int(group["param_names"][i].split(".")[1]) in list(range(11, 24))
                         else group["lr"]
                     )
@@ -263,15 +257,9 @@
                     lr = (
                         group["lr"] * self.cls_w
                         if group["param_names"] is not None
-<<<<<<< HEAD
-                        and re.search(pattern, group["param_names"][i])
-                        # and "cv3" in group["param_names"][i]
-                        # and "23" in group["param_names"][i]
-=======
                         and "cv3" in group["param_names"][i]
                         and "23" in group["param_names"][i]
                         # and ("2.weight" in group["param_names"][i] or "2.bias" in group["param_names"][i])
->>>>>>> d8acc2f2
                         # and int(group["param_names"][i].split(".")[1]) in list(range(11, 24))
                         else group["lr"]
                     )
