# Ultralytics 🚀 AGPL-3.0 License - https://ultralytics.com/license

from .engine import onnx2engine, torch2onnx
from .imx import torch2imx
from .tensorflow import keras2pb, onnx2saved_model, pb2tfjs, tflite2edgetpu

<<<<<<< HEAD
import json
from pathlib import Path

import torch

from ultralytics.utils import IS_JETSON, LOGGER
from ultralytics.utils.torch_utils import TORCH_2_4

from .imx import torch2imx  # noqa


def torch2onnx(
    torch_model: torch.nn.Module,
    im: torch.Tensor,
    onnx_file: str,
    opset: int = 14,
    input_names: list[str] = ["images"],
    output_names: list[str] = ["output0"],
    dynamic: bool | dict = False,
) -> None:
    """
    Export a PyTorch model to ONNX format.

    Args:
        torch_model (torch.nn.Module): The PyTorch model to export.
        im (torch.Tensor): Example input tensor for the model.
        onnx_file (str): Path to save the exported ONNX file.
        opset (int): ONNX opset version to use for export.
        input_names (list[str]): List of input tensor names.
        output_names (list[str]): List of output tensor names.
        dynamic (bool | dict, optional): Whether to enable dynamic axes.

    Notes:
        Setting `do_constant_folding=True` may cause issues with DNN inference for torch>=1.12.
    """
    kwargs = {"dynamo": False} if TORCH_2_4 else {}
    torch.onnx.export(
        torch_model,
        im,
        onnx_file,
        verbose=False,
        opset_version=opset,
        do_constant_folding=True,  # WARNING: DNN inference with torch>=1.12 may require do_constant_folding=False
        input_names=input_names,
        output_names=output_names,
        dynamic_axes=dynamic or None,
        **kwargs,
    )


def onnx2engine(
    onnx_file: str,
    engine_file: str | None = None,
    workspace: int | None = None,
    half: bool = False,
    int8: bool = False,
    dynamic: bool = False,
    shape: tuple[int, int, int, int] = (1, 3, 640, 640),
    dla: int | None = None,
    dataset=None,
    metadata: dict | None = None,
    verbose: bool = False,
    prefix: str = "",
    trt_hardware_compatibility_level: str | None = None,
) -> None:
    """
    Export a YOLO model to TensorRT engine format.

    Args:
        onnx_file (str): Path to the ONNX file to be converted.
        engine_file (str, optional): Path to save the generated TensorRT engine file.
        workspace (int, optional): Workspace size in GB for TensorRT.
        half (bool, optional): Enable FP16 precision.
        int8 (bool, optional): Enable INT8 precision.
        dynamic (bool, optional): Enable dynamic input shapes.
        shape (tuple[int, int, int, int], optional): Input shape (batch, channels, height, width).
        dla (int, optional): DLA core to use (Jetson devices only).
        dataset (ultralytics.data.build.InfiniteDataLoader, optional): Dataset for INT8 calibration.
        metadata (dict, optional): Metadata to include in the engine file.
        verbose (bool, optional): Enable verbose logging.
        prefix (str, optional): Prefix for log messages.
        trt_hardware_compatibility_level (str, optional): Engine (TensorRT) only; hardware compatibility level: 'ampere_plus', 'same_compute_capability', or 'none' (default).

    Raises:
        ValueError: If DLA is enabled on non-Jetson devices or required precision is not set.
        RuntimeError: If the ONNX file cannot be parsed.

    Notes:
        TensorRT version compatibility is handled for workspace size and engine building.
        INT8 calibration requires a dataset and generates a calibration cache.
        Metadata is serialized and written to the engine file if provided.
    """
    import tensorrt as trt

    engine_file = engine_file or Path(onnx_file).with_suffix(".engine")

    logger = trt.Logger(trt.Logger.INFO)
    if verbose:
        logger.min_severity = trt.Logger.Severity.VERBOSE

    # Engine builder
    builder = trt.Builder(logger)
    config = builder.create_builder_config()

    # Hardware compatibility level is None by default
    if trt_hardware_compatibility_level is None:
        trt_hardware_compatibility_level = "none"

    if trt_hardware_compatibility_level.lower() == "ampere_plus":
        config.hardware_compatibility_level = trt.HardwareCompatibilityLevel.AMPERE_PLUS
        LOGGER.info(f"{prefix} setting hardware compatibility level to AMPERE_PLUS")
    elif trt_hardware_compatibility_level.lower() == "same_compute_capability":
        config.hardware_compatibility_level = trt.HardwareCompatibilityLevel.SAME_COMPUTE_CAPABILITY
        LOGGER.info(f"{prefix} setting hardware compatibility level to SAME_COMPUTE_CAPABILITY")
    elif trt_hardware_compatibility_level.lower() == "none":
        config.hardware_compatibility_level = trt.HardwareCompatibilityLevel.NONE
        LOGGER.info(f"{prefix} setting hardware compatibility level to NONE")
    else:
        LOGGER.warning(
            f"{prefix} invalid trt_hardware_compatibility_level '{trt_hardware_compatibility_level}'. "
            f"Valid options: 'ampere_plus', 'same_compute_capability', 'none'. Using default 'none'."
        )

    workspace_bytes = int((workspace or 0) * (1 << 30))
    is_trt10 = int(trt.__version__.split(".", 1)[0]) >= 10  # is TensorRT >= 10
    if is_trt10 and workspace_bytes > 0:
        config.set_memory_pool_limit(trt.MemoryPoolType.WORKSPACE, workspace_bytes)
    elif workspace_bytes > 0:  # TensorRT versions 7, 8
        config.max_workspace_size = workspace_bytes
    flag = 1 << int(trt.NetworkDefinitionCreationFlag.EXPLICIT_BATCH)
    network = builder.create_network(flag)
    half = builder.platform_has_fast_fp16 and half
    int8 = builder.platform_has_fast_int8 and int8

    # Optionally switch to DLA if enabled
    if dla is not None:
        if not IS_JETSON:
            raise ValueError("DLA is only available on NVIDIA Jetson devices")
        LOGGER.info(f"{prefix} enabling DLA on core {dla}...")
        if not half and not int8:
            raise ValueError(
                "DLA requires either 'half=True' (FP16) or 'int8=True' (INT8) to be enabled. Please enable one of them and try again."
            )
        config.default_device_type = trt.DeviceType.DLA
        config.DLA_core = int(dla)
        config.set_flag(trt.BuilderFlag.GPU_FALLBACK)

    # Read ONNX file
    parser = trt.OnnxParser(network, logger)
    if not parser.parse_from_file(onnx_file):
        raise RuntimeError(f"failed to load ONNX file: {onnx_file}")

    # Network inputs
    inputs = [network.get_input(i) for i in range(network.num_inputs)]
    outputs = [network.get_output(i) for i in range(network.num_outputs)]
    for inp in inputs:
        LOGGER.info(f'{prefix} input "{inp.name}" with shape{inp.shape} {inp.dtype}')
    for out in outputs:
        LOGGER.info(f'{prefix} output "{out.name}" with shape{out.shape} {out.dtype}')

    if dynamic:
        profile = builder.create_optimization_profile()
        min_shape = (1, shape[1], 32, 32)  # minimum input shape
        max_shape = (*shape[:2], *(int(max(2, workspace or 2) * d) for d in shape[2:]))  # max input shape
        for inp in inputs:
            profile.set_shape(inp.name, min=min_shape, opt=shape, max=max_shape)
        config.add_optimization_profile(profile)
        if int8:
            config.set_calibration_profile(profile)

    LOGGER.info(f"{prefix} building {'INT8' if int8 else 'FP' + ('16' if half else '32')} engine as {engine_file}")
    if int8:
        config.set_flag(trt.BuilderFlag.INT8)
        config.profiling_verbosity = trt.ProfilingVerbosity.DETAILED

        class EngineCalibrator(trt.IInt8Calibrator):
            """
            Custom INT8 calibrator for TensorRT engine optimization.

            This calibrator provides the necessary interface for TensorRT to perform INT8 quantization calibration
            using a dataset. It handles batch generation, caching, and calibration algorithm selection.

            Attributes:
                dataset: Dataset for calibration.
                data_iter: Iterator over the calibration dataset.
                algo (trt.CalibrationAlgoType): Calibration algorithm type.
                batch (int): Batch size for calibration.
                cache (Path): Path to save the calibration cache.

            Methods:
                get_algorithm: Get the calibration algorithm to use.
                get_batch_size: Get the batch size to use for calibration.
                get_batch: Get the next batch to use for calibration.
                read_calibration_cache: Use existing cache instead of calibrating again.
                write_calibration_cache: Write calibration cache to disk.
            """

            def __init__(
                self,
                dataset,  # ultralytics.data.build.InfiniteDataLoader
                cache: str = "",
            ) -> None:
                """Initialize the INT8 calibrator with dataset and cache path."""
                trt.IInt8Calibrator.__init__(self)
                self.dataset = dataset
                self.data_iter = iter(dataset)
                self.algo = (
                    trt.CalibrationAlgoType.ENTROPY_CALIBRATION_2  # DLA quantization needs ENTROPY_CALIBRATION_2
                    if dla is not None
                    else trt.CalibrationAlgoType.MINMAX_CALIBRATION
                )
                self.batch = dataset.batch_size
                self.cache = Path(cache)

            def get_algorithm(self) -> trt.CalibrationAlgoType:
                """Get the calibration algorithm to use."""
                return self.algo

            def get_batch_size(self) -> int:
                """Get the batch size to use for calibration."""
                return self.batch or 1

            def get_batch(self, names) -> list[int] | None:
                """Get the next batch to use for calibration, as a list of device memory pointers."""
                try:
                    im0s = next(self.data_iter)["img"] / 255.0
                    im0s = im0s.to("cuda") if im0s.device.type == "cpu" else im0s
                    return [int(im0s.data_ptr())]
                except StopIteration:
                    # Return None to signal to TensorRT there is no calibration data remaining
                    return None

            def read_calibration_cache(self) -> bytes | None:
                """Use existing cache instead of calibrating again, otherwise, implicitly return None."""
                if self.cache.exists() and self.cache.suffix == ".cache":
                    return self.cache.read_bytes()

            def write_calibration_cache(self, cache: bytes) -> None:
                """Write calibration cache to disk."""
                _ = self.cache.write_bytes(cache)

        # Load dataset w/ builder (for batching) and calibrate
        config.int8_calibrator = EngineCalibrator(
            dataset=dataset,
            cache=str(Path(onnx_file).with_suffix(".cache")),
        )

    elif half:
        config.set_flag(trt.BuilderFlag.FP16)

    # Write file
    build = builder.build_serialized_network if is_trt10 else builder.build_engine
    with build(network, config) as engine, open(engine_file, "wb") as t:
        # Metadata
        if metadata is not None:
            meta = json.dumps(metadata)
            t.write(len(meta).to_bytes(4, byteorder="little", signed=True))
            t.write(meta.encode())
        # Model
        t.write(engine if is_trt10 else engine.serialize())
=======
__all__ = ["keras2pb", "onnx2engine", "onnx2saved_model", "pb2tfjs", "tflite2edgetpu", "torch2imx", "torch2onnx"]
>>>>>>> e760d814
<|MERGE_RESOLUTION|>--- conflicted
+++ resolved
@@ -4,7 +4,6 @@
 from .imx import torch2imx
 from .tensorflow import keras2pb, onnx2saved_model, pb2tfjs, tflite2edgetpu
 
-<<<<<<< HEAD
 import json
 from pathlib import Path
 
@@ -264,7 +263,4 @@
             t.write(len(meta).to_bytes(4, byteorder="little", signed=True))
             t.write(meta.encode())
         # Model
-        t.write(engine if is_trt10 else engine.serialize())
-=======
-__all__ = ["keras2pb", "onnx2engine", "onnx2saved_model", "pb2tfjs", "tflite2edgetpu", "torch2imx", "torch2onnx"]
->>>>>>> e760d814
+        t.write(engine if is_trt10 else engine.serialize())