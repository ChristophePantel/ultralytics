# Ultralytics 🚀 AGPL-3.0 License - https://ultralytics.com/license

import torch
import torch.nn as nn

from . import LOGGER
from .metrics import bbox_iou, probiou
<<<<<<< HEAD
from .ops import xywhr2xyxyxyxy
from .torch_utils import TORCH_1_11
=======
from .ops import xywhr2xyxyxyxy, xyxy2xywh, xywh2xyxy

TORCH_1_10 = check_version(torch.__version__, "1.10.0")
>>>>>>> 87724484


class TaskAlignedAssigner(nn.Module):
    """
    A task-aligned assigner for object detection.

    This class assigns ground-truth (gt) objects to anchors based on the task-aligned metric, which combines both
    classification and localization information.

    Attributes:
        topk (int): The number of top candidates to consider.
        num_classes (int): The number of object classes.
        alpha (float): The alpha parameter for the classification component of the task-aligned metric.
        beta (float): The beta parameter for the localization component of the task-aligned metric.
        eps (float): A small value to prevent division by zero.
    """

    def __init__(self, topk: int = 13, num_classes: int = 80, alpha: float = 1.0, beta: float = 6.0, eps: float = 1e-9):
        """
        Initialize a TaskAlignedAssigner object with customizable hyperparameters.

        Args:
            topk (int, optional): The number of top candidates to consider.
            num_classes (int, optional): The number of object classes.
            alpha (float, optional): The alpha parameter for the classification component of the task-aligned metric.
            beta (float, optional): The beta parameter for the localization component of the task-aligned metric.
            eps (float, optional): A small value to prevent division by zero.
        """
        super().__init__()
        self.topk = topk
        self.num_classes = num_classes
        self.alpha = alpha
        self.beta = beta
        self.eps = eps

    @torch.no_grad()
    def forward(self, pd_scores, pd_bboxes, anc_points, gt_labels, gt_scores, gt_bboxes, mask_gt):
        """
        Compute the task-aligned assignment.

        Args:
            pd_scores (torch.Tensor): Predicted classification scores with shape (bs, num_total_anchors, num_classes).
            pd_bboxes (torch.Tensor): Predicted bounding boxes with shape (bs, num_total_anchors, 4).
            anc_points (torch.Tensor): Anchor points with shape (num_total_anchors, 2).
            # TODO (CP/IRIT): Are the ground truth labels used ?
            gt_labels (torch.Tensor): Ground truth labels with shape (bs, n_max_boxes, 1).
            # Adding the ground truth label scores to enable multi label prediction.
            gt_bboxes (torch.Tensor): Ground truth boxes with shape (bs, n_max_boxes, 4).
            mask_gt (torch.Tensor): Mask for valid ground truth boxes with shape (bs, n_max_boxes, 1).

        Returns:
            target_labels (torch.Tensor): Target labels with shape (bs, num_total_anchors).
            target_bboxes (torch.Tensor): Target bounding boxes with shape (bs, num_total_anchors, 4).
            target_scores (torch.Tensor): Target scores with shape (bs, num_total_anchors, num_classes).
            fg_mask (torch.Tensor): Foreground mask with shape (bs, num_total_anchors).
            target_gt_idx (torch.Tensor): Target ground truth indices with shape (bs, num_total_anchors).

        References:
            https://github.com/Nioolek/PPYOLOE_pytorch/blob/master/ppyoloe/assigner/tal_assigner.py
        """
        self.bs = pd_scores.shape[0]
        self.n_max_boxes = gt_bboxes.shape[1]
        device = gt_bboxes.device

        if self.n_max_boxes == 0:
            return (
                torch.full_like(pd_scores[..., 0], self.num_classes),
                torch.zeros_like(pd_bboxes),
                torch.zeros_like(pd_scores),
                torch.zeros_like(pd_scores[..., 0]),
                torch.zeros_like(pd_scores[..., 0]),
            )

        try:
            # TODO (CP/IRIT): Are the ground truth labels used ?
            return self._forward(pd_scores, pd_bboxes, anc_points, gt_labels, gt_scores, gt_bboxes, mask_gt)
        except torch.cuda.OutOfMemoryError:
            # Move tensors to CPU, compute, then move back to original device
            LOGGER.warning("CUDA OutOfMemoryError in TaskAlignedAssigner, using CPU")
            # TODO (CP/IRIT): Are the ground truth labels used ?
            cpu_tensors = [t.cpu() for t in (pd_scores, pd_bboxes, anc_points, gt_labels, gt_scores, gt_bboxes, mask_gt)]
            result = self._forward(*cpu_tensors)
            return tuple(t.to(device) for t in result)

    def _forward(self, pd_scores, pd_bboxes, anc_points, gt_labels, gt_scores, gt_bboxes, mask_gt):
        """
        Compute the task-aligned assignment.

        Args:
            pd_scores (torch.Tensor): Predicted classification scores with shape (bs, num_total_anchors, num_classes).
            pd_bboxes (torch.Tensor): Predicted bounding boxes with shape (bs, num_total_anchors, 4).
            anc_points (torch.Tensor): Anchor points with shape (num_total_anchors, 2).
            # TODO (CP/IRIT): Are the ground truth labels used ?
            gt_labels (torch.Tensor): Ground truth labels with shape (bs, n_max_boxes, 1).
            gt_bboxes (torch.Tensor): Ground truth boxes with shape (bs, n_max_boxes, 4).
            mask_gt (torch.Tensor): Mask for valid ground truth boxes with shape (bs, n_max_boxes, 1).

        Returns:
            target_labels (torch.Tensor): Target labels with shape (bs, num_total_anchors).
            target_bboxes (torch.Tensor): Target bounding boxes with shape (bs, num_total_anchors, 4).
            target_scores (torch.Tensor): Target scores with shape (bs, num_total_anchors, num_classes).
            fg_mask (torch.Tensor): Foreground mask with shape (bs, num_total_anchors).
            target_gt_idx (torch.Tensor): Target ground truth indices with shape (bs, num_total_anchors).
        """
        # TODO (CP/IRIT): Are the ground truth labels used ?
        mask_pos, align_metric, overlaps = self.get_pos_mask(
            pd_scores, pd_bboxes, gt_labels, gt_bboxes, anc_points, mask_gt
        )

        target_gt_idx, fg_mask, mask_pos = self.select_highest_overlaps(mask_pos, overlaps, self.n_max_boxes)

        # Assigned target
        # TODO (CP/IRIT): Are the ground truth labels used ?
        target_labels, target_bboxes, target_scores = self.get_targets(gt_labels, gt_scores, gt_bboxes, target_gt_idx, fg_mask)

        # Normalize
        align_metric *= mask_pos
        pos_align_metrics = align_metric.amax(dim=-1, keepdim=True)  # b, max_num_obj
        pos_overlaps = (overlaps * mask_pos).amax(dim=-1, keepdim=True)  # b, max_num_obj
        norm_align_metric = (align_metric * pos_overlaps / (pos_align_metrics + self.eps)).amax(-2).unsqueeze(-1)
        target_scores = target_scores * norm_align_metric

        return target_labels, target_bboxes, target_scores, fg_mask.bool(), target_gt_idx

    def get_pos_mask(self, pd_scores, pd_bboxes, gt_labels, gt_bboxes, anchor_points, mask_gt):
        """
        Get positive mask for each ground truth box.

        Args:
            pd_scores (torch.Tensor): Predicted classification scores with shape (bs, num_total_anchors, num_classes).
            pd_bboxes (torch.Tensor): Predicted bounding boxes with shape (bs, num_total_anchors, 4).
            gt_labels (torch.Tensor): Ground truth labels with shape (bs, n_max_boxes, 1).
            gt_bboxes (torch.Tensor): Ground truth boxes with shape (bs, n_max_boxes, 4).
            anchor_points (torch.Tensor): Anchor points with shape (num_total_anchors, 2).
            mask_gt (torch.Tensor): Mask for valid ground truth boxes with shape (bs, n_max_boxes, 1).

        Returns:
            mask_pos (torch.Tensor): Positive mask with shape (bs, max_num_obj, h*w).
            align_metric (torch.Tensor): Alignment metric with shape (bs, max_num_obj, h*w).
            overlaps (torch.Tensor): Overlaps between predicted and ground truth boxes with shape (bs, max_num_obj, h*w).
        """
<<<<<<< HEAD
        # Positive anchor points (included in bounding boxes) for all strides  
        mask_in_gts = self.select_candidates_in_gts(anchor_points, gt_bboxes)
        # save2debug( 'mask_in_gts.txt', mask_in_gts, True)
=======
        mask_in_gts = self.select_candidates_in_gts(anc_points, gt_bboxes, mask_gt)
>>>>>>> 87724484
        # Get anchor_align metric, (b, max_num_obj, h*w)
        align_metric, overlaps = self.get_box_metrics(pd_scores, pd_bboxes, gt_labels, gt_bboxes, mask_in_gts * mask_gt)
        # save2debug( 'align_metric.txt', align_metric, True)
        # save2debug( 'overlaps.txt', overlaps, True)
        # Get topk_metric mask, (b, max_num_obj, h*w)
        mask_topk = self.select_topk_candidates(align_metric, topk_mask=mask_gt.expand(-1, -1, self.topk).bool())
        # save2debug( 'mask_topk.txt', mask_topk, True)
        # Merge all mask to a final mask, (b, max_num_obj, h*w)
        mask_pos = mask_topk * mask_in_gts * mask_gt

        return mask_pos, align_metric, overlaps

    def get_box_metrics(self, pd_scores, pd_bboxes, gt_labels, gt_bboxes, mask_gt):
        """
        Compute alignment metric given predicted and ground truth bounding boxes.

        Args:
            pd_scores (torch.Tensor): Predicted classification scores with shape (bs, num_total_anchors, num_classes).
            pd_bboxes (torch.Tensor): Predicted bounding boxes with shape (bs, num_total_anchors, 4).
            # Why are the labels used if it relates to the boxes ?
            gt_labels (torch.Tensor): Ground truth labels with shape (bs, n_max_boxes, 1).
            gt_bboxes (torch.Tensor): Ground truth boxes with shape (bs, n_max_boxes, 4).
            mask_gt (torch.Tensor): Mask for valid ground truth boxes with shape (bs, n_max_boxes, h*w).

        Returns:
            align_metric (torch.Tensor): Alignment metric combining classification and localization.
            overlaps (torch.Tensor): IoU overlaps between predicted and ground truth boxes.
        """
        try:
            na = pd_bboxes.shape[-2] # number of anchor points h*w
            # TODO (CP/IRIT): Why not convert it earlier ?
            mask_gt = mask_gt.bool()  # b, max_num_obj, h*w
            sz_mask_gt = torch.numel(mask_gt)
            overlaps = torch.zeros([self.bs, self.n_max_boxes, na], dtype=pd_bboxes.dtype, device=pd_bboxes.device)
            sz_overlaps = torch.numel(overlaps)
            bbox_scores = torch.zeros([self.bs, self.n_max_boxes, na], dtype=pd_scores.dtype, device=pd_scores.device)
    
            ind = torch.zeros([2, self.bs, self.n_max_boxes], dtype=torch.long)  # 2, b, max_num_obj
            ind[0] = torch.arange(end=self.bs).view(-1, 1).expand(-1, self.n_max_boxes)  # b, max_num_obj
            # TODO (CP/IRIT): Purpose of ind[1]
            gt_labels_squeeze = gt_labels.squeeze(-1)
            ind[1] =  gt_labels_squeeze # b, max_num_obj
            # Get the scores of each grid for each gt cls
            ind_0 = ind[0]
            ind_1 = ind[1]
            pd_scores_ind = pd_scores[ind_0, :, ind_1]
            sz_bbox_scores = torch.numel(bbox_scores)
            sz_pd_scores_ind = torch.numel(pd_scores_ind)
            assert (sz_pd_scores_ind == sz_mask_gt), (f"Predicted scores ({sz_pd_scores_ind}) and mask_gt ({sz_mask_gt}) tensors must have compatible size")
            pd_scores_masked = pd_scores_ind[mask_gt]
            sz_pd_scores_masked = torch.numel(pd_scores_masked)
            assert ((sz_bbox_scores >= sz_pd_scores_masked) and (sz_bbox_scores == sz_mask_gt)), (f"Bbox scores ({sz_bbox_scores}), Predicted scores ({sz_pdscores_masked}) and mask_gt ({sz_mask_gt}) tensors must have compatible size")
            bbox_scores[mask_gt] =  pd_scores_masked # b, max_num_obj, h*w
    
            # (b, max_num_obj, 1, 4), (b, 1, h*w, 4)
            pd_boxes = pd_bboxes.unsqueeze(1).expand(-1, self.n_max_boxes, -1, -1)[mask_gt]
            gt_boxes = gt_bboxes.unsqueeze(2).expand(-1, -1, na, -1)[mask_gt]
            iou_results = self.iou_calculation(gt_boxes, pd_boxes)
            
            sz_iou_results = torch.numel(iou_results)
            assert ((sz_overlaps >= sz_iou_results) and (sz_overlaps == sz_mask_gt)), (f"Overlaps ({sz_overlaps}), IOU ({sz_iou_results}) and mask_gt ({sz_mask_gt}) tensors must have compatible size")
            overlaps[mask_gt] = iou_results
    
            align_metric = bbox_scores.pow(self.alpha) * overlaps.pow(self.beta)
            return align_metric, overlaps
        except Exception as e:
            return None, None

    def iou_calculation(self, gt_bboxes, pd_bboxes):
        """
        Calculate IoU for horizontal bounding boxes.

        Args:
            gt_bboxes (torch.Tensor): Ground truth boxes.
            pd_bboxes (torch.Tensor): Predicted boxes.

        Returns:
            (torch.Tensor): IoU values between each pair of boxes.
        """
        return bbox_iou(gt_bboxes, pd_bboxes, xywh=False, CIoU=True).squeeze(-1).clamp_(0)

    def select_topk_candidates(self, metrics, topk_mask=None):
        """
        Select the top-k candidates based on the given metrics.

        Args:
            metrics (torch.Tensor): A tensor of shape (b, max_num_obj, h*w), where b is the batch size, max_num_obj is
                the maximum number of objects, and h*w represents the total number of anchor points.
            topk_mask (torch.Tensor, optional): An optional boolean tensor of shape (b, max_num_obj, topk), where
                topk is the number of top candidates to consider. If not provided, the top-k values are automatically
                computed based on the given metrics.

        Returns:
            (torch.Tensor): A tensor of shape (b, max_num_obj, h*w) containing the selected top-k candidates.
        """
        # (b, max_num_obj, topk)
        topk_metrics, topk_idxs = torch.topk(metrics, self.topk, dim=-1, largest=True)
        if topk_mask is None:
            topk_mask = (topk_metrics.max(-1, keepdim=True)[0] > self.eps).expand_as(topk_idxs)
        # (b, max_num_obj, topk)
        topk_idxs.masked_fill_(~topk_mask, 0)

        # (b, max_num_obj, topk, h*w) -> (b, max_num_obj, h*w)
        count_tensor = torch.zeros(metrics.shape, dtype=torch.int8, device=topk_idxs.device)
        ones = torch.ones_like(topk_idxs[:, :, :1], dtype=torch.int8, device=topk_idxs.device)
        for k in range(self.topk):
            # Expand topk_idxs for each value of k and add 1 at the specified positions
            count_tensor.scatter_add_(-1, topk_idxs[:, :, k : k + 1], ones)
        # Filter invalid bboxes
        count_tensor.masked_fill_(count_tensor > 1, 0)

        return count_tensor.to(metrics.dtype)

    def get_targets(self, gt_labels, gt_scores, gt_bboxes, target_gt_idx, fg_mask):
        """
        Compute target labels, target bounding boxes, and target scores for the positive anchor points.

        TODO (CP/IRIT): h * w is not the size of dimension 2 of the tensors. The value is extracted from the gt parameters.  

        Args:
            # TODO (CP/IRIT): Are the ground truth labels used ?
            gt_labels (torch.Tensor): Ground truth labels of shape (b, max_num_obj, 1), where b is the
                                batch size and max_num_obj is the maximum number of objects.
            TODO (CP/IRIT): Make it optional
            gt_scores (torch.Tensor): Ground truth probability of being in classes of shape (b, max_num_obj, num_class)
            gt_bboxes (torch.Tensor): Ground truth bounding boxes of shape (b, max_num_obj, 4).
            target_gt_idx (torch.Tensor): Indices of the assigned ground truth objects for positive
                                    anchor points, with shape (b, h*w), where h*w is the total
                                    number of anchor points.
            fg_mask (torch.Tensor): A boolean tensor of shape (b, h*w) indicating the positive
                              (foreground) anchor points.

        Returns:
            target_labels (torch.Tensor): Target labels for positive anchor points with shape (b, h*w).
            TODO (CP/IRIT): What's the use as target_scores contains the information ?
            target_bboxes (torch.Tensor): Target bounding boxes for positive anchor points with shape (b, h*w, 4).
            target_scores (torch.Tensor): Target scores for positive anchor points with shape (b, h*w, num_classes).
        """
        # save2debug( 'gt_labels.txt', gt_labels, True)
        # save2debug( 'gt_scores.txt', gt_scores, True)
        # save2debug( 'gt_bboxes.txt', gt_bboxes, True)
        # save2debug( 'target_gt_idx_init.txt', target_gt_idx, True)
        # save2debug( 'fg_mask.txt', fg_mask, True)
        # Assigned target labels, (b, 1)
        batch_ind = torch.arange(end=self.bs, dtype=torch.int64, device=gt_labels.device)[..., None]
        target_gt_idx = target_gt_idx + batch_ind * self.n_max_boxes  # (b, h*w)
        # save2debug( 'target_gt_idx.txt', target_gt_idx, True)

        # Assigned target boxes, (b, max_num_obj, 4) -> (b, h*w, 4)
        # Select the boxes associated to the indices
        target_bboxes = gt_bboxes.view(-1, gt_bboxes.shape[-1])[target_gt_idx]
        
        # TODO (CP/IRIT): Do the same for scores (identical to target_scores_base)
        target_scores_km  = gt_scores.view(-1, gt_scores.shape[-1])[target_gt_idx]

        # Assigned target scores, minimum is 0, maximum is positive
        # Convert to integers (TODO (CP/IRIT): Should it be done much earlier ?)
        # TODO (CP/IRIT): is the clamp_ needed ?
        # Select the labels associated to the indices
        # TODO (CP/IRIT): Are the ground truth labels used ?
        target_labels = gt_labels.long().flatten()[target_gt_idx]  # (b, h*w)
        target_labels.clamp_(0)

        # TODO (CP/IRIT): Do the same for scores (wrong)
        # target_scores_km = gt_scores.view(-1, gt_scores.shape[-1])[target_gt_idx]
        
        # TODO (CP/IRIT): Initialize scores from ground truth data instead of one_hot for the single class.
        # 10x faster than F.one_hot()
        # Create an int64 zero tensor of dimension batch size * anchor point number * class number
        # TODO (CP/IRIT): Are the ground truth labels used ?
        # Required to provide the tensor dimensions: batch size, inferred data (grids of predictions for each anchor points)
        batch_size =  target_labels.shape[0]
        pred_size = target_labels.shape[1]
        target_scores_base = torch.zeros(
            (batch_size, pred_size, self.num_classes),
            dtype=torch.float32,
            device=target_labels.device,
        )  # (b, h*w, 80)
        # Adds a dimension at the end of target labels
        target_labels_unsqueezed = target_labels.unsqueeze(-1) # (b, h*w, 1)
        # Set the value of the tensor to 1 for indexes from target_labels_unsqueezed in the last dimension 
        target_scores_base.scatter_(2, target_labels_unsqueezed, 1)
        # Duplicate fg_mask class number times along the 3rd dimension
        fg_scores_mask = fg_mask[:, :, None].repeat(1, 1, self.num_classes)  # (b, h*w, 80)
        # Set to zero when fg_scores_mask is zero
        target_scores = torch.where(fg_scores_mask > 0, target_scores_base, 0)
        
        # torch.save(target_labels,"target_labels.save",_use_new_zipfile_serialization=False)
        # save2debug( 'fg_scores_mask.txt', fg_scores_mask, True)
        # save2debug( 'target_labels.txt', target_labels)
        # save2debug( 'target_bboxes.txt', target_bboxes)
        # save2debug( 'target_scores_base.txt', target_scores_base, True)
        # save2debug( 'target_scores.txt', target_scores, True)
        # save2debug( 'target_scores_km.txt', target_scores_km, True)
        return target_labels, target_bboxes, target_scores

    @staticmethod
    def select_candidates_in_gts(xy_centers, gt_bboxes, mask_gt, eps=1e-9):
        """
        Select positive anchor centers within ground truth bounding boxes.

        Args:
            xy_centers (torch.Tensor): Anchor center coordinates, shape (h*w, 2).
            gt_bboxes (torch.Tensor): Ground truth bounding boxes, shape (b, n_boxes, 4).
            eps (float, optional): Small value for numerical stability.

        Returns:
            (torch.Tensor): Boolean mask of positive anchors, shape (b, n_boxes, h*w).

        Note:
            b: batch size, n_boxes: number of ground truth boxes, h: height, w: width.
            Bounding box format: [x_min, y_min, x_max, y_max].
        """
        # NOTE: this approach makes sure there's at least one anchor assigned to each gt
        # but might be removed in next label assignment `mask_topk` as there's only a few of anchors
        # TODO: use model stride
        gt_bboxes_xywh = xyxy2xywh(gt_bboxes)
        wh_mask = gt_bboxes_xywh[..., 2:] < 8
        gt_bboxes_xywh[..., 2:] = torch.where((wh_mask * mask_gt).bool(), 16, gt_bboxes_xywh[..., 2:])
        gt_bboxes = xywh2xyxy(gt_bboxes_xywh)

        n_anchors = xy_centers.shape[0]
        bs, n_boxes, _ = gt_bboxes.shape
        lt, rb = gt_bboxes.view(-1, 1, 4).chunk(2, 2)  # left-top, right-bottom
<<<<<<< HEAD
        anchors_lt = xy_centers[None] - lt
        rb_anchors = rb - xy_centers[None]
        bbox_deltas = torch.cat((anchors_lt, rb_anchors), dim=2).view(bs, n_boxes, n_anchors, -1)
        bbox_deltas = bbox_deltas.amin(3)
        return bbox_deltas.gt_(eps)
=======

        bbox_deltas = torch.cat((xy_centers[None] - lt, rb - xy_centers[None]), dim=2).view(bs, n_boxes, n_anchors, -1)
        bbox_deltas = bbox_deltas.amin(3).gt_(eps)
>>>>>>> 87724484

        return bbox_deltas

    def select_highest_overlaps(self, mask_pos, overlaps, n_max_boxes):
        """
        Select anchor boxes with highest IoU when assigned to multiple ground truths.

        Args:
            mask_pos (torch.Tensor): Positive mask, shape (b, n_max_boxes, h*w).
            overlaps (torch.Tensor): IoU overlaps, shape (b, n_max_boxes, h*w).
            n_max_boxes (int): Maximum number of ground truth boxes.

        Returns:
            target_gt_idx (torch.Tensor): Indices of assigned ground truths, shape (b, h*w).
            fg_mask (torch.Tensor): Foreground mask, shape (b, h*w).
            mask_pos (torch.Tensor): Updated positive mask, shape (b, n_max_boxes, h*w).
        """
        # Convert (b, n_max_boxes, h*w) -> (b, h*w)
        fg_mask = mask_pos.sum(-2)
        if fg_mask.max() > 1:  # one anchor is assigned to multiple gt_bboxes
            mask_multi_gts = (fg_mask.unsqueeze(1) > 1).expand(-1, n_max_boxes, -1)  # (b, n_max_boxes, h*w)
            max_overlaps_idx = overlaps.argmax(1)  # (b, h*w)
            is_max_overlaps = torch.zeros(mask_pos.shape, dtype=mask_pos.dtype, device=mask_pos.device)
            is_max_overlaps.scatter_(1, max_overlaps_idx.unsqueeze(1), 1)
            mask_pos = torch.where(mask_multi_gts, is_max_overlaps, mask_pos).float()  # (b, n_max_boxes, h*w)
            fg_mask = mask_pos.sum(-2)
        # Find each grid serve which gt(index)
        target_gt_idx = mask_pos.argmax(-2)  # (b, h*w)
        return target_gt_idx, fg_mask, mask_pos


class RotatedTaskAlignedAssigner(TaskAlignedAssigner):
    """Assigns ground-truth objects to rotated bounding boxes using a task-aligned metric."""

    def iou_calculation(self, gt_bboxes, pd_bboxes):
        """Calculate IoU for rotated bounding boxes."""
        return probiou(gt_bboxes, pd_bboxes).squeeze(-1).clamp_(0)

    @staticmethod
    def select_candidates_in_gts(xy_centers, gt_bboxes):
        """
        Select the positive anchor center in gt for rotated bounding boxes.

        Args:
            xy_centers (torch.Tensor): Anchor center coordinates with shape (h*w, 2).
            gt_bboxes (torch.Tensor): Ground truth bounding boxes with shape (b, n_boxes, 5).

        Returns:
            (torch.Tensor): Boolean mask of positive anchors with shape (b, n_boxes, h*w).
        """
        # (b, n_boxes, 5) --> (b, n_boxes, 4, 2)
        corners = xywhr2xyxyxyxy(gt_bboxes)
        # (b, n_boxes, 1, 2)
        a, b, _, d = corners.split(1, dim=-2)
        ab = b - a
        ad = d - a

        # (b, n_boxes, h*w, 2)
        ap = xy_centers - a
        norm_ab = (ab * ab).sum(dim=-1)
        norm_ad = (ad * ad).sum(dim=-1)
        ap_dot_ab = (ap * ab).sum(dim=-1)
        ap_dot_ad = (ap * ad).sum(dim=-1)
        return (ap_dot_ab >= 0) & (ap_dot_ab <= norm_ab) & (ap_dot_ad >= 0) & (ap_dot_ad <= norm_ad)  # is_in_box


def make_anchors(feats, strides, grid_cell_offset=0.5):
    """Generate anchor points and stride tensors using the size feature tensors."""
    anchor_points, stride_tensor = [], []
    assert feats is not None
    dtype, device = feats[0].dtype, feats[0].device
    for i, stride in enumerate(strides):
        h, w = feats[i].shape[2:] if isinstance(feats, list) else (int(feats[i][0]), int(feats[i][1]))
        sx = torch.arange(end=w, device=device, dtype=dtype) + grid_cell_offset  # shift x
        sy = torch.arange(end=h, device=device, dtype=dtype) + grid_cell_offset  # shift y
        sy, sx = torch.meshgrid(sy, sx, indexing="ij") if TORCH_1_11 else torch.meshgrid(sy, sx)
        anchor_points.append(torch.stack((sx, sy), -1).view(-1, 2))
        stride_tensor.append(torch.full((h * w, 1), stride, dtype=dtype, device=device))
    return torch.cat(anchor_points), torch.cat(stride_tensor)


def dist2bbox(relative_points, anchor_points, xywh=True, dim=-1):
    """Transform coordinates relative to anchor_points distance(ltrb) to absolute for box (xywh or xyxy)."""
    # left-top and right-bottom
    lt, rb = relative_points.chunk(2, dim)
    # the bounding box is relative to the anchor points
    # x1y1 and x2y2 are the absolute position
    x1y1 = anchor_points - lt
    x2y2 = anchor_points + rb
    if xywh:
        c_xy = (x1y1 + x2y2) / 2
        wh = x2y2 - x1y1
        return torch.cat([c_xy, wh], dim)  # xywh bbox
    return torch.cat((x1y1, x2y2), dim)  # xyxy bbox


<<<<<<< HEAD
def bbox2dist(anchor_points, bbox, reg_max):
    """Transform the absolute coordinates of the bbox(xyxy) to relative ones (ltrb)."""
=======
def bbox2dist(anchor_points, bbox, reg_max=None):
    """Transform bbox(xyxy) to dist(ltrb)."""
>>>>>>> 87724484
    x1y1, x2y2 = bbox.chunk(2, -1)
    dist = torch.cat((anchor_points - x1y1, x2y2 - anchor_points), -1)
    if reg_max is not None:
        dist = dist.clamp_(0, reg_max - 0.01)  # dist (lt, rb)
    return dist


def dist2rbox(pred_dist, pred_angle, anchor_points, dim=-1):
    """
    Decode predicted rotated bounding box coordinates from anchor points and distribution.

    Args:
        pred_dist (torch.Tensor): Predicted rotated distance with shape (bs, h*w, 4).
        pred_angle (torch.Tensor): Predicted angle with shape (bs, h*w, 1).
        anchor_points (torch.Tensor): Anchor points with shape (h*w, 2).
        dim (int, optional): Dimension along which to split.

    Returns:
        (torch.Tensor): Predicted rotated bounding boxes with shape (bs, h*w, 4).
    """
    lt, rb = pred_dist.split(2, dim=dim)
    cos, sin = torch.cos(pred_angle), torch.sin(pred_angle)
    # (bs, h*w, 1)
    xf, yf = ((rb - lt) / 2).split(1, dim=dim)
    x, y = xf * cos - yf * sin, xf * sin + yf * cos
    xy = torch.cat([x, y], dim=dim) + anchor_points
    return torch.cat([xy, lt + rb], dim=dim)

def save2debug(filename,tensor,nonzero=False):
    def aux2(file,tensor,index,nonzero):
        if tensor.numel() == 1:
            if (tensor.item() != 0):
                print( index + "] = " + str(tensor.item()), file=f)
        else:
            for position in range(tensor.size(dim=0)):
                aux2(file, tensor[position], index + ", " + str(position), nonzero)
                
    def aux1(file, tensor, nonzero):
        if tensor.numel() == 1:
            if (tensor.item() != 0):
                print( str(tensor.item()), file=f)
        else:
            for position in range(tensor.size(dim=0)):
                aux2(file, tensor[position], '[ ' + str(position), nonzero)
            
    with open( filename, 'w') as f:
        if nonzero:
            aux1( f, tensor, False)
            nonzeros = tensor.nonzero().tolist()
            print(len(nonzeros), file=f)
            print(nonzeros, file=f)
        print(tensor.shape, file=f)
        print(tensor.tolist(), file=f)<|MERGE_RESOLUTION|>--- conflicted
+++ resolved
@@ -5,14 +5,8 @@
 
 from . import LOGGER
 from .metrics import bbox_iou, probiou
-<<<<<<< HEAD
 from .ops import xywhr2xyxyxyxy
 from .torch_utils import TORCH_1_11
-=======
-from .ops import xywhr2xyxyxyxy, xyxy2xywh, xywh2xyxy
-
-TORCH_1_10 = check_version(torch.__version__, "1.10.0")
->>>>>>> 87724484
 
 
 class TaskAlignedAssigner(nn.Module):
@@ -154,13 +148,9 @@
             align_metric (torch.Tensor): Alignment metric with shape (bs, max_num_obj, h*w).
             overlaps (torch.Tensor): Overlaps between predicted and ground truth boxes with shape (bs, max_num_obj, h*w).
         """
-<<<<<<< HEAD
         # Positive anchor points (included in bounding boxes) for all strides  
         mask_in_gts = self.select_candidates_in_gts(anchor_points, gt_bboxes)
         # save2debug( 'mask_in_gts.txt', mask_in_gts, True)
-=======
-        mask_in_gts = self.select_candidates_in_gts(anc_points, gt_bboxes, mask_gt)
->>>>>>> 87724484
         # Get anchor_align metric, (b, max_num_obj, h*w)
         align_metric, overlaps = self.get_box_metrics(pd_scores, pd_bboxes, gt_labels, gt_bboxes, mask_in_gts * mask_gt)
         # save2debug( 'align_metric.txt', align_metric, True)
@@ -385,19 +375,11 @@
         n_anchors = xy_centers.shape[0]
         bs, n_boxes, _ = gt_bboxes.shape
         lt, rb = gt_bboxes.view(-1, 1, 4).chunk(2, 2)  # left-top, right-bottom
-<<<<<<< HEAD
         anchors_lt = xy_centers[None] - lt
         rb_anchors = rb - xy_centers[None]
         bbox_deltas = torch.cat((anchors_lt, rb_anchors), dim=2).view(bs, n_boxes, n_anchors, -1)
         bbox_deltas = bbox_deltas.amin(3)
         return bbox_deltas.gt_(eps)
-=======
-
-        bbox_deltas = torch.cat((xy_centers[None] - lt, rb - xy_centers[None]), dim=2).view(bs, n_boxes, n_anchors, -1)
-        bbox_deltas = bbox_deltas.amin(3).gt_(eps)
->>>>>>> 87724484
-
-        return bbox_deltas
 
     def select_highest_overlaps(self, mask_pos, overlaps, n_max_boxes):
         """
@@ -491,14 +473,8 @@
         return torch.cat([c_xy, wh], dim)  # xywh bbox
     return torch.cat((x1y1, x2y2), dim)  # xyxy bbox
 
-
-<<<<<<< HEAD
 def bbox2dist(anchor_points, bbox, reg_max):
     """Transform the absolute coordinates of the bbox(xyxy) to relative ones (ltrb)."""
-=======
-def bbox2dist(anchor_points, bbox, reg_max=None):
-    """Transform bbox(xyxy) to dist(ltrb)."""
->>>>>>> 87724484
     x1y1, x2y2 = bbox.chunk(2, -1)
     dist = torch.cat((anchor_points - x1y1, x2y2 - anchor_points), -1)
     if reg_max is not None:
