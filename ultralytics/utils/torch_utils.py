--- conflicted
+++ resolved
@@ -222,7 +222,7 @@
                     f"'batch={batch}' must be a multiple of GPU count {n}. Try 'batch={batch // n * n}' or "
                     f"'batch={batch // n * n + n}', the nearest batch sizes evenly divisible by {n}."
                 )
-        space = " " * (len(s) + 1)
+        space = " " * len(s)
         for i, d in enumerate(devices):
             s += f"{'' if i == 0 else space}CUDA:{d} ({get_gpu_info(i)})\n"  # bytes to MB
         arg = "cuda:0"
@@ -1012,7 +1012,6 @@
     imgsz: int = 640,
     use_autocast: bool = False,
     warmup: bool = False,
-<<<<<<< HEAD
     mode: bool | str = "default",
 ) -> torch.nn.Module:
     """
@@ -1021,39 +1020,20 @@
     This utility attempts to compile the provided model using the inductor backend with dynamic shapes enabled and an
     autotuning mode. If compilation is unavailable or fails, the original model is returned unchanged. An optional
     warmup performs a single forward pass on a dummy input to prime the compiled graph and measure compile/warmup time.
-=======
-    prefix: str = colorstr("compile:"),
-) -> torch.nn.Module:
-    """
-    Compile a model with torch.compile and optionally warm up the graph for lower first-iteration latency.
-
-    This utility attempts to compile the provided model using the inductor backend with dynamic shapes enabled and a
-    mode optimized for autotuning. If compilation is unavailable or fails, the original model is returned unchanged. An
-    optional warmup run can execute a single forward pass on a dummy input to prime the compiled graph and measure the
-    compile and warmup times.
->>>>>>> 434e1f91
 
     Args:
         model (torch.nn.Module): Model to compile.
         device (torch.device): Inference device used for warmup and autocast decisions.
-<<<<<<< HEAD
         imgsz (int, optional): Square input size to create a dummy tensor with shape (1, 3, imgsz, imgsz) for warmup.
         use_autocast (bool, optional): Whether to run warmup under autocast on CUDA or MPS devices.
         warmup (bool, optional): Whether to execute a single dummy forward pass to warm up the compiled model.
         mode (bool | str, optional): torch.compile mode. True → "default", False → no compile, or a string like
             "default", "reduce-overhead", "max-autotune-no-cudagraphs".
-=======
-        imgsz (int, optional): Square input size used to construct the dummy tensor with shape (1, 3, imgsz, imgsz).
-        use_autocast (bool, optional): Whether to run the warmup under autocast on CUDA or MPS devices.
-        warmup (bool, optional): Whether to execute a single dummy forward pass to warm up the compiled model.
-        prefix (str, optional): Message prefix for logger output.
->>>>>>> 434e1f91
 
     Returns:
         model (torch.nn.Module): Compiled model if compilation succeeds, otherwise the original unmodified model.
 
     Notes:
-<<<<<<< HEAD
         - If the current PyTorch build does not provide torch.compile, the function returns the input model immediately.
         - Warmup runs under torch.inference_mode and may use torch.autocast for CUDA/MPS to align compute precision.
         - CUDA devices are synchronized after warmup to account for asynchronous kernel execution.
@@ -1076,24 +1056,6 @@
     t0 = time.perf_counter()
     try:
         model = torch.compile(model, mode=mode, backend="inductor")
-=======
-        - If the current torch build does not provide torch.compile, the function returns the input model immediately.
-        - Warmup uses torch.inference_mode for correctness and may wrap the forward pass in torch.autocast for CUDA/MPS.
-        - CUDA devices are synchronized after warmup to account for asynchronous kernel launches.
-
-    Examples:
-        >>> device = torch.device("cuda:0" if torch.cuda.is_available() else "cpu")
-        >>> # Try to compile and warm up a model for a 640x640 input
-        >>> model = attempt_compile(model, device=device, imgsz=640, use_autocast=True, warmup=True)
-    """
-    if not hasattr(torch, "compile"):
-        return model
-
-    LOGGER.info(f"{prefix} starting torch.compile...")
-    t0 = time.perf_counter()
-    try:
-        model = torch.compile(model, mode="max-autotune", backend="inductor", dynamic=True)
->>>>>>> 434e1f91
     except Exception as e:
         LOGGER.warning(f"{prefix} torch.compile failed, continuing uncompiled: {e}")
         return model
@@ -1118,13 +1080,7 @@
 
     total = t_compile + t_warm
     if warmup:
-<<<<<<< HEAD
         LOGGER.info(f"{prefix} complete in {total:.1f}s (compile {t_compile:.1f}s + warmup {t_warm:.1f}s)")
     else:
         LOGGER.info(f"{prefix} compile complete in {t_compile:.1f}s (no warmup)")
-=======
-        LOGGER.info(f"{prefix} complete in {total:.2f}s (compile {t_compile:.2f}s + warmup {t_warm:.2f}s).")
-    else:
-        LOGGER.info(f"{prefix} compile complete in {t_compile:.2f}s (no warmup).")
->>>>>>> 434e1f91
     return model