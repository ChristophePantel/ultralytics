--- conflicted
+++ resolved
@@ -764,53 +764,6 @@
             loss = loss[:self.n_min]
         return torch.mean(loss)
 
-class MultiChannelDiceLoss(nn.Module):
-    def __init__(self, smooth=1e-6, reduction='mean'):
-        super(MultiChannelDiceLoss, self).__init__()
-        self.smooth = smooth
-        self.reduction = reduction
-
-    def forward(self, pred, target):
-        assert pred.size() == target.size(), "the size of predict and target must be equal."
-
-        pred = torch.sigmoid(pred)
-
-        intersection = (pred * target).sum(dim=(2, 3))
-        union = pred.sum(dim=(2, 3)) + target.sum(dim=(2, 3))
-
-        dice = (2. * intersection + self.smooth) / (union + self.smooth)
-
-        dice_loss = 1. - dice
-
-        dice_loss = dice_loss.mean(dim=1)
-
-        if self.reduction == 'mean':
-            return dice_loss.mean()
-        elif self.reduction == 'sum':
-            return dice_loss.sum()
-        else:
-            return dice_loss
-
-
-class BCEDiceLoss(nn.Module):
-    def __init__(self, weight_bce=0.5, weight_dice=0.5):
-        super(BCEDiceLoss, self).__init__()
-        self.weight_bce = weight_bce
-        self.weight_dice = weight_dice
-        self.bce = nn.BCEWithLogitsLoss()
-        # self.fl = FocalLoss(gamma=2.0, alpha=0.25)
-        self.dice = MultiChannelDiceLoss(smooth=1)
-
-    def forward(self, pred, target):
-        b, _, mask_h, mask_w = pred.shape
-        if tuple(target.shape[-2:]) != (mask_h, mask_w):  # downsample to the same size as pred
-            target = F.interpolate(target, (mask_h, mask_w), mode="nearest")
-        bce_loss = self.bce(pred, target)
-        # fl_loss = self.fl(pred, target) / (b * mask_h * mask_w)
-        dice_loss = self.dice(pred, target)
-        return self.weight_bce * bce_loss + self.weight_dice * dice_loss
-
-
 class v8SegmentationLoss(v8DetectionLoss):
     """Criterion class for computing training losses for YOLOv8 segmentation."""
 
@@ -823,21 +776,8 @@
 
     def __call__(self, preds: Any, batch: dict[str, torch.Tensor]) -> tuple[torch.Tensor, torch.Tensor]:
         """Calculate and return the combined loss for detection and segmentation."""
-<<<<<<< HEAD
         loss = torch.zeros(4, device=self.device)  # box, seg, cls, dfl
         feats, pred_masks, proto = preds if len(preds) == 3 else preds[1]
-=======
-        pred_masks, proto = preds["mask_coefficient"].permute(0, 2, 1).contiguous(), preds["proto"]
-        loss = torch.zeros(5 if self.semseg_loss else 4, device=self.device)  # box, seg, cls, dfl
-        if self.semseg_loss and len(proto) == 2:
-            proto, pred_semseg = proto
-        else:
-            pred_semseg = None
-        (fg_mask, target_gt_idx, target_bboxes, _, _), det_loss, _ = self.get_assigned_targets_and_loss(preds, batch)
-        # NOTE: re-assign index for consistency for now. Need to be removed in the future.
-        loss[0], loss[2], loss[3] = det_loss[0], det_loss[1], det_loss[2]
-
->>>>>>> d6305154
         batch_size, _, mask_h, mask_w = proto.shape  # batch size, number of masks, mask height, mask width
         pred_distri, pred_scores = torch.cat([xi.view(feats[0].shape[0], self.no, -1) for xi in feats], 2).split(
             (self.reg_max * 4, self.nc), 1
@@ -898,6 +838,108 @@
                 target_scores_sum,
                 fg_mask,
             )
+
+        loss[0] *= self.hyp.box  # box gain
+        loss[1] *= self.hyp.cls  # cls gain
+        loss[2] *= self.hyp.dfl  # dfl gain
+        return (
+            (fg_mask, target_gt_idx, target_bboxes, anchor_points, stride_tensor),
+            loss,
+            loss.detach(),
+        )  # loss(box, cls, dfl)
+
+    def parse_output(
+        self, preds: dict[str, torch.Tensor] | tuple[torch.Tensor, dict[str, torch.Tensor]]
+    ) -> torch.Tensor:
+        """Parse model predictions to extract features."""
+        return preds[1] if isinstance(preds, tuple) else preds
+
+    def __call__(
+        self,
+        preds: dict[str, torch.Tensor] | tuple[torch.Tensor, dict[str, torch.Tensor]],
+        batch: dict[str, torch.Tensor],
+    ) -> tuple[torch.Tensor, torch.Tensor]:
+        """Calculate the sum of the loss for box, cls and dfl multiplied by batch size."""
+        return self.loss(self.parse_output(preds), batch)
+
+    def loss(self, preds: dict[str, torch.Tensor], batch: dict[str, torch.Tensor]) -> tuple[torch.Tensor, torch.Tensor]:
+        """A wrapper for get_assigned_targets_and_loss and parse_output."""
+        batch_size = preds["boxes"].shape[0]
+        loss, loss_detach = self.get_assigned_targets_and_loss(preds, batch)[1:]
+        return loss * batch_size, loss_detach
+
+
+class MultiChannelDiceLoss(nn.Module):
+    def __init__(self, smooth=1e-6, reduction='mean'):
+        super(MultiChannelDiceLoss, self).__init__()
+        self.smooth = smooth
+        self.reduction = reduction
+
+    def forward(self, pred, target):
+        assert pred.size() == target.size(), "the size of predict and target must be equal."
+
+        pred = torch.sigmoid(pred)
+
+        intersection = (pred * target).sum(dim=(2, 3))
+        union = pred.sum(dim=(2, 3)) + target.sum(dim=(2, 3))
+
+        dice = (2. * intersection + self.smooth) / (union + self.smooth)
+
+        dice_loss = 1. - dice
+
+        dice_loss = dice_loss.mean(dim=1)
+
+        if self.reduction == 'mean':
+            return dice_loss.mean()
+        elif self.reduction == 'sum':
+            return dice_loss.sum()
+        else:
+            return dice_loss
+
+
+class BCEDiceLoss(nn.Module):
+    def __init__(self, weight_bce=0.5, weight_dice=0.5):
+        super(BCEDiceLoss, self).__init__()
+        self.weight_bce = weight_bce
+        self.weight_dice = weight_dice
+        self.bce = nn.BCEWithLogitsLoss()
+        # self.fl = FocalLoss(gamma=2.0, alpha=0.25)
+        self.dice = MultiChannelDiceLoss(smooth=1)
+
+    def forward(self, pred, target):
+        b, _, mask_h, mask_w = pred.shape
+        if tuple(target.shape[-2:]) != (mask_h, mask_w):  # downsample to the same size as pred
+            target = F.interpolate(target, (mask_h, mask_w), mode="nearest")
+        bce_loss = self.bce(pred, target)
+        # fl_loss = self.fl(pred, target) / (b * mask_h * mask_w)
+        dice_loss = self.dice(pred, target)
+        return self.weight_bce * bce_loss + self.weight_dice * dice_loss
+
+
+class v8SegmentationLoss(v8DetectionLoss):
+    """Criterion class for computing training losses for YOLOv8 segmentation."""
+
+    def __init__(self, model, tal_topk=10):  # model must be de-paralleled
+        """Initialize the v8SegmentationLoss class with model parameters and mask overlap setting."""
+        super().__init__(model, tal_topk)
+        self.overlap = model.args.overlap_mask
+        self.semseg_loss = model.args.semseg_loss
+        self.bcedice_loss = BCEDiceLoss(weight_bce=1, weight_dice=1)
+
+    def loss(self, preds: dict[str, torch.Tensor], batch: dict[str, torch.Tensor]) -> tuple[torch.Tensor, torch.Tensor]:
+        """Calculate and return the combined loss for detection and segmentation."""
+        pred_masks, proto = preds["mask_coefficient"].permute(0, 2, 1).contiguous(), preds["proto"]
+        loss = torch.zeros(5 if self.semseg_loss else 4, device=self.device)  # box, seg, cls, dfl
+        if self.semseg_loss and len(proto) == 2:
+            proto, pred_semseg = proto
+        else:
+            pred_semseg = None
+        (fg_mask, target_gt_idx, target_bboxes, _, _), det_loss, _ = self.get_assigned_targets_and_loss(preds, batch)
+        # NOTE: re-assign index for consistency for now. Need to be removed in the future.
+        loss[0], loss[2], loss[3] = det_loss[0], det_loss[1], det_loss[2]
+
+        batch_size, _, mask_h, mask_w = proto.shape  # batch size, number of masks, mask height, mask width
+        if fg_mask.sum():
             # Masks loss
             masks = batch["masks"].to(self.device).float()
             if tuple(masks.shape[-2:]) != (mask_h, mask_w):  # downsample
