--- conflicted
+++ resolved
@@ -696,9 +696,6 @@
 
         return loss * batch_size, loss.detach()  # loss(box, cls, dfl)
 
-
-<<<<<<< HEAD
-=======
 class MultiChannelDiceLoss(nn.Module):
     def __init__(self, smooth=1e-6, reduction='mean'):
         super(MultiChannelDiceLoss, self).__init__()
@@ -767,8 +764,6 @@
             loss = loss[:self.n_min]
         return torch.mean(loss)
 
-
->>>>>>> f3b3b368
 class v8SegmentationLoss(v8DetectionLoss):
     """Criterion class for computing training losses for YOLOv8 segmentation."""
 
@@ -776,11 +771,8 @@
         """Initialize the v8SegmentationLoss class with model parameters and mask overlap setting."""
         super().__init__(model)
         self.overlap = model.args.overlap_mask
-<<<<<<< HEAD
-=======
         self.semseg_loss = model.args.semseg_loss
         self.bcedice_loss = BCEDiceLoss(weight_bce=1, weight_dice=1)
->>>>>>> f3b3b368
 
     def __call__(self, preds: Any, batch: dict[str, torch.Tensor]) -> tuple[torch.Tensor, torch.Tensor]:
         """Calculate and return the combined loss for detection and segmentation."""
