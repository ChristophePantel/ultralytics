--- conflicted
+++ resolved
@@ -535,7 +535,7 @@
         anchor_points, stride_tensor = make_anchors(feats, self.stride, 0.5)
 
         # Targets
-<<<<<<< HEAD
+        
         # Merge ground truth tensors (indexes, classes, bounding boxes) in a single tensor
         # batch_merge = (batch["batch_idx"].view(-1, 1), batch["cls"].view(-1, 1), batch["bboxes"])
         # TODO (CP/IRIT): should "scores" be managed in the same way ?
@@ -557,12 +557,6 @@
         gt_bboxes_sum = gt_bboxes.sum(2, keepdim=True)
         # TODO: make it boolean
         mask_gt = gt_bboxes_sum.gt_(0.0)
-=======
-        targets = torch.cat((batch["batch_idx"].view(-1, 1), batch["cls"].view(-1, 1), batch["bboxes"]), 1)
-        targets = self.preprocess(targets, batch_size, scale_tensor=imgsz[[1, 0, 1, 0]])
-        gt_labels, gt_bboxes = targets.split((1, 4), 2)  # cls, xyxy
-        mask_gt = gt_bboxes.sum(2, keepdim=True).gt_(0.0)
->>>>>>> b337a105
 
         # Pboxes
         # Compute predicted bounding boxes according to anchor points
