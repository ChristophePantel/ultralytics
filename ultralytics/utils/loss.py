--- conflicted
+++ resolved
@@ -627,7 +627,6 @@
             # pred_dist = (pred_dist.view(b, a, c // 4, 4).softmax(2) * self.proj.type(pred_dist.dtype).view(1, 1, -1, 1)).sum(2)
         return dist2bbox(pred_dist, anchor_points, xywh=False)
 
-<<<<<<< HEAD
     def __call__(self, preds: Any, batch: dict[str, torch.Tensor]) -> tuple[torch.Tensor, torch.Tensor]:
         """Calculate the sum of the loss for box, cls and dfl multiplied by batch size.
         TODO (CP/IRIT): Should all tensors be on the same device there ?
@@ -694,34 +693,6 @@
             smoothed_pred_scores,
             scaled_pred_boxes,
             scaled_anchor_points,
-=======
-    def get_assigned_targets_and_loss(self, preds: dict[str, torch.Tensor], batch: dict[str, Any]) -> tuple:
-        """Calculate the sum of the loss for box, cls and dfl multiplied by batch size and return foreground mask and target indices."""
-        loss = torch.zeros(3, device=self.device)  # box, cls, dfl
-        pred_distri, pred_scores = (
-            preds["boxes"].permute(0, 2, 1).contiguous(),
-            preds["scores"].permute(0, 2, 1).contiguous(),
-        )
-        anchor_points, stride_tensor = make_anchors(preds["feats"], self.stride, 0.5)
-
-        dtype = pred_scores.dtype
-        batch_size = pred_scores.shape[0]
-        imgsz = torch.tensor(batch["resized_shape"][0], device=self.device, dtype=dtype)  # image size (h,w)
-
-        # Targets
-        targets = torch.cat((batch["batch_idx"].view(-1, 1), batch["cls"].view(-1, 1), batch["bboxes"]), 1)
-        targets = self.preprocess(targets.to(self.device), batch_size, scale_tensor=imgsz[[1, 0, 1, 0]])
-        gt_labels, gt_bboxes = targets.split((1, 4), 2)  # cls, xyxy
-        mask_gt = gt_bboxes.sum(2, keepdim=True).gt_(0.0)
-
-        # Pboxes
-        pred_bboxes = self.bbox_decode(anchor_points, pred_distri)  # xyxy, (b, h*w, 4)
-
-        _, target_bboxes, target_scores, fg_mask, target_gt_idx = self.assigner(
-            pred_scores.detach().sigmoid(),
-            (pred_bboxes.detach() * stride_tensor).type(gt_bboxes.dtype),
-            anchor_points * stride_tensor,
->>>>>>> c51bfbc2
             gt_labels,
             gt_scores,
             gt_bboxes,
@@ -731,13 +702,9 @@
         target_scores_sum = max(target_scores.sum(), 1)
 
         # Cls loss
-<<<<<<< HEAD
         # loss[1] = self.varifocal_loss(pred_scores, target_scores, target_labels) / target_scores_sum  # VFL way
         bce_values = self.bce(pred_scores, target_scores.to(dtype))
         loss[1] = bce_values.sum() / target_scores_sum  # BCE
-=======
-        loss[1] = self.bce(pred_scores, target_scores.to(dtype)).sum() / target_scores_sum  # BCE
->>>>>>> c51bfbc2
 
         # Bbox loss
         # TODO (CP/IRIT): Is the loss computed for gt_labels ?
@@ -750,53 +717,26 @@
                 target_scores,
                 target_scores_sum,
                 fg_mask,
-                imgsz,
-                stride_tensor,
             )
 
         loss[0] *= self.hyp.box  # box gain
         loss[1] *= self.hyp.cls  # cls gain, in fact the class score gain
         loss[2] *= self.hyp.dfl  # dfl gain
-        return (
-            (fg_mask, target_gt_idx, target_bboxes, anchor_points, stride_tensor),
-            loss,
-            loss.detach(),
-        )  # loss(box, cls, dfl)
-
-    def parse_output(
-        self, preds: dict[str, torch.Tensor] | tuple[torch.Tensor, dict[str, torch.Tensor]]
-    ) -> torch.Tensor:
-        """Parse model predictions to extract features."""
-        return preds[1] if isinstance(preds, tuple) else preds
-
-    def __call__(
-        self,
-        preds: dict[str, torch.Tensor] | tuple[torch.Tensor, dict[str, torch.Tensor]],
-        batch: dict[str, torch.Tensor],
-    ) -> tuple[torch.Tensor, torch.Tensor]:
-        """Calculate the sum of the loss for box, cls and dfl multiplied by batch size."""
-        return self.loss(self.parse_output(preds), batch)
-
-    def loss(self, preds: dict[str, torch.Tensor], batch: dict[str, torch.Tensor]) -> tuple[torch.Tensor, torch.Tensor]:
-        """A wrapper for get_assigned_targets_and_loss and parse_output."""
-        batch_size = preds["boxes"].shape[0]
-        loss, loss_detach = self.get_assigned_targets_and_loss(preds, batch)[1:]
-        return loss * batch_size, loss_detach
+
+        return loss * batch_size, loss.detach()  # loss(box, cls, dfl)
 
 
 class v8SegmentationLoss(v8DetectionLoss):
     """Criterion class for computing training losses for YOLOv8 segmentation."""
 
-    def __init__(self, model, tal_topk=10):  # model must be de-paralleled
+    def __init__(self, model):  # model must be de-paralleled
         """Initialize the v8SegmentationLoss class with model parameters and mask overlap setting."""
-        super().__init__(model, tal_topk)
+        super().__init__(model)
         self.overlap = model.args.overlap_mask
 
-    def loss(self, preds: dict[str, torch.Tensor], batch: dict[str, torch.Tensor]) -> tuple[torch.Tensor, torch.Tensor]:
+    def __call__(self, preds: Any, batch: dict[str, torch.Tensor]) -> tuple[torch.Tensor, torch.Tensor]:
         """Calculate and return the combined loss for detection and segmentation."""
-        pred_masks, proto = preds["mask_coefficient"].permute(0, 2, 1).contiguous(), preds["proto"]
         loss = torch.zeros(4, device=self.device)  # box, seg, cls, dfl
-<<<<<<< HEAD
         feats, pred_masks, proto = preds if len(preds) == 3 else preds[1]
         batch_size, _, mask_h, mask_w = proto.shape  # batch size, number of masks, mask height, mask width
         pred_distri, pred_scores = torch.cat([xi.view(feats[0].shape[0], self.no, -1) for xi in feats], 2).split(
@@ -844,19 +784,11 @@
         target_scores_sum = max(target_scores.sum(), 1)
 
         # Cls loss
-        # loss[1] = self.varifocal_loss(pred_scores, target_scores, target_labels) / target_scores_sum  # VFL way
-        loss[2] = self.bce(pred_scores, target_scores.to(dtype)).sum() / target_scores_sum  # BCE
-=======
-        (fg_mask, target_gt_idx, target_bboxes, _, _), det_loss, _ = self.get_assigned_targets_and_loss(preds, batch)
-        # NOTE: re-assign index for consistency for now. Need to be removed in the future.
-        loss[0], loss[2], loss[3] = det_loss[0], det_loss[1], det_loss[2]
->>>>>>> c51bfbc2
-
-        batch_size, _, mask_h, mask_w = proto.shape  # batch size, number of masks, mask height, mask width
+        loss[1] = self.bce(pred_scores, target_scores.to(dtype)).sum() / target_scores_sum  # BCE
+
+        # Bbox loss
         if fg_mask.sum():
-<<<<<<< HEAD
-            # Bbox loss
-            loss[0], loss[3] = self.bbox_loss(
+            loss[0], loss[2] = self.bbox_loss(
                 pred_distri,
                 pred_bboxes,
                 anchor_points,
@@ -910,8 +842,6 @@
 
         batch_size, _, mask_h, mask_w = proto.shape  # batch size, number of masks, mask height, mask width
         if fg_mask.sum():
-=======
->>>>>>> c51bfbc2
             # Masks loss
             masks = batch["masks"].to(self.device).float()
             if tuple(masks.shape[-2:]) != (mask_h, mask_w):  # downsample
@@ -1043,11 +973,7 @@
 
     def loss(self, preds: dict[str, torch.Tensor], batch: dict[str, torch.Tensor]) -> tuple[torch.Tensor, torch.Tensor]:
         """Calculate the total loss and detach it for pose estimation."""
-<<<<<<< HEAD
         pred_kpts = preds["kpt"].permute(0, 2, 1).contiguous()
-=======
-        pred_kpts = preds["kpts"].permute(0, 2, 1).contiguous()
->>>>>>> c51bfbc2
         loss = torch.zeros(5, device=self.device)  # box, cls, dfl, kpt_location, kpt_visibility
         (fg_mask, target_gt_idx, target_bboxes, anchor_points, stride_tensor), det_loss, _ = (
             self.get_assigned_targets_and_loss(preds, batch)
@@ -1055,7 +981,6 @@
         # NOTE: re-assign index for consistency for now. Need to be removed in the future.
         loss[0], loss[3], loss[4] = det_loss[0], det_loss[1], det_loss[2]
 
-<<<<<<< HEAD
         # B, grids, ..
         pred_scores = pred_scores.permute(0, 2, 1).contiguous()
         pred_distri = pred_distri.permute(0, 2, 1).contiguous()
@@ -1073,10 +998,6 @@
         targets = self.preprocess(targets, batch_size, scale_tensor=imgsz[[1, 0, 1, 0]])
         gt_labels, gt_bboxes = targets.split((1, 4), 2)  # cls, xyxy
         mask_gt = gt_bboxes.sum(2, keepdim=True).gt_(0.0)
-=======
-        batch_size = pred_kpts.shape[0]
-        imgsz = torch.tensor(batch["resized_shape"][0], device=self.device, dtype=pred_kpts.dtype)  # image size (h,w)
->>>>>>> c51bfbc2
 
         # Pboxes
         pred_kpts = self.kpts_decode(anchor_points, pred_kpts.view(batch_size, -1, *self.kpt_shape))  # (b, h*w, 17, 3)
@@ -1203,13 +1124,7 @@
     def __init__(self, model, tal_topk=10):
         """Initialize v8OBBLoss with model, assigner, and rotated bbox loss; model must be de-paralleled."""
         super().__init__(model, tal_topk=tal_topk)
-<<<<<<< HEAD
         self.assigner = RotatedTaskAlignedAssigner(topk=tal_topk, num_classes=self.nc, alpha=0.5, beta=6.0)
-=======
-        self.assigner = RotatedTaskAlignedAssigner(
-            topk=10, num_classes=self.nc, alpha=0.5, beta=6.0, stride=self.stride.tolist()
-        )
->>>>>>> c51bfbc2
         self.bbox_loss = RotatedBboxLoss(self.reg_max).to(self.device)
 
     def preprocess(self, targets: torch.Tensor, batch_size: int, scale_tensor: torch.Tensor) -> torch.Tensor:
@@ -1237,11 +1152,7 @@
             preds["scores"].permute(0, 2, 1).contiguous(),
             preds["angle"].permute(0, 2, 1).contiguous(),
         )
-<<<<<<< HEAD
         anchor_points, stride_tensor = preds["anchors"], preds["strides"]
-=======
-        anchor_points, stride_tensor = make_anchors(preds["feats"], self.stride, 0.5)
->>>>>>> c51bfbc2
         batch_size = pred_angle.shape[0]  # batch size, number of masks, mask height, mask width
 
         dtype = pred_scores.dtype
@@ -1364,11 +1275,7 @@
             self.o2o = 1.0
             self.o2m = 1.0
 
-<<<<<<< HEAD
     def __call__(self, preds, batch):
-=======
-    def __call__(self, preds: Any, batch: dict[str, torch.Tensor]) -> tuple[torch.Tensor, torch.Tensor]:
->>>>>>> c51bfbc2
         """Calculate the sum of the loss for box, cls and dfl multiplied by batch size."""
         preds = self.one2many.parse_output(preds)
         one2many, one2one = preds["one2many"], preds["one2one"]
@@ -1378,32 +1285,20 @@
             1
         ] * self.o2o
 
-<<<<<<< HEAD
     def update(self):
-=======
-    def update(self) -> None:
-        """Update the weights for one-to-many and one-to-one losses based on the decay schedule."""
->>>>>>> c51bfbc2
         self.updates += 1
         self.o2m = self.decay(self.updates)
         self.o2o = max(self.total - self.o2m, 0)
 
-<<<<<<< HEAD
     def decay(self, x):
-=======
-    def decay(self, x) -> float:
-        """Calculate the decayed weight for one-to-many loss based on the current update step."""
->>>>>>> c51bfbc2
         return (
             max(1 - x / (self.one2one.hyp.epochs - 1), 0) * (self.o2m_copy - self.one2one.hyp.o2m)
             + self.one2one.hyp.o2m
         )
 
 
-<<<<<<< HEAD
 # TODO: need to double check
-=======
->>>>>>> c51bfbc2
+
 class TVPDetectLoss:
     """Criterion class for computing training losses for text-visual prompt detection."""
 
