--- conflicted
+++ resolved
@@ -118,7 +118,6 @@
 
     def forward(
         self,
-<<<<<<< HEAD
         pred_dist: torch.Tensor,
         pred_bboxes: torch.Tensor,
         anchor_points: torch.Tensor,
@@ -127,18 +126,6 @@
         target_scores_sum: torch.Tensor,
         fg_mask: torch.Tensor,
     ) -> tuple[torch.Tensor, torch.Tensor]:
-=======
-        pred_dist,
-        pred_bboxes,
-        anchor_points,
-        target_bboxes,
-        target_scores,
-        target_scores_sum,
-        fg_mask,
-        imgsz,
-        stride,
-    ):
->>>>>>> 87724484
         """Compute IoU and DFL losses for bounding boxes."""
         weight = target_scores.sum(-1)[fg_mask].unsqueeze(-1)
         iou = bbox_iou(pred_bboxes[fg_mask], target_bboxes[fg_mask], xywh=False, CIoU=True)
@@ -174,7 +161,6 @@
 
     def forward(
         self,
-<<<<<<< HEAD
         pred_dist: torch.Tensor,
         pred_bboxes: torch.Tensor,
         anchor_points: torch.Tensor,
@@ -183,18 +169,6 @@
         target_scores_sum: torch.Tensor,
         fg_mask: torch.Tensor,
     ) -> tuple[torch.Tensor, torch.Tensor]:
-=======
-        pred_dist,
-        pred_bboxes,
-        anchor_points,
-        target_bboxes,
-        target_scores,
-        target_scores_sum,
-        fg_mask,
-        imgsz,
-        stride,
-    ):
->>>>>>> 87724484
         """Compute IoU and DFL losses for rotated bounding boxes."""
         weight = target_scores.sum(-1)[fg_mask].unsqueeze(-1)
         iou = probiou(pred_bboxes[fg_mask], target_bboxes[fg_mask])
@@ -647,7 +621,6 @@
             # pred_dist = (pred_dist.view(b, a, c // 4, 4).softmax(2) * self.proj.type(pred_dist.dtype).view(1, 1, -1, 1)).sum(2)
         return dist2bbox(pred_dist, anchor_points, xywh=False)
 
-<<<<<<< HEAD
     def __call__(self, preds: Any, batch: dict[str, torch.Tensor]) -> tuple[torch.Tensor, torch.Tensor]:
         """Calculate the sum of the loss for box, cls and dfl multiplied by batch size.
         TODO (CP/IRIT): Should all tensors be on the same device there ?
@@ -674,23 +647,10 @@
 
         dtype = pred_scores.dtype
         batch_size = pred_scores.shape[0]
+
         imgsz = torch.tensor(feats[0].shape[2:], device=self.device, dtype=dtype) * self.stride[0]  # image size (h,w)
         # anchor points from the first stride, then the second, etc
         anchor_points, stride_tensor = make_anchors(feats, self.stride, 0.5)
-=======
-    def get_assigned_targets_and_loss(self, preds, batch):
-        """Calculate the sum of the loss for box, cls and dfl multiplied by batch size and return foreground mask and target indices."""
-        loss = torch.zeros(3, device=self.device)  # box, cls, dfl
-        pred_distri, pred_scores = (
-            preds["boxes"].permute(0, 2, 1).contiguous(),
-            preds["scores"].permute(0, 2, 1).contiguous(),
-        )
-        anchor_points, stride_tensor = make_anchors(preds["feats"], self.stride, 0.5)
-
-        dtype = pred_scores.dtype
-        batch_size = pred_scores.shape[0]
-        imgsz = torch.tensor(batch["resized_shape"][0], device=self.device, dtype=dtype)  # image size (h,w)
->>>>>>> 87724484
 
         # Targets
         
@@ -716,7 +676,6 @@
         # dfl_conf = pred_for_bboxes.view(batch_size, -1, 4, self.reg_max).detach().softmax(-1)
         # dfl_conf = (dfl_conf.amax(-1).mean(-1) + dfl_conf.amax(-1).amin(-1)) / 2
 
-<<<<<<< HEAD
         smoothed_pred_scores = pred_scores.detach().sigmoid()
         # Scale predicted bounding boxes along the pyramid (stride values)
         scaled_pred_boxes = (pred_bboxes.detach() * stride_tensor).type(gt_bboxes.dtype)
@@ -724,9 +683,6 @@
 
         # Computer the ground truth for the bounding boxes and class scores
         _, target_bboxes, target_scores, fg_mask, _ = self.assigner(
-=======
-        _, target_bboxes, target_scores, fg_mask, target_gt_idx = self.assigner(
->>>>>>> 87724484
             # pred_scores.detach().sigmoid() * 0.8 + dfl_conf.unsqueeze(-1) * 0.2,
             smoothed_pred_scores,
             scaled_pred_boxes,
@@ -748,65 +704,33 @@
         # TODO (CP/IRIT): Is the loss computed for gt_labels ?
         if fg_mask.sum():
             loss[0], loss[2] = self.bbox_loss(
-<<<<<<< HEAD
                 pred_for_bboxes,
-=======
-                pred_distri,
->>>>>>> 87724484
                 pred_bboxes,
                 anchor_points,
                 target_bboxes / stride_tensor,
                 target_scores,
                 target_scores_sum,
                 fg_mask,
-<<<<<<< HEAD
-=======
-                imgsz,
-                stride_tensor,
->>>>>>> 87724484
             )
 
         loss[0] *= self.hyp.box  # box gain
         loss[1] *= self.hyp.cls  # cls gain, in fact the class score gain
         loss[2] *= self.hyp.dfl  # dfl gain
-        return (
-            (fg_mask, target_gt_idx, target_bboxes, anchor_points, stride_tensor),
-            loss,
-            loss.detach(),
-        )  # loss(box, cls, dfl)
-
-    def parse_output(self, preds):
-        """Parse model predictions to extract features."""
-        return preds[1] if isinstance(preds, tuple) else preds
-
-    def __call__(self, preds, batch):
-        """Calculate the sum of the loss for box, cls and dfl multiplied by batch size."""
-        return self.loss(self.parse_output(preds), batch)
-
-    def loss(self, preds, batch):
-        """A wrapper for get_assigned_targets_and_loss and parse_output."""
-        batch_size = preds["boxes"].shape[0]
-        loss, loss_detach = self.get_assigned_targets_and_loss(preds, batch)[1:]
-        return loss * batch_size, loss_detach
+
+        return loss * batch_size, loss.detach()  # loss(box, cls, dfl)
 
 
 class v8SegmentationLoss(v8DetectionLoss):
     """Criterion class for computing training losses for YOLOv8 segmentation."""
 
-    def __init__(self, model, tal_topk=10):  # model must be de-paralleled
+    def __init__(self, model):  # model must be de-paralleled
         """Initialize the v8SegmentationLoss class with model parameters and mask overlap setting."""
-        super().__init__(model, tal_topk)
+        super().__init__(model)
         self.overlap = model.args.overlap_mask
 
-<<<<<<< HEAD
     def __call__(self, preds: Any, batch: dict[str, torch.Tensor]) -> tuple[torch.Tensor, torch.Tensor]:
-=======
-    def loss(self, preds, batch):
->>>>>>> 87724484
         """Calculate and return the combined loss for detection and segmentation."""
-        pred_masks, proto = preds["mask_coefficient"].permute(0, 2, 1).contiguous(), preds["proto"]
         loss = torch.zeros(4, device=self.device)  # box, seg, cls, dfl
-<<<<<<< HEAD
         feats, pred_masks, proto = preds if len(preds) == 3 else preds[1]
         batch_size, _, mask_h, mask_w = proto.shape  # batch size, number of masks, mask height, mask width
         pred_distri, pred_scores = torch.cat([xi.view(feats[0].shape[0], self.no, -1) for xi in feats], 2).split(
@@ -856,11 +780,60 @@
         # Cls loss
         # loss[1] = self.varifocal_loss(pred_scores, target_scores, target_labels) / target_scores_sum  # VFL way
         loss[2] = self.bce(pred_scores, target_scores.to(dtype)).sum() / target_scores_sum  # BCE
-=======
+
+        if fg_mask.sum():
+            # Bbox loss
+            loss[0], loss[3] = self.bbox_loss(
+                pred_distri,
+                pred_bboxes,
+                anchor_points,
+                target_bboxes / stride_tensor,
+                target_scores,
+                target_scores_sum,
+                fg_mask,
+                imgsz,
+                stride_tensor,
+            )
+
+        loss[0] *= self.hyp.box  # box gain
+        loss[1] *= self.hyp.cls  # cls gain
+        loss[2] *= self.hyp.dfl  # dfl gain
+        return (
+            (fg_mask, target_gt_idx, target_bboxes, anchor_points, stride_tensor),
+            loss,
+            loss.detach(),
+        )  # loss(box, cls, dfl)
+
+    def parse_output(self, preds):
+        """Parse model predictions to extract features."""
+        return preds[1] if isinstance(preds, tuple) else preds
+
+    def __call__(self, preds, batch):
+        """Calculate the sum of the loss for box, cls and dfl multiplied by batch size."""
+        return self.loss(self.parse_output(preds), batch)
+
+    def loss(self, preds, batch):
+        """A wrapper for get_assigned_targets_and_loss and parse_output."""
+        batch_size = preds["boxes"].shape[0]
+        loss, loss_detach = self.get_assigned_targets_and_loss(preds, batch)[1:]
+        return loss * batch_size, loss_detach
+
+
+class v8SegmentationLoss(v8DetectionLoss):
+    """Criterion class for computing training losses for YOLOv8 segmentation."""
+
+    def __init__(self, model, tal_topk=10):  # model must be de-paralleled
+        """Initialize the v8SegmentationLoss class with model parameters and mask overlap setting."""
+        super().__init__(model, tal_topk)
+        self.overlap = model.args.overlap_mask
+
+    def loss(self, preds, batch):
+        """Calculate and return the combined loss for detection and segmentation."""
+        pred_masks, proto = preds["mask_coefficient"].permute(0, 2, 1).contiguous(), preds["proto"]
+        loss = torch.zeros(4, device=self.device)  # box, seg, cls, dfl
         (fg_mask, target_gt_idx, target_bboxes, _, _), det_loss, _ = self.get_assigned_targets_and_loss(preds, batch)
         # NOTE: re-assign index for consistency for now. Need to be removed in the future.
         loss[0], loss[2], loss[3] = det_loss[0], det_loss[1], det_loss[2]
->>>>>>> 87724484
 
         batch_size, _, mask_h, mask_w = proto.shape  # batch size, number of masks, mask height, mask width
         if fg_mask.sum():
@@ -889,14 +862,10 @@
             loss[1] += (proto * 0).sum() + (pred_masks * 0).sum()  # inf sums may lead to nan loss
 
         loss[1] *= self.hyp.box  # seg gain
-<<<<<<< HEAD
         loss[2] *= self.hyp.cls  # cls gain
         loss[3] *= self.hyp.dfl  # dfl gain
 
         return loss * batch_size, loss.detach()  # loss(box, seg, cls, dfl)
-=======
-        return loss * batch_size, loss.detach()  # loss(box, cls, dfl)
->>>>>>> 87724484
 
     @staticmethod
     def single_mask_loss(
@@ -1001,11 +970,7 @@
         sigmas = torch.from_numpy(OKS_SIGMA).to(self.device) if is_pose else torch.ones(nkpt, device=self.device) / nkpt
         self.keypoint_loss = KeypointLoss(sigmas=sigmas)
 
-<<<<<<< HEAD
     def __call__(self, preds: Any, batch: dict[str, torch.Tensor]) -> tuple[torch.Tensor, torch.Tensor]:
-=======
-    def loss(self, preds, batch):
->>>>>>> 87724484
         """Calculate the total loss and detach it for pose estimation."""
         pred_kpts = preds["kpt"].permute(0, 2, 1).contiguous()
         loss = torch.zeros(5, device=self.device)  # box, cls, dfl, kpt_location, kpt_visibility
@@ -1015,7 +980,6 @@
         # NOTE: re-assign index for consistency for now. Need to be removed in the future.
         loss[0], loss[3], loss[4] = det_loss[0], det_loss[1], det_loss[2]
 
-<<<<<<< HEAD
         # B, grids, ..
         pred_scores = pred_scores.permute(0, 2, 1).contiguous()
         pred_distri = pred_distri.permute(0, 2, 1).contiguous()
@@ -1033,10 +997,6 @@
         targets = self.preprocess(targets, batch_size, scale_tensor=imgsz[[1, 0, 1, 0]])
         gt_labels, gt_bboxes = targets.split((1, 4), 2)  # cls, xyxy
         mask_gt = gt_bboxes.sum(2, keepdim=True).gt_(0.0)
-=======
-        batch_size = pred_kpts.shape[0]
-        imgsz = torch.tensor(batch["resized_shape"][0], device=self.device, dtype=pred_kpts.dtype)  # image size (h,w)
->>>>>>> 87724484
 
         # Pboxes
         pred_kpts = self.kpts_decode(anchor_points, pred_kpts.view(batch_size, -1, *self.kpt_shape))  # (b, h*w, 17, 3)
@@ -1183,11 +1143,7 @@
                     out[j, :n] = torch.cat([targets[matches, 1:2], bboxes], dim=-1)
         return out
 
-<<<<<<< HEAD
     def __call__(self, preds: Any, batch: dict[str, torch.Tensor]) -> tuple[torch.Tensor, torch.Tensor]:
-=======
-    def loss(self, preds, batch):
->>>>>>> 87724484
         """Calculate and return the loss for oriented bounding box detection."""
         loss = torch.zeros(3, device=self.device)  # box, cls, dfl
         pred_distri, pred_scores, pred_angle = (
