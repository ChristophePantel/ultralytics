--- conflicted
+++ resolved
@@ -105,13 +105,9 @@
         )
 
     def preprocess_batch(self, batch: dict) -> dict:
-<<<<<<< HEAD
         """
         Preprocess a batch of images by scaling and converting to float.
         # TODO (CP/IRIT): Should we move the other tensors to the selected device (CPU/GPU) here as the images ?
-=======
-        """Preprocess a batch of images by scaling and converting to float.
->>>>>>> 03fb52ab
 
         Args:
             batch (dict): Dictionary containing batch data with 'img' tensor.
