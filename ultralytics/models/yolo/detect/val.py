# Ultralytics 🚀 AGPL-3.0 License - https://ultralytics.com/license

from __future__ import annotations

import os
from pathlib import Path
from typing import Any

import numpy as np
import torch
<<<<<<< HEAD
import torch.nn as nn
import torch.nn.functional as F
=======
import torch.distributed as dist
>>>>>>> b6b53417

from ultralytics.data import build_dataloader, build_yolo_dataset, converter
from ultralytics.engine.validator import BaseValidator
from ultralytics.utils import LOGGER, RANK, nms, ops
from ultralytics.utils.checks import check_requirements
from ultralytics.utils.metrics import ConfusionMatrix, DetMetrics, box_iou
from ultralytics.utils.plotting import plot_images


class DetectionValidator(BaseValidator):
    """
    A class extending the BaseValidator class for validation based on a detection model.

    This class implements validation functionality specific to object detection tasks, including metrics calculation,
    prediction processing, and visualization of results.

    Attributes:
        is_coco (bool): Whether the dataset is COCO.
        is_lvis (bool): Whether the dataset is LVIS.
        class_map (list[int]): Mapping from model class indices to dataset class indices.
        metrics (DetMetrics): Object detection metrics calculator.
        iouv (torch.Tensor): IoU thresholds for mAP calculation.
        niou (int): Number of IoU thresholds.
        lb (list[Any]): List for storing ground truth labels for hybrid saving.
        jdict (list[dict[str, Any]]): List for storing JSON detection results.
        stats (dict[str, list[torch.Tensor]]): Dictionary for storing statistics during validation.

    Examples:
        >>> from ultralytics.models.yolo.detect import DetectionValidator
        >>> args = dict(model="yolo11n.pt", data="coco8.yaml")
        >>> validator = DetectionValidator(args=args)
        >>> validator()
    """

    def __init__(self, dataloader=None, save_dir=None, args=None, _callbacks=None) -> None:
        """
        Initialize detection validator with necessary variables and settings.

        Args:
            dataloader (torch.utils.data.DataLoader, optional): Dataloader to use for validation.
            save_dir (Path, optional): Directory to save results.
            args (dict[str, Any], optional): Arguments for the validator.
            _callbacks (list[Any], optional): List of callback functions.
        """
        super().__init__(dataloader, save_dir, args, _callbacks)
        self.is_coco = False
        self.is_lvis = False
        self.class_map = None
        self.args.task = "detect"
        self.iouv = torch.linspace(0.5, 0.95, 10)  # IoU vector for mAP@0.5:0.95
        self.niou = self.iouv.numel()
        self.metrics = DetMetrics()
        self.bce_calculator = nn.BCELoss(reduction="none")

    def preprocess(self, batch: dict[str, Any]) -> dict[str, Any]:
        """
        Preprocess batch of images for YOLO validation.

        Args:
            batch (dict[str, Any]): Batch containing images and annotations.

        Returns:
            (dict[str, Any]): Preprocessed batch.
        """
        for k, v in batch.items():
            if isinstance(v, torch.Tensor):
                batch[k] = v.to(self.device, non_blocking=self.device.type == "cuda")
        batch["img"] = (batch["img"].half() if self.args.half else batch["img"].float()) / 255
        # TODO(CP/IRIT): manage "scores" in the same way
        for k in {"batch_idx", "cls", "scores", "bboxes"}:
            batch[k] = batch[k].to(self.device, non_blocking=True)
        return batch

    def init_metrics(self, model: torch.nn.Module) -> None:
        """
        Initialize evaluation metrics for YOLO detection validation.

        Args:
            model (torch.nn.Module): Model to validate.
        """
        val = self.data.get(self.args.split, "")  # validation path
        self.is_coco = (
            isinstance(val, str)
            and "coco" in val
            and (val.endswith(f"{os.sep}val2017.txt") or val.endswith(f"{os.sep}test-dev2017.txt"))
        )  # is COCO
        self.is_lvis = isinstance(val, str) and "lvis" in val and not self.is_coco  # is LVIS
        self.class_map = converter.coco80_to_coco91_class() if self.is_coco else list(range(1, len(model.names) + 1))
        self.args.save_json |= self.args.val and (self.is_coco or self.is_lvis) and not self.training  # run final val
        self.names = model.names
        self.nc = len(model.names)
        self.end2end = getattr(model, "end2end", False)
        self.seen = 0
        self.jdict = []
        self.metrics.names = model.names
        self.confusion_matrix = ConfusionMatrix(names=model.names, save_matches=self.args.plots and self.args.visualize)

    def get_desc(self) -> str:
        """Return a formatted string summarizing class metrics of YOLO model."""
        return ("%22s" + "%11s" * 6) % ("Class", "Images", "Instances", "Box(P", "R", "mAP50", "mAP50-95)")

    # TODO (CP/IRIT): Adapt to class prediction scores
    def postprocess(self, preds: torch.Tensor) -> list[dict[str, torch.Tensor]]:
        """
        Apply Non-maximum suppression to prediction outputs.

        Args:
            preds (torch.Tensor): Raw predictions from the model.

        Returns:
            (list[dict[str, torch.Tensor]]): Processed predictions after NMS, where each dict contains
                'bboxes', 'conf', 'cls', and 'extra' tensors.
        """
        outputs = nms.non_max_suppression(
            preds,
            self.args.conf,
            self.args.iou,
            # TODO (CP/IRIT): Why is nc set to 0 for detection ?
            nc=0 if self.args.task == "detect" else self.nc,
            # TODO (CP/IRIT): Why is multi_label always set to True ?
            multi_label=True,
            agnostic=self.args.single_cls or self.args.agnostic_nms,
            max_det=self.args.max_det,
            end2end=self.end2end,
            rotated=self.args.task == "obb",
        )
        return [{"bboxes": x[:, :4], "conf": x[:, 4], "cls": x[:, 5], "scores": x[:, 6:6+self.nc], "extra": x[:, 6+self.nc:]} for x in outputs]

    # TODO (CP/IRIT): Adapt to class prediction scores
    def _prepare_batch(self, si: int, batch: dict[str, Any]) -> dict[str, Any]:
        """
        Prepare a batch of images and annotations for validation.

        Args:
            si (int): Batch index.
            batch (dict[str, Any]): Batch data containing images and annotations.

        Returns:
            (dict[str, Any]): Prepared batch with processed annotations.
        """
        idx = batch["batch_idx"] == si
        cls = batch["cls"][idx].squeeze(-1)
        bbox = batch["bboxes"][idx]
        scores = batch["scores"][idx]
        ori_shape = batch["ori_shape"][si]
        imgsz = batch["img"].shape[2:]
        ratio_pad = batch["ratio_pad"][si]
        if cls.shape[0]:
            bbox = ops.xywh2xyxy(bbox) * torch.tensor(imgsz, device=self.device)[[1, 0, 1, 0]]  # target boxes
        return {
            "cls": cls,
            "bboxes": bbox,
            "scores": scores,
            "ori_shape": ori_shape,
            "imgsz": imgsz,
            "ratio_pad": ratio_pad,
            "im_file": batch["im_file"][si],
        }

    # TODO (CP/IRIT): Adapt to class prediction scores
    def _prepare_pred(self, pred: dict[str, torch.Tensor]) -> dict[str, torch.Tensor]:
        """
        Prepare predictions for evaluation against ground truth.

        Args:
            pred (dict[str, torch.Tensor]): Post-processed predictions from the model.

        Returns:
            (dict[str, torch.Tensor]): Prepared predictions in native space.
        """
        if self.args.single_cls:
            pred["cls"] *= 0
        return pred

    # TODO (CP/IRIT): Adapt to class prediction scores
    def update_metrics(self, preds: list[dict[str, torch.Tensor]], batch: dict[str, Any]) -> None:
        """
        Update metrics with new predictions and ground truth.

        Args:
            preds (list[dict[str, torch.Tensor]]): List of predictions from the model.
            batch (dict[str, Any]): Batch data containing ground truth.
        """
        for si, pred in enumerate(preds):
            self.seen += 1
            pbatch = self._prepare_batch(si, batch)
            predn = self._prepare_pred(pred)

            cls = pbatch["cls"].cpu().numpy()
            scores = pbatch["scores"].cpu().numpy()
            no_pred = predn["cls"].shape[0] == 0
            self.metrics.update_stats(
                {
                    **self._process_batch(predn, pbatch),
                    "target_cls": cls,
                    "target_scores": scores,
                    "target_img": np.unique(cls),
                    "conf": np.zeros(0) if no_pred else predn["conf"].cpu().numpy(),
                    "pred_cls": np.zeros(0) if no_pred else predn["cls"].cpu().numpy(),
                    "pred_scores": np.zeros(0) if no_pred else predn["scores"].cpu().numpy()
                }
            )
            # Evaluate
            if self.args.plots:
                self.confusion_matrix.process_batch(predn, pbatch, conf=self.args.conf)
                if self.args.visualize:
                    self.confusion_matrix.plot_matches(batch["img"][si], pbatch["im_file"], self.save_dir)

            if no_pred:
                continue

            # Save
            if self.args.save_json or self.args.save_txt:
                predn_scaled = self.scale_preds(predn, pbatch)
            if self.args.save_json:
                self.pred_to_json(predn_scaled, pbatch)
            if self.args.save_txt:
                self.save_one_txt(
                    predn_scaled,
                    self.args.save_conf,
                    pbatch["ori_shape"],
                    self.save_dir / "labels" / f"{Path(pbatch['im_file']).stem}.txt",
                )

    def finalize_metrics(self) -> None:
        """Set final values for metrics speed and confusion matrix."""
        if self.args.plots:
            for normalize in True, False:
                self.confusion_matrix.plot(save_dir=self.save_dir, normalize=normalize, on_plot=self.on_plot)
        self.metrics.speed = self.speed
        self.metrics.confusion_matrix = self.confusion_matrix
        self.metrics.save_dir = self.save_dir

    def gather_stats(self) -> None:
        """Gather stats from all GPUs."""
        if RANK == 0:
            gathered_stats = [None] * dist.get_world_size()
            dist.gather_object(self.metrics.stats, gathered_stats, dst=0)
            merged_stats = {key: [] for key in self.metrics.stats.keys()}
            for stats_dict in gathered_stats:
                for key in merged_stats.keys():
                    merged_stats[key].extend(stats_dict[key])
            self.metrics.stats = merged_stats
            self.seen = len(self.dataloader.dataset)  # total image count from dataset
        elif RANK > 0:
            dist.gather_object(self.metrics.stats, None, dst=0)
            self.metrics.clear_stats()

    def get_stats(self) -> dict[str, Any]:
        """
        Calculate and return metrics statistics.

        Returns:
            (dict[str, Any]): Dictionary containing metrics results.
        """
        self.metrics.process(save_dir=self.save_dir, plot=self.args.plots, on_plot=self.on_plot)
        self.metrics.clear_stats()
        return self.metrics.results_dict

    def print_results(self) -> None:
        """Print training/validation set metrics per class."""
        pf = "%22s" + "%11i" * 2 + "%11.3g" * len(self.metrics.keys)  # print format
        LOGGER.info(pf % ("all", self.seen, self.metrics.nt_per_class.sum(), *self.metrics.mean_results()))
        if self.metrics.nt_per_class.sum() == 0:
            LOGGER.warning(f"no labels found in {self.args.task} set, can not compute metrics without labels")

        # Print results per class
        if self.args.verbose and not self.training and self.nc > 1 and len(self.metrics.stats):
            for i, c in enumerate(self.metrics.ap_class_index):
                LOGGER.info(
                    pf
                    % (
                        self.names[c],
                        self.metrics.nt_per_image[c],
                        self.metrics.nt_per_class[c],
                        *self.metrics.class_result(i),
                    )
                )

    def _process_batch(self, preds: dict[str, torch.Tensor], batch: dict[str, Any]) -> dict[str, np.ndarray]:
        """
        Return correct prediction matrix.

        Args:
            preds (dict[str, torch.Tensor]): Dictionary containing prediction data with 'bboxes' and 'cls' keys.
            batch (dict[str, Any]): Batch dictionary containing ground truth data with 'bboxes' and 'cls' keys.

        Returns:
            (dict[str, np.ndarray]): Dictionary containing 'tp' key with correct prediction matrix of shape (N, 10) for 10 IoU levels.
        """
        if batch["cls"].shape[0] == 0 or preds["cls"].shape[0] == 0:
            return {"tp": np.zeros((preds["cls"].shape[0], self.niou), dtype=bool)}
        iou = box_iou(batch["bboxes"], preds["bboxes"])
        bce = self.scores_bce(batch["scores"], preds["scores"])
        return {"tp": self.match_predictions(preds["cls"], batch["cls"], iou, bce).cpu().numpy()}

    def scores_bce(self, batch_scores, prediction_scores):
        batch_range = batch_scores.shape[0]
        prediction_range = prediction_scores.shape[0]
        batch_scores_sum = torch.sum(batch_scores,1)
        aligned_batch_scores_sum = torch.unsqueeze(batch_scores_sum, 0).expand(prediction_range,-1)
        aligned_batch_scores = torch.unsqueeze(batch_scores, 0).expand(prediction_range,-1,-1)
        aligned_prediction_scores = torch.unsqueeze(prediction_scores, 1).expand(-1,batch_range,-1)
        bce_per_class = self.bce_calculator(aligned_prediction_scores,aligned_batch_scores) 
        bce = torch.sum(bce_per_class,2) / batch_scores_sum
        detected = torch.where(bce < 1)
        return bce

    def build_dataset(self, img_path: str, mode: str = "val", batch: int | None = None) -> torch.utils.data.Dataset:
        """
        Build YOLO Dataset.

        Args:
            img_path (str): Path to the folder containing images.
            mode (str): `train` mode or `val` mode, users are able to customize different augmentations for each mode.
            batch (int, optional): Size of batches, this is for `rect`.

        Returns:
            (Dataset): YOLO dataset.
        """
        return build_yolo_dataset(self.args, img_path, batch, self.data, mode=mode, stride=self.stride)

    def get_dataloader(self, dataset_path: str, batch_size: int) -> torch.utils.data.DataLoader:
        """
        Construct and return dataloader.

        Args:
            dataset_path (str): Path to the dataset.
            batch_size (int): Size of each batch.

        Returns:
            (torch.utils.data.DataLoader): Dataloader for validation.
        """
        dataset = self.build_dataset(dataset_path, batch=batch_size, mode="val")
        return build_dataloader(
            dataset,
            batch_size,
            self.args.workers,
            shuffle=False,
            rank=-1,
            drop_last=self.args.compile,
            pin_memory=self.training,
        )

    def plot_val_samples(self, batch: dict[str, Any], ni: int) -> None:
        """
        Plot validation image samples.

        Args:
            batch (dict[str, Any]): Batch containing images and annotations.
            ni (int): Batch index.
        """
        plot_images(
            labels=batch,
            paths=batch["im_file"],
            fname=self.save_dir / f"val_batch{ni}_labels.jpg",
            names=self.names,
            on_plot=self.on_plot,
        )

    def plot_predictions(
        self, batch: dict[str, Any], preds: list[dict[str, torch.Tensor]], ni: int, max_det: int | None = None
    ) -> None:
        """
        Plot predicted bounding boxes on input images and save the result.

        Args:
            batch (dict[str, Any]): Batch containing images and annotations.
            preds (list[dict[str, torch.Tensor]]): List of predictions from the model.
            ni (int): Batch index.
            max_det (Optional[int]): Maximum number of detections to plot.
        """
        # TODO: optimize this
        for i, pred in enumerate(preds):
            pred["batch_idx"] = torch.ones_like(pred["conf"]) * i  # add batch index to predictions
        keys = preds[0].keys()
        max_det = max_det or self.args.max_det
        batched_preds = {k: torch.cat([x[k][:max_det] for x in preds], dim=0) for k in keys}
        # TODO: fix this
        batched_preds["bboxes"][:, :4] = ops.xyxy2xywh(batched_preds["bboxes"][:, :4])  # convert to xywh format
        plot_images(
            images=batch["img"],
            labels=batched_preds,
            paths=batch["im_file"],
            fname=self.save_dir / f"val_batch{ni}_pred.jpg",
            names=self.names,
            on_plot=self.on_plot,
        )  # pred

    def save_one_txt(self, predn: dict[str, torch.Tensor], save_conf: bool, shape: tuple[int, int], file: Path) -> None:
        """
        Save YOLO detections to a txt file in normalized coordinates in a specific format.

        Args:
            predn (dict[str, torch.Tensor]): Dictionary containing predictions with keys 'bboxes', 'conf', and 'cls'.
            save_conf (bool): Whether to save confidence scores.
            shape (tuple[int, int]): Shape of the original image (height, width).
            file (Path): File path to save the detections.
        """
        from ultralytics.engine.results import Results

        Results(
            np.zeros((shape[0], shape[1]), dtype=np.uint8),
            path=None,
            names=self.names,
            boxes=torch.cat([predn["bboxes"], predn["conf"].unsqueeze(-1), predn["cls"].unsqueeze(-1)], dim=1),
        ).save_txt(file, save_conf=save_conf)

    def pred_to_json(self, predn: dict[str, torch.Tensor], pbatch: dict[str, Any]) -> None:
        """
        Serialize YOLO predictions to COCO json format.

        Args:
            predn (dict[str, torch.Tensor]): Predictions dictionary containing 'bboxes', 'conf', and 'cls' keys
                with bounding box coordinates, confidence scores, and class predictions.
            pbatch (dict[str, Any]): Batch dictionary containing 'imgsz', 'ori_shape', 'ratio_pad', and 'im_file'.

        Examples:
             >>> result = {
             ...     "image_id": 42,
             ...     "file_name": "42.jpg",
             ...     "category_id": 18,
             ...     "bbox": [258.15, 41.29, 348.26, 243.78],
             ...     "score": 0.236,
             ... }
        """
        path = Path(pbatch["im_file"])
        stem = path.stem
        image_id = int(stem) if stem.isnumeric() else stem
        box = ops.xyxy2xywh(predn["bboxes"])  # xywh
        box[:, :2] -= box[:, 2:] / 2  # xy center to top-left corner
        for b, s, c in zip(box.tolist(), predn["conf"].tolist(), predn["cls"].tolist()):
            self.jdict.append(
                {
                    "image_id": image_id,
                    "file_name": path.name,
                    "category_id": self.class_map[int(c)],
                    "bbox": [round(x, 3) for x in b],
                    "score": round(s, 5),
                }
            )

    def scale_preds(self, predn: dict[str, torch.Tensor], pbatch: dict[str, Any]) -> dict[str, torch.Tensor]:
        """Scales predictions to the original image size."""
        return {
            **predn,
            "bboxes": ops.scale_boxes(
                pbatch["imgsz"],
                predn["bboxes"].clone(),
                pbatch["ori_shape"],
                ratio_pad=pbatch["ratio_pad"],
            ),
        }

    def eval_json(self, stats: dict[str, Any]) -> dict[str, Any]:
        """
        Evaluate YOLO output in JSON format and return performance statistics.

        Args:
            stats (dict[str, Any]): Current statistics dictionary.

        Returns:
            (dict[str, Any]): Updated statistics dictionary with COCO/LVIS evaluation results.
        """
        pred_json = self.save_dir / "predictions.json"  # predictions
        anno_json = (
            self.data["path"]
            / "annotations"
            / ("instances_val2017.json" if self.is_coco else f"lvis_v1_{self.args.split}.json")
        )  # annotations
        return self.coco_evaluate(stats, pred_json, anno_json)

    def coco_evaluate(
        self,
        stats: dict[str, Any],
        pred_json: str,
        anno_json: str,
        iou_types: str | list[str] = "bbox",
        suffix: str | list[str] = "Box",
    ) -> dict[str, Any]:
        """
        Evaluate COCO/LVIS metrics using faster-coco-eval library.

        Performs evaluation using the faster-coco-eval library to compute mAP metrics
        for object detection. Updates the provided stats dictionary with computed metrics
        including mAP50, mAP50-95, and LVIS-specific metrics if applicable.

        Args:
            stats (dict[str, Any]): Dictionary to store computed metrics and statistics.
            pred_json (str | Path]): Path to JSON file containing predictions in COCO format.
            anno_json (str | Path]): Path to JSON file containing ground truth annotations in COCO format.
            iou_types (str | list[str]]): IoU type(s) for evaluation. Can be single string or list of strings.
                Common values include "bbox", "segm", "keypoints". Defaults to "bbox".
            suffix (str | list[str]]): Suffix to append to metric names in stats dictionary. Should correspond
                to iou_types if multiple types provided. Defaults to "Box".

        Returns:
            (dict[str, Any]): Updated stats dictionary containing the computed COCO/LVIS evaluation metrics.
        """
        if self.args.save_json and (self.is_coco or self.is_lvis) and len(self.jdict):
            LOGGER.info(f"\nEvaluating faster-coco-eval mAP using {pred_json} and {anno_json}...")
            try:
                for x in pred_json, anno_json:
                    assert x.is_file(), f"{x} file not found"
                iou_types = [iou_types] if isinstance(iou_types, str) else iou_types
                suffix = [suffix] if isinstance(suffix, str) else suffix
                check_requirements("faster-coco-eval>=1.6.7")
                from faster_coco_eval import COCO, COCOeval_faster

                anno = COCO(anno_json)
                pred = anno.loadRes(pred_json)
                for i, iou_type in enumerate(iou_types):
                    val = COCOeval_faster(
                        anno, pred, iouType=iou_type, lvis_style=self.is_lvis, print_function=LOGGER.info
                    )
                    val.params.imgIds = [int(Path(x).stem) for x in self.dataloader.dataset.im_files]  # images to eval
                    val.evaluate()
                    val.accumulate()
                    val.summarize()

                    # update mAP50-95 and mAP50
                    stats[f"metrics/mAP50({suffix[i][0]})"] = val.stats_as_dict["AP_50"]
                    stats[f"metrics/mAP50-95({suffix[i][0]})"] = val.stats_as_dict["AP_all"]

                    if self.is_lvis:
                        stats[f"metrics/APr({suffix[i][0]})"] = val.stats_as_dict["APr"]
                        stats[f"metrics/APc({suffix[i][0]})"] = val.stats_as_dict["APc"]
                        stats[f"metrics/APf({suffix[i][0]})"] = val.stats_as_dict["APf"]

                if self.is_lvis:
                    stats["fitness"] = stats["metrics/mAP50-95(B)"]  # always use box mAP50-95 for fitness
            except Exception as e:
                LOGGER.warning(f"faster-coco-eval unable to run: {e}")
        return stats<|MERGE_RESOLUTION|>--- conflicted
+++ resolved
@@ -8,12 +8,9 @@
 
 import numpy as np
 import torch
-<<<<<<< HEAD
 import torch.nn as nn
 import torch.nn.functional as F
-=======
 import torch.distributed as dist
->>>>>>> b6b53417
 
 from ultralytics.data import build_dataloader, build_yolo_dataset, converter
 from ultralytics.engine.validator import BaseValidator
