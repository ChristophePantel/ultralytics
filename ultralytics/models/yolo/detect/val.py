# Ultralytics 🚀 AGPL-3.0 License - https://ultralytics.com/license

from __future__ import annotations

import os
from pathlib import Path
from typing import Any

import numpy as np
import torch

from ultralytics.data import build_dataloader, build_yolo_dataset, converter
from ultralytics.engine.validator import BaseValidator
from ultralytics.utils import LOGGER, nms, ops
from ultralytics.utils.checks import check_requirements
from ultralytics.utils.metrics import ConfusionMatrix, DetMetrics, box_iou
from ultralytics.utils.plotting import plot_images


class DetectionValidator(BaseValidator):
    """
    A class extending the BaseValidator class for validation based on a detection model.

    This class implements validation functionality specific to object detection tasks, including metrics calculation,
    prediction processing, and visualization of results.

    Attributes:
        is_coco (bool): Whether the dataset is COCO.
        is_lvis (bool): Whether the dataset is LVIS.
        class_map (list[int]): Mapping from model class indices to dataset class indices.
        metrics (DetMetrics): Object detection metrics calculator.
        iouv (torch.Tensor): IoU thresholds for mAP calculation.
        niou (int): Number of IoU thresholds.
        lb (list[Any]): List for storing ground truth labels for hybrid saving.
        jdict (list[dict[str, Any]]): List for storing JSON detection results.
        stats (dict[str, list[torch.Tensor]]): Dictionary for storing statistics during validation.

    Examples:
        >>> from ultralytics.models.yolo.detect import DetectionValidator
        >>> args = dict(model="yolo11n.pt", data="coco8.yaml")
        >>> validator = DetectionValidator(args=args)
        >>> validator()
    """

    def __init__(self, dataloader=None, save_dir=None, args=None, _callbacks=None) -> None:
        """
        Initialize detection validator with necessary variables and settings.

        Args:
            dataloader (torch.utils.data.DataLoader, optional): Dataloader to use for validation.
            save_dir (Path, optional): Directory to save results.
            args (dict[str, Any], optional): Arguments for the validator.
            _callbacks (list[Any], optional): List of callback functions.
        """
        super().__init__(dataloader, save_dir, args, _callbacks)
        self.is_coco = False
        self.is_lvis = False
        self.class_map = None
        self.args.task = "detect"
        self.iouv = torch.linspace(0.5, 0.95, 10)  # IoU vector for mAP@0.5:0.95
        self.niou = self.iouv.numel()
        self.metrics = DetMetrics()

    def preprocess(self, batch: dict[str, Any]) -> dict[str, Any]:
        """
        Preprocess batch of images for YOLO validation.

        Args:
            batch (dict[str, Any]): Batch containing images and annotations.

        Returns:
            (dict[str, Any]): Preprocessed batch.
        """
        for k, v in batch.items():
            if isinstance(v, torch.Tensor):
                batch[k] = v.to(self.device, non_blocking=True)
        batch["img"] = (batch["img"].half() if self.args.half else batch["img"].float()) / 255
<<<<<<< HEAD
        # TODO(CP/IRIT): manage "scores" in the same way
        for k in {"batch_idx", "cls", "scores", "bboxes"}:
            batch[k] = batch[k].to(self.device, non_blocking=True)

=======
>>>>>>> b337a105
        return batch

    def init_metrics(self, model: torch.nn.Module) -> None:
        """
        Initialize evaluation metrics for YOLO detection validation.

        Args:
            model (torch.nn.Module): Model to validate.
        """
        val = self.data.get(self.args.split, "")  # validation path
        self.is_coco = (
            isinstance(val, str)
            and "coco" in val
            and (val.endswith(f"{os.sep}val2017.txt") or val.endswith(f"{os.sep}test-dev2017.txt"))
        )  # is COCO
        self.is_lvis = isinstance(val, str) and "lvis" in val and not self.is_coco  # is LVIS
        self.class_map = converter.coco80_to_coco91_class() if self.is_coco else list(range(1, len(model.names) + 1))
        self.args.save_json |= self.args.val and (self.is_coco or self.is_lvis) and not self.training  # run final val
        self.names = model.names
        self.nc = len(model.names)
        self.end2end = getattr(model, "end2end", False)
        self.seen = 0
        self.jdict = []
        self.metrics.names = model.names
        self.confusion_matrix = ConfusionMatrix(names=model.names, save_matches=self.args.plots and self.args.visualize)

    def get_desc(self) -> str:
        """Return a formatted string summarizing class metrics of YOLO model."""
        return ("%22s" + "%11s" * 6) % ("Class", "Images", "Instances", "Box(P", "R", "mAP50", "mAP50-95)")

    def postprocess(self, preds: torch.Tensor) -> list[dict[str, torch.Tensor]]:
        """
        Apply Non-maximum suppression to prediction outputs.

        Args:
            preds (torch.Tensor): Raw predictions from the model.

        Returns:
            (list[dict[str, torch.Tensor]]): Processed predictions after NMS, where each dict contains
                'bboxes', 'conf', 'cls', and 'extra' tensors.
        """
        outputs = nms.non_max_suppression(
            preds,
            self.args.conf,
            self.args.iou,
            nc=0 if self.args.task == "detect" else self.nc,
            multi_label=True,
            agnostic=self.args.single_cls or self.args.agnostic_nms,
            max_det=self.args.max_det,
            end2end=self.end2end,
            rotated=self.args.task == "obb",
        )
        return [{"bboxes": x[:, :4], "conf": x[:, 4], "cls": x[:, 5], "extra": x[:, 6:]} for x in outputs]

    def _prepare_batch(self, si: int, batch: dict[str, Any]) -> dict[str, Any]:
        """
        Prepare a batch of images and annotations for validation.

        Args:
            si (int): Batch index.
            batch (dict[str, Any]): Batch data containing images and annotations.

        Returns:
            (dict[str, Any]): Prepared batch with processed annotations.
        """
        idx = batch["batch_idx"] == si
        cls = batch["cls"][idx].squeeze(-1)
        bbox = batch["bboxes"][idx]
        ori_shape = batch["ori_shape"][si]
        imgsz = batch["img"].shape[2:]
        ratio_pad = batch["ratio_pad"][si]
        if len(cls):
            bbox = ops.xywh2xyxy(bbox) * torch.tensor(imgsz, device=self.device)[[1, 0, 1, 0]]  # target boxes
        return {
            "cls": cls,
            "bboxes": bbox,
            "ori_shape": ori_shape,
            "imgsz": imgsz,
            "ratio_pad": ratio_pad,
            "im_file": batch["im_file"][si],
        }

    def _prepare_pred(self, pred: dict[str, torch.Tensor]) -> dict[str, torch.Tensor]:
        """
        Prepare predictions for evaluation against ground truth.

        Args:
            pred (dict[str, torch.Tensor]): Post-processed predictions from the model.

        Returns:
            (dict[str, torch.Tensor]): Prepared predictions in native space.
        """
        if self.args.single_cls:
            pred["cls"] *= 0
        return pred

    def update_metrics(self, preds: list[dict[str, torch.Tensor]], batch: dict[str, Any]) -> None:
        """
        Update metrics with new predictions and ground truth.

        Args:
            preds (list[dict[str, torch.Tensor]]): List of predictions from the model.
            batch (dict[str, Any]): Batch data containing ground truth.
        """
        for si, pred in enumerate(preds):
            self.seen += 1
            pbatch = self._prepare_batch(si, batch)
            predn = self._prepare_pred(pred)

            cls = pbatch["cls"].cpu().numpy()
            no_pred = len(predn["cls"]) == 0
            self.metrics.update_stats(
                {
                    **self._process_batch(predn, pbatch),
                    "target_cls": cls,
                    "target_img": np.unique(cls),
                    "conf": np.zeros(0) if no_pred else predn["conf"].cpu().numpy(),
                    "pred_cls": np.zeros(0) if no_pred else predn["cls"].cpu().numpy(),
                }
            )
            # Evaluate
            if self.args.plots:
                self.confusion_matrix.process_batch(predn, pbatch, conf=self.args.conf)
                if self.args.visualize:
                    self.confusion_matrix.plot_matches(batch["img"][si], pbatch["im_file"], self.save_dir)

            if no_pred:
                continue

            # Save
            if self.args.save_json or self.args.save_txt:
                predn_scaled = self.scale_preds(predn, pbatch)
            if self.args.save_json:
                self.pred_to_json(predn_scaled, pbatch)
            if self.args.save_txt:
                self.save_one_txt(
                    predn_scaled,
                    self.args.save_conf,
                    pbatch["ori_shape"],
                    self.save_dir / "labels" / f"{Path(pbatch['im_file']).stem}.txt",
                )

    def finalize_metrics(self) -> None:
        """Set final values for metrics speed and confusion matrix."""
        if self.args.plots:
            for normalize in True, False:
                self.confusion_matrix.plot(save_dir=self.save_dir, normalize=normalize, on_plot=self.on_plot)
        self.metrics.speed = self.speed
        self.metrics.confusion_matrix = self.confusion_matrix
        self.metrics.save_dir = self.save_dir

    def get_stats(self) -> dict[str, Any]:
        """
        Calculate and return metrics statistics.

        Returns:
            (dict[str, Any]): Dictionary containing metrics results.
        """
        self.metrics.process(save_dir=self.save_dir, plot=self.args.plots, on_plot=self.on_plot)
        self.metrics.clear_stats()
        return self.metrics.results_dict

    def print_results(self) -> None:
        """Print training/validation set metrics per class."""
        pf = "%22s" + "%11i" * 2 + "%11.3g" * len(self.metrics.keys)  # print format
        LOGGER.info(pf % ("all", self.seen, self.metrics.nt_per_class.sum(), *self.metrics.mean_results()))
        if self.metrics.nt_per_class.sum() == 0:
            LOGGER.warning(f"no labels found in {self.args.task} set, can not compute metrics without labels")

        # Print results per class
        if self.args.verbose and not self.training and self.nc > 1 and len(self.metrics.stats):
            for i, c in enumerate(self.metrics.ap_class_index):
                LOGGER.info(
                    pf
                    % (
                        self.names[c],
                        self.metrics.nt_per_image[c],
                        self.metrics.nt_per_class[c],
                        *self.metrics.class_result(i),
                    )
                )

    def _process_batch(self, preds: dict[str, torch.Tensor], batch: dict[str, Any]) -> dict[str, np.ndarray]:
        """
        Return correct prediction matrix.

        Args:
            preds (dict[str, torch.Tensor]): Dictionary containing prediction data with 'bboxes' and 'cls' keys.
            batch (dict[str, Any]): Batch dictionary containing ground truth data with 'bboxes' and 'cls' keys.

        Returns:
            (dict[str, np.ndarray]): Dictionary containing 'tp' key with correct prediction matrix of shape (N, 10) for 10 IoU levels.
        """
        if len(batch["cls"]) == 0 or len(preds["cls"]) == 0:
            return {"tp": np.zeros((len(preds["cls"]), self.niou), dtype=bool)}
        iou = box_iou(batch["bboxes"], preds["bboxes"])
        return {"tp": self.match_predictions(preds["cls"], batch["cls"], iou).cpu().numpy()}

    def build_dataset(self, img_path: str, mode: str = "val", batch: int | None = None) -> torch.utils.data.Dataset:
        """
        Build YOLO Dataset.

        Args:
            img_path (str): Path to the folder containing images.
            mode (str): `train` mode or `val` mode, users are able to customize different augmentations for each mode.
            batch (int, optional): Size of batches, this is for `rect`.

        Returns:
            (Dataset): YOLO dataset.
        """
        return build_yolo_dataset(self.args, img_path, batch, self.data, mode=mode, stride=self.stride)

    def get_dataloader(self, dataset_path: str, batch_size: int) -> torch.utils.data.DataLoader:
        """
        Construct and return dataloader.

        Args:
            dataset_path (str): Path to the dataset.
            batch_size (int): Size of each batch.

        Returns:
            (torch.utils.data.DataLoader): Dataloader for validation.
        """
        dataset = self.build_dataset(dataset_path, batch=batch_size, mode="val")
        return build_dataloader(dataset, batch_size, self.args.workers, shuffle=False, rank=-1)  # return dataloader

    def plot_val_samples(self, batch: dict[str, Any], ni: int) -> None:
        """
        Plot validation image samples.

        Args:
            batch (dict[str, Any]): Batch containing images and annotations.
            ni (int): Batch index.
        """
        plot_images(
            labels=batch,
            paths=batch["im_file"],
            fname=self.save_dir / f"val_batch{ni}_labels.jpg",
            names=self.names,
            on_plot=self.on_plot,
        )

    def plot_predictions(
        self, batch: dict[str, Any], preds: list[dict[str, torch.Tensor]], ni: int, max_det: int | None = None
    ) -> None:
        """
        Plot predicted bounding boxes on input images and save the result.

        Args:
            batch (dict[str, Any]): Batch containing images and annotations.
            preds (list[dict[str, torch.Tensor]]): List of predictions from the model.
            ni (int): Batch index.
            max_det (Optional[int]): Maximum number of detections to plot.
        """
        # TODO: optimize this
        for i, pred in enumerate(preds):
            pred["batch_idx"] = torch.ones_like(pred["conf"]) * i  # add batch index to predictions
        keys = preds[0].keys()
        max_det = max_det or self.args.max_det
        batched_preds = {k: torch.cat([x[k][:max_det] for x in preds], dim=0) for k in keys}
        # TODO: fix this
        batched_preds["bboxes"][:, :4] = ops.xyxy2xywh(batched_preds["bboxes"][:, :4])  # convert to xywh format
        plot_images(
            images=batch["img"],
            labels=batched_preds,
            paths=batch["im_file"],
            fname=self.save_dir / f"val_batch{ni}_pred.jpg",
            names=self.names,
            on_plot=self.on_plot,
        )  # pred

    def save_one_txt(self, predn: dict[str, torch.Tensor], save_conf: bool, shape: tuple[int, int], file: Path) -> None:
        """
        Save YOLO detections to a txt file in normalized coordinates in a specific format.

        Args:
            predn (dict[str, torch.Tensor]): Dictionary containing predictions with keys 'bboxes', 'conf', and 'cls'.
            save_conf (bool): Whether to save confidence scores.
            shape (tuple[int, int]): Shape of the original image (height, width).
            file (Path): File path to save the detections.
        """
        from ultralytics.engine.results import Results

        Results(
            np.zeros((shape[0], shape[1]), dtype=np.uint8),
            path=None,
            names=self.names,
            boxes=torch.cat([predn["bboxes"], predn["conf"].unsqueeze(-1), predn["cls"].unsqueeze(-1)], dim=1),
        ).save_txt(file, save_conf=save_conf)

    def pred_to_json(self, predn: dict[str, torch.Tensor], pbatch: dict[str, Any]) -> None:
        """
        Serialize YOLO predictions to COCO json format.

        Args:
            predn (dict[str, torch.Tensor]): Predictions dictionary containing 'bboxes', 'conf', and 'cls' keys
                with bounding box coordinates, confidence scores, and class predictions.
            pbatch (dict[str, Any]): Batch dictionary containing 'imgsz', 'ori_shape', 'ratio_pad', and 'im_file'.

        Examples:
             >>> result = {
             ...     "image_id": 42,
             ...     "file_name": "42.jpg",
             ...     "category_id": 18,
             ...     "bbox": [258.15, 41.29, 348.26, 243.78],
             ...     "score": 0.236,
             ... }
        """
        path = Path(pbatch["im_file"])
        stem = path.stem
        image_id = int(stem) if stem.isnumeric() else stem
        box = ops.xyxy2xywh(predn["bboxes"])  # xywh
        box[:, :2] -= box[:, 2:] / 2  # xy center to top-left corner
        for b, s, c in zip(box.tolist(), predn["conf"].tolist(), predn["cls"].tolist()):
            self.jdict.append(
                {
                    "image_id": image_id,
                    "file_name": path.name,
                    "category_id": self.class_map[int(c)],
                    "bbox": [round(x, 3) for x in b],
                    "score": round(s, 5),
                }
            )

    def scale_preds(self, predn: dict[str, torch.Tensor], pbatch: dict[str, Any]) -> dict[str, torch.Tensor]:
        """Scales predictions to the original image size."""
        return {
            **predn,
            "bboxes": ops.scale_boxes(
                pbatch["imgsz"],
                predn["bboxes"].clone(),
                pbatch["ori_shape"],
                ratio_pad=pbatch["ratio_pad"],
            ),
        }

    def eval_json(self, stats: dict[str, Any]) -> dict[str, Any]:
        """
        Evaluate YOLO output in JSON format and return performance statistics.

        Args:
            stats (dict[str, Any]): Current statistics dictionary.

        Returns:
            (dict[str, Any]): Updated statistics dictionary with COCO/LVIS evaluation results.
        """
        pred_json = self.save_dir / "predictions.json"  # predictions
        anno_json = (
            self.data["path"]
            / "annotations"
            / ("instances_val2017.json" if self.is_coco else f"lvis_v1_{self.args.split}.json")
        )  # annotations
        return self.coco_evaluate(stats, pred_json, anno_json)

    def coco_evaluate(
        self,
        stats: dict[str, Any],
        pred_json: str,
        anno_json: str,
        iou_types: str | list[str] = "bbox",
        suffix: str | list[str] = "Box",
    ) -> dict[str, Any]:
        """
        Evaluate COCO/LVIS metrics using faster-coco-eval library.

        Performs evaluation using the faster-coco-eval library to compute mAP metrics
        for object detection. Updates the provided stats dictionary with computed metrics
        including mAP50, mAP50-95, and LVIS-specific metrics if applicable.

        Args:
            stats (dict[str, Any]): Dictionary to store computed metrics and statistics.
            pred_json (str | Path]): Path to JSON file containing predictions in COCO format.
            anno_json (str | Path]): Path to JSON file containing ground truth annotations in COCO format.
            iou_types (str | list[str]]): IoU type(s) for evaluation. Can be single string or list of strings.
                Common values include "bbox", "segm", "keypoints". Defaults to "bbox".
            suffix (str | list[str]]): Suffix to append to metric names in stats dictionary. Should correspond
                to iou_types if multiple types provided. Defaults to "Box".

        Returns:
            (dict[str, Any]): Updated stats dictionary containing the computed COCO/LVIS evaluation metrics.
        """
        if self.args.save_json and (self.is_coco or self.is_lvis) and len(self.jdict):
            LOGGER.info(f"\nEvaluating faster-coco-eval mAP using {pred_json} and {anno_json}...")
            try:
                for x in pred_json, anno_json:
                    assert x.is_file(), f"{x} file not found"
                iou_types = [iou_types] if isinstance(iou_types, str) else iou_types
                suffix = [suffix] if isinstance(suffix, str) else suffix
                check_requirements("faster-coco-eval>=1.6.7")
                from faster_coco_eval import COCO, COCOeval_faster

                anno = COCO(anno_json)
                pred = anno.loadRes(pred_json)
                for i, iou_type in enumerate(iou_types):
                    val = COCOeval_faster(
                        anno, pred, iouType=iou_type, lvis_style=self.is_lvis, print_function=LOGGER.info
                    )
                    val.params.imgIds = [int(Path(x).stem) for x in self.dataloader.dataset.im_files]  # images to eval
                    val.evaluate()
                    val.accumulate()
                    val.summarize()

                    # update mAP50-95 and mAP50
                    stats[f"metrics/mAP50({suffix[i][0]})"] = val.stats_as_dict["AP_50"]
                    stats[f"metrics/mAP50-95({suffix[i][0]})"] = val.stats_as_dict["AP_all"]

                    if self.is_lvis:
                        stats[f"metrics/APr({suffix[i][0]})"] = val.stats_as_dict["APr"]
                        stats[f"metrics/APc({suffix[i][0]})"] = val.stats_as_dict["APc"]
                        stats[f"metrics/APf({suffix[i][0]})"] = val.stats_as_dict["APf"]

                if self.is_lvis:
                    stats["fitness"] = stats["metrics/mAP50-95(B)"]  # always use box mAP50-95 for fitness
            except Exception as e:
                LOGGER.warning(f"faster-coco-eval unable to run: {e}")
        return stats<|MERGE_RESOLUTION|>--- conflicted
+++ resolved
@@ -75,13 +75,9 @@
             if isinstance(v, torch.Tensor):
                 batch[k] = v.to(self.device, non_blocking=True)
         batch["img"] = (batch["img"].half() if self.args.half else batch["img"].float()) / 255
-<<<<<<< HEAD
         # TODO(CP/IRIT): manage "scores" in the same way
         for k in {"batch_idx", "cls", "scores", "bboxes"}:
             batch[k] = batch[k].to(self.device, non_blocking=True)
-
-=======
->>>>>>> b337a105
         return batch
 
     def init_metrics(self, model: torch.nn.Module) -> None:
